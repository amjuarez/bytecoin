<<<<<<< HEAD
// Copyright (c) 2012-2014, The CryptoNote developers, The Bytecoin developers
//
// This file is part of Bytecoin.
//
// Bytecoin is free software: you can redistribute it and/or modify
// it under the terms of the GNU Lesser General Public License as published by
// the Free Software Foundation, either version 3 of the License, or
// (at your option) any later version.
//
// Bytecoin is distributed in the hope that it will be useful,
// but WITHOUT ANY WARRANTY; without even the implied warranty of
// MERCHANTABILITY or FITNESS FOR A PARTICULAR PURPOSE.  See the
// GNU Lesser General Public License for more details.
//
// You should have received a copy of the GNU Lesser General Public License
// along with Bytecoin.  If not, see <http://www.gnu.org/licenses/>.
=======
// Copyright (c) 2011-2015 The Cryptonote developers
// Distributed under the MIT/X11 software license, see the accompanying
// file COPYING or http://www.opensource.org/licenses/mit-license.php.
>>>>>>> fbd72656

#include "gtest/gtest.h"

#include "cryptonote_core/cryptonote_basic_impl.h"
#include "cryptonote_core/Currency.h"
<<<<<<< HEAD
#include <misc_language.h>
=======
>>>>>>> fbd72656

using namespace cryptonote;

namespace
{
<<<<<<< HEAD
  using cryptonote::parameters::CRYPTONOTE_BLOCK_GRANTED_FULL_REWARD_ZONE;

  //--------------------------------------------------------------------------------------------------------------------
  class block_reward_and_height : public ::testing::Test
  {
  protected:

    block_reward_and_height() : 
      m_currency(CurrencyBuilder().currency()) {}

    void do_test(uint64_t height, uint64_t already_generated_coins = 0)
    {
      int64_t emissionChange;
      m_block_not_too_big = m_currency.getBlockReward(median_block_size, current_block_size, 
        already_generated_coins, 0, height, m_block_reward, emissionChange);
    }

    static const size_t median_block_size = CRYPTONOTE_BLOCK_GRANTED_FULL_REWARD_ZONE;
    static const size_t current_block_size = CRYPTONOTE_BLOCK_GRANTED_FULL_REWARD_ZONE;

    bool m_block_not_too_big;
    uint64_t m_block_reward;
    Currency m_currency;
  };

  TEST_F(block_reward_and_height, calculates_correctly)
  {
    do_test(0);
    ASSERT_TRUE(m_block_not_too_big);
    ASSERT_EQ(m_block_reward, START_BLOCK_REWARD);

    do_test(1);
    ASSERT_TRUE(m_block_not_too_big);
    ASSERT_EQ(m_block_reward, START_BLOCK_REWARD);

    do_test(REWARD_HALVING_INTERVAL - 1);
    ASSERT_TRUE(m_block_not_too_big);
    ASSERT_EQ(m_block_reward, START_BLOCK_REWARD);

    do_test(REWARD_HALVING_INTERVAL);
    ASSERT_TRUE(m_block_not_too_big);
    ASSERT_EQ(m_block_reward, START_BLOCK_REWARD / 2);

    do_test(2 * REWARD_HALVING_INTERVAL - 1);
    ASSERT_TRUE(m_block_not_too_big);
    ASSERT_EQ(m_block_reward, START_BLOCK_REWARD / 2);

    do_test(2 * REWARD_HALVING_INTERVAL);
    ASSERT_TRUE(m_block_not_too_big);
    ASSERT_EQ(m_block_reward, START_BLOCK_REWARD / 4);
=======
  const uint64_t TEST_GRANTED_FULL_REWARD_ZONE = 10000;
  const uint64_t TEST_MONEY_SUPPLY = static_cast<uint64_t>(-1);
  const uint64_t TEST_EMISSION_SPEED_FACTOR = 18;

  //--------------------------------------------------------------------------------------------------------------------
  class getBlockReward_and_already_generated_coins : public ::testing::Test {
  public:
    getBlockReward_and_already_generated_coins() :
      ::testing::Test(),
      m_currency(cryptonote::CurrencyBuilder().
        blockGrantedFullRewardZone(TEST_GRANTED_FULL_REWARD_ZONE).
        moneySupply(TEST_MONEY_SUPPLY).
        emissionSpeedFactor(TEST_EMISSION_SPEED_FACTOR).
        currency()) {
    }

  protected:
    static const size_t currentBlockSize = TEST_GRANTED_FULL_REWARD_ZONE / 2;

    cryptonote::Currency m_currency;
    bool m_blockTooBig;
    int64_t m_emissionChange;
    uint64_t m_blockReward;
  };

  #define TEST_ALREADY_GENERATED_COINS(alreadyGeneratedCoins, expectedReward)                                  \
    m_blockTooBig = !m_currency.getBlockReward(0, currentBlockSize, alreadyGeneratedCoins, 0,                  \
      m_blockReward, m_emissionChange);                                                                        \
    ASSERT_FALSE(m_blockTooBig);                                                                               \
    ASSERT_EQ(UINT64_C(expectedReward), m_blockReward);                                                        \
    ASSERT_EQ(UINT64_C(expectedReward), m_emissionChange);

  TEST_F(getBlockReward_and_already_generated_coins, handles_first_values) {
    TEST_ALREADY_GENERATED_COINS(0, 70368744177663);
    TEST_ALREADY_GENERATED_COINS(m_blockReward, 70368475742208);
    TEST_ALREADY_GENERATED_COINS(UINT64_C(2756434948434199641), 59853779316998);
  }

  TEST_F(getBlockReward_and_already_generated_coins, correctly_steps_from_reward_2_to_1) {
    TEST_ALREADY_GENERATED_COINS(m_currency.moneySupply() - ((UINT64_C(2) << m_currency.emissionSpeedFactor()) + 1), 2);
    TEST_ALREADY_GENERATED_COINS(m_currency.moneySupply() -  (UINT64_C(2) << m_currency.emissionSpeedFactor())     , 2);
    TEST_ALREADY_GENERATED_COINS(m_currency.moneySupply() - ((UINT64_C(2) << m_currency.emissionSpeedFactor()) - 1), 1);
  }

  TEST_F(getBlockReward_and_already_generated_coins, handles_max_already_generaged_coins) {
    TEST_ALREADY_GENERATED_COINS(m_currency.moneySupply() - ((UINT64_C(1) << m_currency.emissionSpeedFactor()) + 1), 1);
    TEST_ALREADY_GENERATED_COINS(m_currency.moneySupply() -  (UINT64_C(1) << m_currency.emissionSpeedFactor())     , 1);
    TEST_ALREADY_GENERATED_COINS(m_currency.moneySupply() - ((UINT64_C(1) << m_currency.emissionSpeedFactor()) - 1), 0);
    TEST_ALREADY_GENERATED_COINS(m_currency.moneySupply() - 1, 0);
    TEST_ALREADY_GENERATED_COINS(m_currency.moneySupply(), 0);
  }
>>>>>>> fbd72656

    do_test(2 * REWARD_HALVING_INTERVAL);
    ASSERT_TRUE(m_block_not_too_big);
    ASSERT_EQ(m_block_reward, START_BLOCK_REWARD / 4);

    do_test(11 * REWARD_HALVING_INTERVAL - 1);
    ASSERT_TRUE(m_block_not_too_big);
    ASSERT_EQ(m_block_reward, START_BLOCK_REWARD / 1024);

    do_test(11 * REWARD_HALVING_INTERVAL);
    ASSERT_TRUE(m_block_not_too_big);
    ASSERT_EQ(m_block_reward, START_BLOCK_REWARD / 2048);

    do_test(12 * REWARD_HALVING_INTERVAL - 1);
    ASSERT_TRUE(m_block_not_too_big);
    ASSERT_EQ(m_block_reward, START_BLOCK_REWARD / 2048);

    do_test(12 * REWARD_HALVING_INTERVAL);
    ASSERT_TRUE(m_block_not_too_big);
    ASSERT_EQ(m_block_reward, MIN_BLOCK_REWARD);

    do_test(60 * 12 * REWARD_HALVING_INTERVAL);
    ASSERT_TRUE(m_block_not_too_big);
    ASSERT_EQ(m_block_reward, MIN_BLOCK_REWARD);

    do_test(1, parameters::MONEY_SUPPLY - MIN_BLOCK_REWARD * 2 / 3);
    ASSERT_TRUE(m_block_not_too_big);
    ASSERT_EQ(m_block_reward, MIN_BLOCK_REWARD * 2 / 3);
  }
  //--------------------------------------------------------------------------------------------------------------------
<<<<<<< HEAD
  class block_reward_and_current_block_size : public ::testing::Test
  {
  protected:

    block_reward_and_current_block_size() :
      m_currency(CurrencyBuilder().currency()) {}

    virtual void SetUp()
    {
      int64_t emissionChange;
      m_block_not_too_big = m_currency.getBlockReward(0, 0, 
        already_generated_coins, 0, height, m_standard_block_reward, emissionChange);
      ASSERT_TRUE(m_block_not_too_big);
      ASSERT_LT(CRYPTONOTE_BLOCK_GRANTED_FULL_REWARD_ZONE, m_standard_block_reward);
    }

    void do_test(size_t median_block_size, size_t current_block_size)
    {
      int64_t emissionChange;
      m_block_not_too_big = m_currency.getBlockReward(median_block_size, current_block_size, 
        already_generated_coins, 0, height, m_block_reward, emissionChange);
    }

    static const uint64_t already_generated_coins = 0;
    static const uint64_t height = 1;

    bool m_block_not_too_big;
    uint64_t m_block_reward;
    uint64_t m_standard_block_reward;
    Currency m_currency;
=======
  class getBlockReward_and_median_and_blockSize : public ::testing::Test {
  public:
    getBlockReward_and_median_and_blockSize() :
      ::testing::Test(),
      m_currency(cryptonote::CurrencyBuilder().
        blockGrantedFullRewardZone(TEST_GRANTED_FULL_REWARD_ZONE).
        moneySupply(TEST_MONEY_SUPPLY).
        emissionSpeedFactor(TEST_EMISSION_SPEED_FACTOR).
        currency()) {
    }

  protected:
    static const uint64_t alreadyGeneratedCoins = 0;

    virtual void SetUp() {
      m_blockTooBig = !m_currency.getBlockReward(0, 0, alreadyGeneratedCoins, 0,
        m_standardBlockReward, m_emissionChange);
      ASSERT_FALSE(m_blockTooBig);
      ASSERT_EQ(UINT64_C(70368744177663), m_standardBlockReward);
    }

    void do_test(size_t medianBlockSize, size_t currentBlockSize) {
      m_blockTooBig = !m_currency.getBlockReward(medianBlockSize, currentBlockSize, alreadyGeneratedCoins, 0,
        m_blockReward, m_emissionChange);
    }

    cryptonote::Currency m_currency;
    bool m_blockTooBig;
    int64_t m_emissionChange;
    uint64_t m_blockReward;
    uint64_t m_standardBlockReward;
>>>>>>> fbd72656
  };

  TEST_F(getBlockReward_and_median_and_blockSize, handles_zero_median) {
    do_test(0, TEST_GRANTED_FULL_REWARD_ZONE);
    ASSERT_FALSE(m_blockTooBig);
    ASSERT_EQ(m_standardBlockReward, m_blockReward);
  }

  TEST_F(getBlockReward_and_median_and_blockSize, handles_median_lt_relevance_level) {
    do_test(TEST_GRANTED_FULL_REWARD_ZONE - 1, TEST_GRANTED_FULL_REWARD_ZONE);
    ASSERT_FALSE(m_blockTooBig);
    ASSERT_EQ(m_standardBlockReward, m_blockReward);
  }

  TEST_F(getBlockReward_and_median_and_blockSize, handles_median_eq_relevance_level) {
    do_test(TEST_GRANTED_FULL_REWARD_ZONE, TEST_GRANTED_FULL_REWARD_ZONE - 1);
    ASSERT_FALSE(m_blockTooBig);
    ASSERT_EQ(m_standardBlockReward, m_blockReward);
  }

  TEST_F(getBlockReward_and_median_and_blockSize, handles_median_gt_relevance_level) {
    do_test(TEST_GRANTED_FULL_REWARD_ZONE + 1, TEST_GRANTED_FULL_REWARD_ZONE);
    ASSERT_FALSE(m_blockTooBig);
    ASSERT_EQ(m_standardBlockReward, m_blockReward);
  }

  TEST_F(getBlockReward_and_median_and_blockSize, handles_big_median) {
    size_t blockSize = 1;
    size_t medianSize = std::numeric_limits<uint32_t>::max();

    do_test(medianSize, blockSize);

    ASSERT_FALSE(m_blockTooBig);
    ASSERT_EQ(m_standardBlockReward, m_blockReward);
  }

  TEST_F(getBlockReward_and_median_and_blockSize, handles_big_block_size) {
    size_t blockSize = std::numeric_limits<uint32_t>::max() - 1; // even
    size_t medianSize = blockSize / 2; // 2 * medianSize == blockSize

    do_test(medianSize, blockSize);
    ASSERT_FALSE(m_blockTooBig);
    ASSERT_EQ(0, m_blockReward);
  }

  TEST_F(getBlockReward_and_median_and_blockSize, handles_big_block_size_fail) {
    size_t blockSize = std::numeric_limits<uint32_t>::max();
    size_t medianSize = blockSize / 2 - 1;

    do_test(medianSize, blockSize);
    ASSERT_TRUE(m_blockTooBig);
  }

  TEST_F(getBlockReward_and_median_and_blockSize, handles_big_median_and_block_size) {
    // blockSize should be greater medianSize
    size_t blockSize = std::numeric_limits<uint32_t>::max();
    size_t medianSize = std::numeric_limits<uint32_t>::max() - 1;

    do_test(medianSize, blockSize);
    ASSERT_FALSE(m_blockTooBig);
    ASSERT_LT(m_blockReward, m_standardBlockReward);
  }

  //--------------------------------------------------------------------------------------------------------------------
<<<<<<< HEAD
  class block_reward_and_last_block_sizes : public ::testing::Test
  {
  protected:

    block_reward_and_last_block_sizes() :
      m_currency(CurrencyBuilder().currency()) {}

    virtual void SetUp()
    {
      int64_t emissionChange;

      m_last_block_sizes.push_back(3  * CRYPTONOTE_BLOCK_GRANTED_FULL_REWARD_ZONE);
      m_last_block_sizes.push_back(5  * CRYPTONOTE_BLOCK_GRANTED_FULL_REWARD_ZONE);
      m_last_block_sizes.push_back(7  * CRYPTONOTE_BLOCK_GRANTED_FULL_REWARD_ZONE);
      m_last_block_sizes.push_back(11 * CRYPTONOTE_BLOCK_GRANTED_FULL_REWARD_ZONE);
      m_last_block_sizes.push_back(13 * CRYPTONOTE_BLOCK_GRANTED_FULL_REWARD_ZONE);

      m_last_block_sizes_median = 7 * CRYPTONOTE_BLOCK_GRANTED_FULL_REWARD_ZONE;

      m_block_not_too_big = m_currency.getBlockReward(epee::misc_utils::median(m_last_block_sizes), 0, 
        already_generated_coins, 0, height, m_standard_block_reward, emissionChange);

      ASSERT_TRUE(m_block_not_too_big);
      ASSERT_LT(CRYPTONOTE_BLOCK_GRANTED_FULL_REWARD_ZONE, m_standard_block_reward);
    }

    void do_test(size_t current_block_size)
    {
      int64_t emissionChange;
      m_block_not_too_big = m_currency.getBlockReward(epee::misc_utils::median(m_last_block_sizes), current_block_size, 
        already_generated_coins, 0, height, m_block_reward, emissionChange);
    }

    static const uint64_t already_generated_coins = 0;
    static const uint64_t height = 1;

    std::vector<size_t> m_last_block_sizes;
    uint64_t m_last_block_sizes_median;
    bool m_block_not_too_big;
    uint64_t m_block_reward;
    uint64_t m_standard_block_reward;
    Currency m_currency;
=======
  class getBlockReward_and_currentBlockSize : public ::testing::Test {
  public:
    getBlockReward_and_currentBlockSize() :
      ::testing::Test(),
      m_currency(cryptonote::CurrencyBuilder().
        blockGrantedFullRewardZone(TEST_GRANTED_FULL_REWARD_ZONE).
        moneySupply(TEST_MONEY_SUPPLY).
        emissionSpeedFactor(TEST_EMISSION_SPEED_FACTOR).
        currency()) {
    }

  protected:
    static const size_t testMedian = 7 * TEST_GRANTED_FULL_REWARD_ZONE;
    static const uint64_t alreadyGeneratedCoins = 0;

    virtual void SetUp() {
      m_blockTooBig = !m_currency.getBlockReward(testMedian, 0, alreadyGeneratedCoins, 0,
        m_standardBlockReward, m_emissionChange);

      ASSERT_FALSE(m_blockTooBig);
      ASSERT_EQ(UINT64_C(70368744177663), m_standardBlockReward);
    }

    void do_test(size_t currentBlockSize) {
      m_blockTooBig = !m_currency.getBlockReward(testMedian, currentBlockSize, alreadyGeneratedCoins, 0,
        m_blockReward, m_emissionChange);
    }

    cryptonote::Currency m_currency;
    bool m_blockTooBig;
    int64_t m_emissionChange;
    uint64_t m_blockReward;
    uint64_t m_standardBlockReward;
>>>>>>> fbd72656
  };

  TEST_F(getBlockReward_and_currentBlockSize, handles_zero_block_size) {
    do_test(0);
    ASSERT_FALSE(m_blockTooBig);
    ASSERT_EQ(m_standardBlockReward, m_blockReward);
  }

  TEST_F(getBlockReward_and_currentBlockSize, handles_block_size_less_median) {
    do_test(testMedian - 1);
    ASSERT_FALSE(m_blockTooBig);
    ASSERT_EQ(m_standardBlockReward, m_blockReward);
  }

  TEST_F(getBlockReward_and_currentBlockSize, handles_block_size_eq_median) {
    do_test(testMedian);
    ASSERT_FALSE(m_blockTooBig);
    ASSERT_EQ(m_standardBlockReward, m_blockReward);
  }

  TEST_F(getBlockReward_and_currentBlockSize, handles_block_size_gt_median) {
    do_test(testMedian + 1);
    ASSERT_FALSE(m_blockTooBig);
    ASSERT_LT(m_blockReward, m_standardBlockReward);
  }

  TEST_F(getBlockReward_and_currentBlockSize, handles_block_size_less_2_medians) {
    do_test(2 * testMedian - 1);
    ASSERT_FALSE(m_blockTooBig);
    ASSERT_LT(m_blockReward, m_standardBlockReward);
    ASSERT_GT(m_blockReward, 0);
  }

  TEST_F(getBlockReward_and_currentBlockSize, handles_block_size_eq_2_medians) {
    do_test(2 * testMedian);
    ASSERT_FALSE(m_blockTooBig);
    ASSERT_EQ(0, m_blockReward);
  }

  TEST_F(getBlockReward_and_currentBlockSize, handles_block_size_gt_2_medians) {
    do_test(2 * testMedian + 1);
    ASSERT_TRUE(m_blockTooBig);
  }

  TEST_F(getBlockReward_and_currentBlockSize, calculates_correctly) {
    ASSERT_EQ(0, testMedian % 8);

    // reward = 1 - (k - 1)^2
    // k = 9/8 => reward = 63/64
    do_test(testMedian * 9 / 8);
    ASSERT_FALSE(m_blockTooBig);
    ASSERT_EQ(m_standardBlockReward * 63 / 64, m_blockReward);

    // 3/2 = 12/8
    do_test(testMedian * 3 / 2);
    ASSERT_FALSE(m_blockTooBig);
    ASSERT_EQ(m_standardBlockReward * 3 / 4, m_blockReward);

    do_test(testMedian * 15 / 8);
    ASSERT_FALSE(m_blockTooBig);
    ASSERT_EQ(m_standardBlockReward * 15 / 64, m_blockReward);
  }
  //--------------------------------------------------------------------------------------------------------------------
  const unsigned int testEmissionSpeedFactor = 4;
  const size_t testGrantedFullRewardZone = 10000;
  const size_t testMedian = testGrantedFullRewardZone;
  const size_t testBlockSize = testMedian + testMedian * 8 / 10; // expected penalty 0.64 * reward
  const uint64_t testPenalty = 64; // percentage
  const uint64_t testMoneySupply = UINT64_C(1000000000);
  const uint64_t expectedBaseReward = 62500000;  // testMoneySupply >> testEmissionSpeedFactor
  const uint64_t expectedBlockReward = 22500000; // expectedBaseReward - expectedBaseReward * testPenalty / 100
  //--------------------------------------------------------------------------------------------------------------------
  class getBlockReward_fee_and_penalizeFee_test : public ::testing::Test {
  public:
    getBlockReward_fee_and_penalizeFee_test() :
      ::testing::Test(),
      m_currency(cryptonote::CurrencyBuilder().
        blockGrantedFullRewardZone(testGrantedFullRewardZone).
        moneySupply(testMoneySupply).
        emissionSpeedFactor(testEmissionSpeedFactor).
        currency()) {
    }

  protected:
    virtual void SetUp() {
      uint64_t blockReward;
      int64_t emissionChange;

      m_blockTooBig = !m_currency.getBlockReward(testMedian, testBlockSize, 0, 0, blockReward, emissionChange);

      ASSERT_FALSE(m_blockTooBig);
      ASSERT_EQ(expectedBlockReward, blockReward);
      ASSERT_EQ(expectedBlockReward, emissionChange);
    }

    void do_test(uint64_t alreadyGeneratedCoins, uint64_t fee) {
      m_blockTooBig = !m_currency.getBlockReward(testMedian, testBlockSize, alreadyGeneratedCoins, fee,
        m_blockReward, m_emissionChange);
    }

    cryptonote::Currency m_currency;
    bool m_blockTooBig;
    int64_t m_emissionChange;
    uint64_t m_blockReward;
  };

  TEST_F(getBlockReward_fee_and_penalizeFee_test, handles_zero_fee_and_penalize_fee) {
    do_test(0, 0);

    ASSERT_FALSE(m_blockTooBig);
    ASSERT_EQ(expectedBlockReward, m_blockReward);
    ASSERT_EQ(expectedBlockReward, m_emissionChange);
    ASSERT_GT(m_emissionChange, 0);
  }

  TEST_F(getBlockReward_fee_and_penalizeFee_test, handles_fee_lt_block_reward_and_penalize_fee) {
    uint64_t fee = expectedBlockReward / 2;
    do_test(0, fee);

    ASSERT_FALSE(m_blockTooBig);
    ASSERT_EQ(expectedBlockReward + fee - fee * testPenalty / 100, m_blockReward);
    ASSERT_EQ(expectedBlockReward - fee * testPenalty / 100, m_emissionChange);
    ASSERT_GT(m_emissionChange, 0);
  }

  TEST_F(getBlockReward_fee_and_penalizeFee_test, handles_fee_eq_block_reward_and_penalize_fee) {
    uint64_t fee = expectedBlockReward;
    do_test(0, fee);

    ASSERT_FALSE(m_blockTooBig);
    ASSERT_EQ(expectedBlockReward + fee - fee * testPenalty / 100, m_blockReward);
    ASSERT_EQ(expectedBlockReward - fee * testPenalty / 100, m_emissionChange);
    ASSERT_GT(m_emissionChange, 0);
  }

  TEST_F(getBlockReward_fee_and_penalizeFee_test, handles_fee_gt_block_reward_and_penalize_fee) {
    uint64_t fee = 2 * expectedBlockReward;
    do_test(0, fee);

    ASSERT_FALSE(m_blockTooBig);
    ASSERT_EQ(expectedBlockReward + fee - fee * testPenalty / 100, m_blockReward);
    ASSERT_EQ(expectedBlockReward - fee * testPenalty / 100, m_emissionChange);
    ASSERT_LT(m_emissionChange, 0);
  }

  TEST_F(getBlockReward_fee_and_penalizeFee_test, handles_emission_change_eq_zero) {
    uint64_t fee = expectedBlockReward * 100 / testPenalty;
    do_test(0, fee);

    ASSERT_FALSE(m_blockTooBig);
    ASSERT_EQ(expectedBlockReward + fee - fee * testPenalty / 100, m_blockReward);
    ASSERT_EQ(0, m_emissionChange);
  }

  TEST_F(getBlockReward_fee_and_penalizeFee_test, handles_fee_if_block_reward_is_zero_and_penalize_fee) {
    uint64_t fee = UINT64_C(100);
    do_test(m_currency.moneySupply(), fee);

    ASSERT_FALSE(m_blockTooBig);
    ASSERT_EQ(fee - fee * testPenalty / 100, m_blockReward);
    ASSERT_EQ(-static_cast<int64_t>(fee * testPenalty / 100), m_emissionChange);
  }
}<|MERGE_RESOLUTION|>--- conflicted
+++ resolved
@@ -1,40 +1,18 @@
-<<<<<<< HEAD
-// Copyright (c) 2012-2014, The CryptoNote developers, The Bytecoin developers
-//
-// This file is part of Bytecoin.
-//
-// Bytecoin is free software: you can redistribute it and/or modify
-// it under the terms of the GNU Lesser General Public License as published by
-// the Free Software Foundation, either version 3 of the License, or
-// (at your option) any later version.
-//
-// Bytecoin is distributed in the hope that it will be useful,
-// but WITHOUT ANY WARRANTY; without even the implied warranty of
-// MERCHANTABILITY or FITNESS FOR A PARTICULAR PURPOSE.  See the
-// GNU Lesser General Public License for more details.
-//
-// You should have received a copy of the GNU Lesser General Public License
-// along with Bytecoin.  If not, see <http://www.gnu.org/licenses/>.
-=======
 // Copyright (c) 2011-2015 The Cryptonote developers
+// Copyright (c) 2014-2015 XDN developers
 // Distributed under the MIT/X11 software license, see the accompanying
 // file COPYING or http://www.opensource.org/licenses/mit-license.php.
->>>>>>> fbd72656
 
 #include "gtest/gtest.h"
 
 #include "cryptonote_core/cryptonote_basic_impl.h"
 #include "cryptonote_core/Currency.h"
-<<<<<<< HEAD
 #include <misc_language.h>
-=======
->>>>>>> fbd72656
 
 using namespace cryptonote;
 
 namespace
 {
-<<<<<<< HEAD
   using cryptonote::parameters::CRYPTONOTE_BLOCK_GRANTED_FULL_REWARD_ZONE;
 
   //--------------------------------------------------------------------------------------------------------------------
@@ -85,90 +63,36 @@
     do_test(2 * REWARD_HALVING_INTERVAL);
     ASSERT_TRUE(m_block_not_too_big);
     ASSERT_EQ(m_block_reward, START_BLOCK_REWARD / 4);
-=======
-  const uint64_t TEST_GRANTED_FULL_REWARD_ZONE = 10000;
-  const uint64_t TEST_MONEY_SUPPLY = static_cast<uint64_t>(-1);
-  const uint64_t TEST_EMISSION_SPEED_FACTOR = 18;
-
+
+    do_test(2 * REWARD_HALVING_INTERVAL);
+    ASSERT_TRUE(m_block_not_too_big);
+    ASSERT_EQ(m_block_reward, START_BLOCK_REWARD / 4);
+
+    do_test(11 * REWARD_HALVING_INTERVAL - 1);
+    ASSERT_TRUE(m_block_not_too_big);
+    ASSERT_EQ(m_block_reward, START_BLOCK_REWARD / 1024);
+
+    do_test(11 * REWARD_HALVING_INTERVAL);
+    ASSERT_TRUE(m_block_not_too_big);
+    ASSERT_EQ(m_block_reward, START_BLOCK_REWARD / 2048);
+
+    do_test(12 * REWARD_HALVING_INTERVAL - 1);
+    ASSERT_TRUE(m_block_not_too_big);
+    ASSERT_EQ(m_block_reward, START_BLOCK_REWARD / 2048);
+
+    do_test(12 * REWARD_HALVING_INTERVAL);
+    ASSERT_TRUE(m_block_not_too_big);
+    ASSERT_EQ(m_block_reward, MIN_BLOCK_REWARD);
+
+    do_test(60 * 12 * REWARD_HALVING_INTERVAL);
+    ASSERT_TRUE(m_block_not_too_big);
+    ASSERT_EQ(m_block_reward, MIN_BLOCK_REWARD);
+
+    do_test(1, parameters::MONEY_SUPPLY - MIN_BLOCK_REWARD * 2 / 3);
+    ASSERT_TRUE(m_block_not_too_big);
+    ASSERT_EQ(m_block_reward, MIN_BLOCK_REWARD * 2 / 3);
+  }
   //--------------------------------------------------------------------------------------------------------------------
-  class getBlockReward_and_already_generated_coins : public ::testing::Test {
-  public:
-    getBlockReward_and_already_generated_coins() :
-      ::testing::Test(),
-      m_currency(cryptonote::CurrencyBuilder().
-        blockGrantedFullRewardZone(TEST_GRANTED_FULL_REWARD_ZONE).
-        moneySupply(TEST_MONEY_SUPPLY).
-        emissionSpeedFactor(TEST_EMISSION_SPEED_FACTOR).
-        currency()) {
-    }
-
-  protected:
-    static const size_t currentBlockSize = TEST_GRANTED_FULL_REWARD_ZONE / 2;
-
-    cryptonote::Currency m_currency;
-    bool m_blockTooBig;
-    int64_t m_emissionChange;
-    uint64_t m_blockReward;
-  };
-
-  #define TEST_ALREADY_GENERATED_COINS(alreadyGeneratedCoins, expectedReward)                                  \
-    m_blockTooBig = !m_currency.getBlockReward(0, currentBlockSize, alreadyGeneratedCoins, 0,                  \
-      m_blockReward, m_emissionChange);                                                                        \
-    ASSERT_FALSE(m_blockTooBig);                                                                               \
-    ASSERT_EQ(UINT64_C(expectedReward), m_blockReward);                                                        \
-    ASSERT_EQ(UINT64_C(expectedReward), m_emissionChange);
-
-  TEST_F(getBlockReward_and_already_generated_coins, handles_first_values) {
-    TEST_ALREADY_GENERATED_COINS(0, 70368744177663);
-    TEST_ALREADY_GENERATED_COINS(m_blockReward, 70368475742208);
-    TEST_ALREADY_GENERATED_COINS(UINT64_C(2756434948434199641), 59853779316998);
-  }
-
-  TEST_F(getBlockReward_and_already_generated_coins, correctly_steps_from_reward_2_to_1) {
-    TEST_ALREADY_GENERATED_COINS(m_currency.moneySupply() - ((UINT64_C(2) << m_currency.emissionSpeedFactor()) + 1), 2);
-    TEST_ALREADY_GENERATED_COINS(m_currency.moneySupply() -  (UINT64_C(2) << m_currency.emissionSpeedFactor())     , 2);
-    TEST_ALREADY_GENERATED_COINS(m_currency.moneySupply() - ((UINT64_C(2) << m_currency.emissionSpeedFactor()) - 1), 1);
-  }
-
-  TEST_F(getBlockReward_and_already_generated_coins, handles_max_already_generaged_coins) {
-    TEST_ALREADY_GENERATED_COINS(m_currency.moneySupply() - ((UINT64_C(1) << m_currency.emissionSpeedFactor()) + 1), 1);
-    TEST_ALREADY_GENERATED_COINS(m_currency.moneySupply() -  (UINT64_C(1) << m_currency.emissionSpeedFactor())     , 1);
-    TEST_ALREADY_GENERATED_COINS(m_currency.moneySupply() - ((UINT64_C(1) << m_currency.emissionSpeedFactor()) - 1), 0);
-    TEST_ALREADY_GENERATED_COINS(m_currency.moneySupply() - 1, 0);
-    TEST_ALREADY_GENERATED_COINS(m_currency.moneySupply(), 0);
-  }
->>>>>>> fbd72656
-
-    do_test(2 * REWARD_HALVING_INTERVAL);
-    ASSERT_TRUE(m_block_not_too_big);
-    ASSERT_EQ(m_block_reward, START_BLOCK_REWARD / 4);
-
-    do_test(11 * REWARD_HALVING_INTERVAL - 1);
-    ASSERT_TRUE(m_block_not_too_big);
-    ASSERT_EQ(m_block_reward, START_BLOCK_REWARD / 1024);
-
-    do_test(11 * REWARD_HALVING_INTERVAL);
-    ASSERT_TRUE(m_block_not_too_big);
-    ASSERT_EQ(m_block_reward, START_BLOCK_REWARD / 2048);
-
-    do_test(12 * REWARD_HALVING_INTERVAL - 1);
-    ASSERT_TRUE(m_block_not_too_big);
-    ASSERT_EQ(m_block_reward, START_BLOCK_REWARD / 2048);
-
-    do_test(12 * REWARD_HALVING_INTERVAL);
-    ASSERT_TRUE(m_block_not_too_big);
-    ASSERT_EQ(m_block_reward, MIN_BLOCK_REWARD);
-
-    do_test(60 * 12 * REWARD_HALVING_INTERVAL);
-    ASSERT_TRUE(m_block_not_too_big);
-    ASSERT_EQ(m_block_reward, MIN_BLOCK_REWARD);
-
-    do_test(1, parameters::MONEY_SUPPLY - MIN_BLOCK_REWARD * 2 / 3);
-    ASSERT_TRUE(m_block_not_too_big);
-    ASSERT_EQ(m_block_reward, MIN_BLOCK_REWARD * 2 / 3);
-  }
-  //--------------------------------------------------------------------------------------------------------------------
-<<<<<<< HEAD
   class block_reward_and_current_block_size : public ::testing::Test
   {
   protected:
@@ -199,104 +123,67 @@
     uint64_t m_block_reward;
     uint64_t m_standard_block_reward;
     Currency m_currency;
-=======
-  class getBlockReward_and_median_and_blockSize : public ::testing::Test {
-  public:
-    getBlockReward_and_median_and_blockSize() :
-      ::testing::Test(),
-      m_currency(cryptonote::CurrencyBuilder().
-        blockGrantedFullRewardZone(TEST_GRANTED_FULL_REWARD_ZONE).
-        moneySupply(TEST_MONEY_SUPPLY).
-        emissionSpeedFactor(TEST_EMISSION_SPEED_FACTOR).
-        currency()) {
-    }
-
-  protected:
-    static const uint64_t alreadyGeneratedCoins = 0;
-
-    virtual void SetUp() {
-      m_blockTooBig = !m_currency.getBlockReward(0, 0, alreadyGeneratedCoins, 0,
-        m_standardBlockReward, m_emissionChange);
-      ASSERT_FALSE(m_blockTooBig);
-      ASSERT_EQ(UINT64_C(70368744177663), m_standardBlockReward);
-    }
-
-    void do_test(size_t medianBlockSize, size_t currentBlockSize) {
-      m_blockTooBig = !m_currency.getBlockReward(medianBlockSize, currentBlockSize, alreadyGeneratedCoins, 0,
-        m_blockReward, m_emissionChange);
-    }
-
-    cryptonote::Currency m_currency;
-    bool m_blockTooBig;
-    int64_t m_emissionChange;
-    uint64_t m_blockReward;
-    uint64_t m_standardBlockReward;
->>>>>>> fbd72656
   };
 
-  TEST_F(getBlockReward_and_median_and_blockSize, handles_zero_median) {
-    do_test(0, TEST_GRANTED_FULL_REWARD_ZONE);
-    ASSERT_FALSE(m_blockTooBig);
-    ASSERT_EQ(m_standardBlockReward, m_blockReward);
-  }
-
-  TEST_F(getBlockReward_and_median_and_blockSize, handles_median_lt_relevance_level) {
-    do_test(TEST_GRANTED_FULL_REWARD_ZONE - 1, TEST_GRANTED_FULL_REWARD_ZONE);
-    ASSERT_FALSE(m_blockTooBig);
-    ASSERT_EQ(m_standardBlockReward, m_blockReward);
-  }
-
-  TEST_F(getBlockReward_and_median_and_blockSize, handles_median_eq_relevance_level) {
-    do_test(TEST_GRANTED_FULL_REWARD_ZONE, TEST_GRANTED_FULL_REWARD_ZONE - 1);
-    ASSERT_FALSE(m_blockTooBig);
-    ASSERT_EQ(m_standardBlockReward, m_blockReward);
-  }
-
-  TEST_F(getBlockReward_and_median_and_blockSize, handles_median_gt_relevance_level) {
-    do_test(TEST_GRANTED_FULL_REWARD_ZONE + 1, TEST_GRANTED_FULL_REWARD_ZONE);
-    ASSERT_FALSE(m_blockTooBig);
-    ASSERT_EQ(m_standardBlockReward, m_blockReward);
-  }
-
-  TEST_F(getBlockReward_and_median_and_blockSize, handles_big_median) {
-    size_t blockSize = 1;
-    size_t medianSize = std::numeric_limits<uint32_t>::max();
-
-    do_test(medianSize, blockSize);
-
-    ASSERT_FALSE(m_blockTooBig);
-    ASSERT_EQ(m_standardBlockReward, m_blockReward);
-  }
-
-  TEST_F(getBlockReward_and_median_and_blockSize, handles_big_block_size) {
-    size_t blockSize = std::numeric_limits<uint32_t>::max() - 1; // even
-    size_t medianSize = blockSize / 2; // 2 * medianSize == blockSize
-
-    do_test(medianSize, blockSize);
-    ASSERT_FALSE(m_blockTooBig);
-    ASSERT_EQ(0, m_blockReward);
-  }
-
-  TEST_F(getBlockReward_and_median_and_blockSize, handles_big_block_size_fail) {
-    size_t blockSize = std::numeric_limits<uint32_t>::max();
-    size_t medianSize = blockSize / 2 - 1;
-
-    do_test(medianSize, blockSize);
-    ASSERT_TRUE(m_blockTooBig);
-  }
-
-  TEST_F(getBlockReward_and_median_and_blockSize, handles_big_median_and_block_size) {
-    // blockSize should be greater medianSize
-    size_t blockSize = std::numeric_limits<uint32_t>::max();
-    size_t medianSize = std::numeric_limits<uint32_t>::max() - 1;
-
-    do_test(medianSize, blockSize);
-    ASSERT_FALSE(m_blockTooBig);
-    ASSERT_LT(m_blockReward, m_standardBlockReward);
+  TEST_F(block_reward_and_current_block_size, handles_block_size_less_relevance_level)
+  {
+    do_test(0, CRYPTONOTE_BLOCK_GRANTED_FULL_REWARD_ZONE - 1);
+    ASSERT_TRUE(m_block_not_too_big);
+    ASSERT_EQ(m_block_reward, m_standard_block_reward);
+  }
+
+  TEST_F(block_reward_and_current_block_size, handles_block_size_eq_relevance_level)
+  {
+    do_test(0, CRYPTONOTE_BLOCK_GRANTED_FULL_REWARD_ZONE);
+    ASSERT_TRUE(m_block_not_too_big);
+    ASSERT_EQ(m_block_reward, m_standard_block_reward);
+  }
+
+  TEST_F(block_reward_and_current_block_size, handles_block_size_gt_relevance_level)
+  {
+    do_test(0, CRYPTONOTE_BLOCK_GRANTED_FULL_REWARD_ZONE + 1);
+    ASSERT_TRUE(m_block_not_too_big);
+    ASSERT_LT(m_block_reward, m_standard_block_reward);
+  }
+
+  TEST_F(block_reward_and_current_block_size, handles_block_size_less_2_relevance_level)
+  {
+    do_test(0, 2 * CRYPTONOTE_BLOCK_GRANTED_FULL_REWARD_ZONE - 1);
+    ASSERT_TRUE(m_block_not_too_big);
+    ASSERT_LT(m_block_reward, m_standard_block_reward);
+    ASSERT_LT(0, m_block_reward);
+  }
+
+  TEST_F(block_reward_and_current_block_size, handles_block_size_eq_2_relevance_level)
+  {
+    do_test(0, 2 * CRYPTONOTE_BLOCK_GRANTED_FULL_REWARD_ZONE);
+    ASSERT_TRUE(m_block_not_too_big);
+    ASSERT_EQ(0, m_block_reward);
+  }
+
+  TEST_F(block_reward_and_current_block_size, handles_block_size_gt_2_relevance_level)
+  {
+    do_test(0, 2 * CRYPTONOTE_BLOCK_GRANTED_FULL_REWARD_ZONE + 1);
+    ASSERT_FALSE(m_block_not_too_big);
+  }
+
+  TEST_F(block_reward_and_current_block_size, fails_on_huge_median_size)
+  {
+#if !defined(NDEBUG)
+    size_t huge_size = std::numeric_limits<uint32_t>::max() + UINT64_C(2);
+    ASSERT_DEATH(do_test(huge_size, huge_size + 1), "");
+#endif
+  }
+
+  TEST_F(block_reward_and_current_block_size, fails_on_huge_block_size)
+  {
+#if !defined(NDEBUG)
+    size_t huge_size = std::numeric_limits<uint32_t>::max() + UINT64_C(2);
+    ASSERT_DEATH(do_test(huge_size - 2, huge_size), "");
+#endif
   }
 
   //--------------------------------------------------------------------------------------------------------------------
-<<<<<<< HEAD
   class block_reward_and_last_block_sizes : public ::testing::Test
   {
   protected:
@@ -339,201 +226,65 @@
     uint64_t m_block_reward;
     uint64_t m_standard_block_reward;
     Currency m_currency;
-=======
-  class getBlockReward_and_currentBlockSize : public ::testing::Test {
-  public:
-    getBlockReward_and_currentBlockSize() :
-      ::testing::Test(),
-      m_currency(cryptonote::CurrencyBuilder().
-        blockGrantedFullRewardZone(TEST_GRANTED_FULL_REWARD_ZONE).
-        moneySupply(TEST_MONEY_SUPPLY).
-        emissionSpeedFactor(TEST_EMISSION_SPEED_FACTOR).
-        currency()) {
-    }
-
-  protected:
-    static const size_t testMedian = 7 * TEST_GRANTED_FULL_REWARD_ZONE;
-    static const uint64_t alreadyGeneratedCoins = 0;
-
-    virtual void SetUp() {
-      m_blockTooBig = !m_currency.getBlockReward(testMedian, 0, alreadyGeneratedCoins, 0,
-        m_standardBlockReward, m_emissionChange);
-
-      ASSERT_FALSE(m_blockTooBig);
-      ASSERT_EQ(UINT64_C(70368744177663), m_standardBlockReward);
-    }
-
-    void do_test(size_t currentBlockSize) {
-      m_blockTooBig = !m_currency.getBlockReward(testMedian, currentBlockSize, alreadyGeneratedCoins, 0,
-        m_blockReward, m_emissionChange);
-    }
-
-    cryptonote::Currency m_currency;
-    bool m_blockTooBig;
-    int64_t m_emissionChange;
-    uint64_t m_blockReward;
-    uint64_t m_standardBlockReward;
->>>>>>> fbd72656
   };
 
-  TEST_F(getBlockReward_and_currentBlockSize, handles_zero_block_size) {
-    do_test(0);
-    ASSERT_FALSE(m_blockTooBig);
-    ASSERT_EQ(m_standardBlockReward, m_blockReward);
-  }
-
-  TEST_F(getBlockReward_and_currentBlockSize, handles_block_size_less_median) {
-    do_test(testMedian - 1);
-    ASSERT_FALSE(m_blockTooBig);
-    ASSERT_EQ(m_standardBlockReward, m_blockReward);
-  }
-
-  TEST_F(getBlockReward_and_currentBlockSize, handles_block_size_eq_median) {
-    do_test(testMedian);
-    ASSERT_FALSE(m_blockTooBig);
-    ASSERT_EQ(m_standardBlockReward, m_blockReward);
-  }
-
-  TEST_F(getBlockReward_and_currentBlockSize, handles_block_size_gt_median) {
-    do_test(testMedian + 1);
-    ASSERT_FALSE(m_blockTooBig);
-    ASSERT_LT(m_blockReward, m_standardBlockReward);
-  }
-
-  TEST_F(getBlockReward_and_currentBlockSize, handles_block_size_less_2_medians) {
-    do_test(2 * testMedian - 1);
-    ASSERT_FALSE(m_blockTooBig);
-    ASSERT_LT(m_blockReward, m_standardBlockReward);
-    ASSERT_GT(m_blockReward, 0);
-  }
-
-  TEST_F(getBlockReward_and_currentBlockSize, handles_block_size_eq_2_medians) {
-    do_test(2 * testMedian);
-    ASSERT_FALSE(m_blockTooBig);
-    ASSERT_EQ(0, m_blockReward);
-  }
-
-  TEST_F(getBlockReward_and_currentBlockSize, handles_block_size_gt_2_medians) {
-    do_test(2 * testMedian + 1);
-    ASSERT_TRUE(m_blockTooBig);
-  }
-
-  TEST_F(getBlockReward_and_currentBlockSize, calculates_correctly) {
-    ASSERT_EQ(0, testMedian % 8);
-
-    // reward = 1 - (k - 1)^2
-    // k = 9/8 => reward = 63/64
-    do_test(testMedian * 9 / 8);
-    ASSERT_FALSE(m_blockTooBig);
-    ASSERT_EQ(m_standardBlockReward * 63 / 64, m_blockReward);
+  TEST_F(block_reward_and_last_block_sizes, handles_block_size_less_median)
+  {
+    do_test(m_last_block_sizes_median - 1);
+    ASSERT_TRUE(m_block_not_too_big);
+    ASSERT_EQ(m_block_reward, m_standard_block_reward);
+  }
+
+  TEST_F(block_reward_and_last_block_sizes, handles_block_size_eq_median)
+  {
+    do_test(m_last_block_sizes_median);
+    ASSERT_TRUE(m_block_not_too_big);
+    ASSERT_EQ(m_block_reward, m_standard_block_reward);
+  }
+
+  TEST_F(block_reward_and_last_block_sizes, handles_block_size_gt_median)
+  {
+    do_test(m_last_block_sizes_median + 1);
+    ASSERT_TRUE(m_block_not_too_big);
+    ASSERT_LT(m_block_reward, m_standard_block_reward);
+  }
+
+  TEST_F(block_reward_and_last_block_sizes, handles_block_size_less_2_medians)
+  {
+    do_test(2 * m_last_block_sizes_median - 1);
+    ASSERT_TRUE(m_block_not_too_big);
+    ASSERT_LT(m_block_reward, m_standard_block_reward);
+    ASSERT_LT(0, m_block_reward);
+  }
+
+  TEST_F(block_reward_and_last_block_sizes, handles_block_size_eq_2_medians)
+  {
+    do_test(2 * m_last_block_sizes_median);
+    ASSERT_TRUE(m_block_not_too_big);
+    ASSERT_EQ(0, m_block_reward);
+  }
+
+  TEST_F(block_reward_and_last_block_sizes, handles_block_size_gt_2_medians)
+  {
+    do_test(2 * m_last_block_sizes_median + 1);
+    ASSERT_FALSE(m_block_not_too_big);
+  }
+
+  TEST_F(block_reward_and_last_block_sizes, calculates_correctly)
+  {
+    ASSERT_EQ(0, m_last_block_sizes_median % 8);
+
+    do_test(m_last_block_sizes_median * 9 / 8);
+    ASSERT_TRUE(m_block_not_too_big);
+    ASSERT_EQ(m_block_reward, m_standard_block_reward * 63 / 64);
 
     // 3/2 = 12/8
-    do_test(testMedian * 3 / 2);
-    ASSERT_FALSE(m_blockTooBig);
-    ASSERT_EQ(m_standardBlockReward * 3 / 4, m_blockReward);
-
-    do_test(testMedian * 15 / 8);
-    ASSERT_FALSE(m_blockTooBig);
-    ASSERT_EQ(m_standardBlockReward * 15 / 64, m_blockReward);
-  }
-  //--------------------------------------------------------------------------------------------------------------------
-  const unsigned int testEmissionSpeedFactor = 4;
-  const size_t testGrantedFullRewardZone = 10000;
-  const size_t testMedian = testGrantedFullRewardZone;
-  const size_t testBlockSize = testMedian + testMedian * 8 / 10; // expected penalty 0.64 * reward
-  const uint64_t testPenalty = 64; // percentage
-  const uint64_t testMoneySupply = UINT64_C(1000000000);
-  const uint64_t expectedBaseReward = 62500000;  // testMoneySupply >> testEmissionSpeedFactor
-  const uint64_t expectedBlockReward = 22500000; // expectedBaseReward - expectedBaseReward * testPenalty / 100
-  //--------------------------------------------------------------------------------------------------------------------
-  class getBlockReward_fee_and_penalizeFee_test : public ::testing::Test {
-  public:
-    getBlockReward_fee_and_penalizeFee_test() :
-      ::testing::Test(),
-      m_currency(cryptonote::CurrencyBuilder().
-        blockGrantedFullRewardZone(testGrantedFullRewardZone).
-        moneySupply(testMoneySupply).
-        emissionSpeedFactor(testEmissionSpeedFactor).
-        currency()) {
-    }
-
-  protected:
-    virtual void SetUp() {
-      uint64_t blockReward;
-      int64_t emissionChange;
-
-      m_blockTooBig = !m_currency.getBlockReward(testMedian, testBlockSize, 0, 0, blockReward, emissionChange);
-
-      ASSERT_FALSE(m_blockTooBig);
-      ASSERT_EQ(expectedBlockReward, blockReward);
-      ASSERT_EQ(expectedBlockReward, emissionChange);
-    }
-
-    void do_test(uint64_t alreadyGeneratedCoins, uint64_t fee) {
-      m_blockTooBig = !m_currency.getBlockReward(testMedian, testBlockSize, alreadyGeneratedCoins, fee,
-        m_blockReward, m_emissionChange);
-    }
-
-    cryptonote::Currency m_currency;
-    bool m_blockTooBig;
-    int64_t m_emissionChange;
-    uint64_t m_blockReward;
-  };
-
-  TEST_F(getBlockReward_fee_and_penalizeFee_test, handles_zero_fee_and_penalize_fee) {
-    do_test(0, 0);
-
-    ASSERT_FALSE(m_blockTooBig);
-    ASSERT_EQ(expectedBlockReward, m_blockReward);
-    ASSERT_EQ(expectedBlockReward, m_emissionChange);
-    ASSERT_GT(m_emissionChange, 0);
-  }
-
-  TEST_F(getBlockReward_fee_and_penalizeFee_test, handles_fee_lt_block_reward_and_penalize_fee) {
-    uint64_t fee = expectedBlockReward / 2;
-    do_test(0, fee);
-
-    ASSERT_FALSE(m_blockTooBig);
-    ASSERT_EQ(expectedBlockReward + fee - fee * testPenalty / 100, m_blockReward);
-    ASSERT_EQ(expectedBlockReward - fee * testPenalty / 100, m_emissionChange);
-    ASSERT_GT(m_emissionChange, 0);
-  }
-
-  TEST_F(getBlockReward_fee_and_penalizeFee_test, handles_fee_eq_block_reward_and_penalize_fee) {
-    uint64_t fee = expectedBlockReward;
-    do_test(0, fee);
-
-    ASSERT_FALSE(m_blockTooBig);
-    ASSERT_EQ(expectedBlockReward + fee - fee * testPenalty / 100, m_blockReward);
-    ASSERT_EQ(expectedBlockReward - fee * testPenalty / 100, m_emissionChange);
-    ASSERT_GT(m_emissionChange, 0);
-  }
-
-  TEST_F(getBlockReward_fee_and_penalizeFee_test, handles_fee_gt_block_reward_and_penalize_fee) {
-    uint64_t fee = 2 * expectedBlockReward;
-    do_test(0, fee);
-
-    ASSERT_FALSE(m_blockTooBig);
-    ASSERT_EQ(expectedBlockReward + fee - fee * testPenalty / 100, m_blockReward);
-    ASSERT_EQ(expectedBlockReward - fee * testPenalty / 100, m_emissionChange);
-    ASSERT_LT(m_emissionChange, 0);
-  }
-
-  TEST_F(getBlockReward_fee_and_penalizeFee_test, handles_emission_change_eq_zero) {
-    uint64_t fee = expectedBlockReward * 100 / testPenalty;
-    do_test(0, fee);
-
-    ASSERT_FALSE(m_blockTooBig);
-    ASSERT_EQ(expectedBlockReward + fee - fee * testPenalty / 100, m_blockReward);
-    ASSERT_EQ(0, m_emissionChange);
-  }
-
-  TEST_F(getBlockReward_fee_and_penalizeFee_test, handles_fee_if_block_reward_is_zero_and_penalize_fee) {
-    uint64_t fee = UINT64_C(100);
-    do_test(m_currency.moneySupply(), fee);
-
-    ASSERT_FALSE(m_blockTooBig);
-    ASSERT_EQ(fee - fee * testPenalty / 100, m_blockReward);
-    ASSERT_EQ(-static_cast<int64_t>(fee * testPenalty / 100), m_emissionChange);
+    do_test(m_last_block_sizes_median * 3 / 2);
+    ASSERT_TRUE(m_block_not_too_big);
+    ASSERT_EQ(m_block_reward, m_standard_block_reward * 3 / 4);
+
+    do_test(m_last_block_sizes_median * 15 / 8);
+    ASSERT_TRUE(m_block_not_too_big);
+    ASSERT_EQ(m_block_reward, m_standard_block_reward * 15 / 64);
   }
 }