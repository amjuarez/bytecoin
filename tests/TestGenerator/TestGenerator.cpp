--- conflicted
+++ resolved
@@ -1,9 +1,5 @@
-<<<<<<< HEAD
-// Copyright (c) 2011-2015 The Cryptonote developers
-// Copyright (c) 2014-2015 XDN developers
-=======
 // Copyright (c) 2011-2016 The Cryptonote developers
->>>>>>> 8edd9983
+// Copyright (c) 2014-2016 XDN developers
 // Distributed under the MIT/X11 software license, see the accompanying
 // file COPYING or http://www.opensource.org/licenses/mit-license.php.
 
@@ -66,15 +62,9 @@
   const size_t blockSize = tsxSize + getObjectBinarySize(blk.baseTransaction);
   int64_t emissionChange;
   uint64_t blockReward;
-<<<<<<< HEAD
-  m_currency.getBlockReward(misc_utils::median(blockSizes), blockSize,
-    alreadyGeneratedCoins, fee, m_blocksInfo.size(), blockReward, emissionChange);
-  m_blocksInfo[get_block_hash(blk)] = BlockInfo(blk.prevId, alreadyGeneratedCoins + emissionChange, blockSize);
-=======
-  m_currency.getBlockReward(Common::medianValue(blockSizes), blockSize, alreadyGeneratedCoins, fee,
+  m_currency.getBlockReward(Common::medianValue(blockSizes), blockSize, alreadyGeneratedCoins, fee, m_blocksInfo.size(),
     blockReward, emissionChange);
   m_blocksInfo[get_block_hash(blk)] = BlockInfo(blk.previousBlockHash, alreadyGeneratedCoins + emissionChange, blockSize);
->>>>>>> 8edd9983
 }
 
 bool test_generator::constructBlock(CryptoNote::Block& blk, uint32_t height, const Crypto::Hash& previousBlockHash,
@@ -273,13 +263,8 @@
   // This will work, until size of constructed block is less then currency.blockGrantedFullRewardZone()
   int64_t emissionChange;
   uint64_t blockReward;
-<<<<<<< HEAD
   if (!currency.getBlockReward(0, 0, alreadyGeneratedCoins, fee, height, blockReward, emissionChange)) {
-    LOG_PRINT_L0("Block is too big");
-=======
-  if (!currency.getBlockReward(0, 0, alreadyGeneratedCoins, fee, blockReward, emissionChange)) {
     std::cerr << "Block is too big" << std::endl;
->>>>>>> 8edd9983
     return false;
   }
 
