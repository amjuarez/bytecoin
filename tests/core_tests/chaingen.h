--- conflicted
+++ resolved
@@ -1,25 +1,7 @@
-<<<<<<< HEAD
-// Copyright (c) 2012-2014, The CryptoNote developers, The Bytecoin developers
-//
-// This file is part of Bytecoin.
-//
-// Bytecoin is free software: you can redistribute it and/or modify
-// it under the terms of the GNU Lesser General Public License as published by
-// the Free Software Foundation, either version 3 of the License, or
-// (at your option) any later version.
-//
-// Bytecoin is distributed in the hope that it will be useful,
-// but WITHOUT ANY WARRANTY; without even the implied warranty of
-// MERCHANTABILITY or FITNESS FOR A PARTICULAR PURPOSE.  See the
-// GNU Lesser General Public License for more details.
-//
-// You should have received a copy of the GNU Lesser General Public License
-// along with Bytecoin.  If not, see <http://www.gnu.org/licenses/>.
-=======
 // Copyright (c) 2011-2015 The Cryptonote developers
+// Copyright (c) 2014-2015 XDN developers
 // Distributed under the MIT/X11 software license, see the accompanying
 // file COPYING or http://www.opensource.org/licenses/mit-license.php.
->>>>>>> fbd72656
 
 #pragma once
 
@@ -415,11 +397,7 @@
 
   cryptonote::cryptonote_protocol_stub pr; //TODO: stub only for this kind of test, make real validation of relayed objects
   cryptonote::core c(validator.currency(), &pr);
-<<<<<<< HEAD
-  if (!c.init(vm, false))
-=======
   if (!c.init(coreConfig, emptyMinerConfig, false))
->>>>>>> fbd72656
   {
     std::cout << concolor::magenta << "Failed to init core" << concolor::normal << std::endl;
     return false;
@@ -644,8 +622,4 @@
 #define CHECK_TEST_CONDITION(cond) CHECK_AND_ASSERT_MES(cond, false, "[" << perr_context << "] failed: \"" << QUOTEME(cond) << "\"")
 #define CHECK_EQ(v1, v2) CHECK_AND_ASSERT_MES(v1 == v2, false, "[" << perr_context << "] failed: \"" << QUOTEME(v1) << " == " << QUOTEME(v2) << "\", " << v1 << " != " << v2)
 #define CHECK_NOT_EQ(v1, v2) CHECK_AND_ASSERT_MES(!(v1 == v2), false, "[" << perr_context << "] failed: \"" << QUOTEME(v1) << " != " << QUOTEME(v2) << "\", " << v1 << " == " << v2)
-<<<<<<< HEAD
-#define MK_COINS(amount) (UINT64_C(amount) * cryptonote::parameters::COIN)
-=======
-#define MK_COINS(amount) (UINT64_C(amount) * COIN)
->>>>>>> fbd72656
+#define MK_COINS(amount) (UINT64_C(amount) * COIN)