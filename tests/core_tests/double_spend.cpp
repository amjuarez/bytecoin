--- conflicted
+++ resolved
@@ -1,25 +1,7 @@
-<<<<<<< HEAD
-// Copyright (c) 2012-2014, The CryptoNote developers, The Bytecoin developers
-//
-// This file is part of Bytecoin.
-//
-// Bytecoin is free software: you can redistribute it and/or modify
-// it under the terms of the GNU Lesser General Public License as published by
-// the Free Software Foundation, either version 3 of the License, or
-// (at your option) any later version.
-//
-// Bytecoin is distributed in the hope that it will be useful,
-// but WITHOUT ANY WARRANTY; without even the implied warranty of
-// MERCHANTABILITY or FITNESS FOR A PARTICULAR PURPOSE.  See the
-// GNU Lesser General Public License for more details.
-//
-// You should have received a copy of the GNU Lesser General Public License
-// along with Bytecoin.  If not, see <http://www.gnu.org/licenses/>.
-=======
 // Copyright (c) 2011-2015 The Cryptonote developers
+// Copyright (c) 2014-2015 XDN developers
 // Distributed under the MIT/X11 software license, see the accompanying
 // file COPYING or http://www.opensource.org/licenses/mit-license.php.
->>>>>>> fbd72656
 
 #include "double_spend.h"
 #include "TestGenerator.h"
@@ -85,8 +67,6 @@
   CHECK_TEST_CONDITION(r);
   CHECK_EQ(0, get_balance(bob_account, blocks, mtx));
   CHECK_EQ(send_amount - m_currency.minimumFee(), get_balance(alice_account, blocks, mtx));
-<<<<<<< HEAD
-=======
 
   return true;
 }
@@ -100,6 +80,7 @@
   send_amount(MK_COINS(17)),
   has_invalid_tx(false)
 {
+  m_currency = CurrencyBuilder().upgradeHeight(0).currency();
   m_outputTxKey = KeyPair::generate();
   m_bob_account.generate();
   m_alice_account.generate();
@@ -154,9 +135,10 @@
 TestGenerator DoubleSpendBase::prepare(std::vector<test_event_entry>& events) const {
 
   TestGenerator generator(m_currency, events);
+  generator.generator.defaultMajorVersion = BLOCK_MAJOR_VERSION_2;
 
   // unlock
-  generator.generateBlocks();
+  generator.generateBlocks(m_currency.minedMoneyUnlockWindow(), BLOCK_MAJOR_VERSION_2);
 
   auto builder = generator.createTxBuilder(generator.minerAccount, m_bob_account, send_amount, m_currency.minimumFee());
 
@@ -175,7 +157,7 @@
   generator.makeNextBlock(tx);
 
   // unlock
-  generator.generateBlocks(); 
+  generator.generateBlocks(m_currency.minedMoneyUnlockWindow(), BLOCK_MAJOR_VERSION_2);
 
   return generator;
 }
@@ -188,6 +170,7 @@
   src.input.amount = send_amount;
   src.input.outputIndex = 0;
   src.input.signatures = 1;
+  src.input.term = 0;
 
   src.keys.push_back(m_bob_account.get_keys());
   src.srcTxPubKey = m_outputTxKey.pub;
@@ -387,7 +370,6 @@
   altChain.makeNextBlock(tx2);
 
   mainChain.addCallback("check_double_spend");
->>>>>>> fbd72656
-
-  return true;
-}
+
+  return true;
+}