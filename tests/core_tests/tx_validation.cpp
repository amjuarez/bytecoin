<<<<<<< HEAD
// Copyright (c) 2012-2014, The CryptoNote developers, The Bytecoin developers
//
// This file is part of Bytecoin.
//
// Bytecoin is free software: you can redistribute it and/or modify
// it under the terms of the GNU Lesser General Public License as published by
// the Free Software Foundation, either version 3 of the License, or
// (at your option) any later version.
//
// Bytecoin is distributed in the hope that it will be useful,
// but WITHOUT ANY WARRANTY; without even the implied warranty of
// MERCHANTABILITY or FITNESS FOR A PARTICULAR PURPOSE.  See the
// GNU Lesser General Public License for more details.
//
// You should have received a copy of the GNU Lesser General Public License
// along with Bytecoin.  If not, see <http://www.gnu.org/licenses/>.
=======
// Copyright (c) 2011-2015 The Cryptonote developers
// Distributed under the MIT/X11 software license, see the accompanying
// file COPYING or http://www.opensource.org/licenses/mit-license.php.
>>>>>>> fbd72656

#include "tx_validation.h"
#include "TestGenerator.h"

using namespace epee;
using namespace crypto;
using namespace cryptonote;

namespace
{
  struct tx_builder
  {
    void step1_init(size_t version = CURRENT_TRANSACTION_VERSION, uint64_t unlock_time = 0)
    {
      m_tx.vin.clear();
      m_tx.vout.clear();
      m_tx.signatures.clear();

      m_tx.version = version;
      m_tx.unlockTime = unlock_time;

      m_tx_key = KeyPair::generate();
      add_tx_pub_key_to_extra(m_tx, m_tx_key.pub);
    }

    void step2_fill_inputs(const account_keys& sender_account_keys, const std::vector<tx_source_entry>& sources)
    {
      BOOST_FOREACH(const tx_source_entry& src_entr, sources)
      {
        m_in_contexts.push_back(KeyPair());
        KeyPair& in_ephemeral = m_in_contexts.back();
        crypto::key_image img;
        generate_key_image_helper(sender_account_keys, src_entr.real_out_tx_key, src_entr.real_output_in_tx_index, in_ephemeral, img);

        // put key image into tx input
        TransactionInputToKey input_to_key;
        input_to_key.amount = src_entr.amount;
        input_to_key.keyImage = img;

        // fill outputs array and use relative offsets
        BOOST_FOREACH(const tx_source_entry::output_entry& out_entry, src_entr.outputs)
          input_to_key.keyOffsets.push_back(out_entry.first);

        input_to_key.keyOffsets = absolute_output_offsets_to_relative(input_to_key.keyOffsets);
        m_tx.vin.push_back(input_to_key);
      }
    }

    void step3_fill_outputs(const std::vector<tx_destination_entry>& destinations)
    {
      size_t output_index = 0;
      BOOST_FOREACH(const tx_destination_entry& dst_entr, destinations)
      {
        crypto::key_derivation derivation;
        crypto::public_key out_eph_public_key;
        crypto::generate_key_derivation(dst_entr.addr.m_viewPublicKey, m_tx_key.sec, derivation);
        crypto::derive_public_key(derivation, output_index, dst_entr.addr.m_spendPublicKey, out_eph_public_key);

        TransactionOutput out;
        out.amount = dst_entr.amount;
        TransactionOutputToKey tk;
        tk.key = out_eph_public_key;
        out.target = tk;
        m_tx.vout.push_back(out);
        output_index++;
      }
    }

    void step4_calc_hash()
    {
      get_transaction_prefix_hash(m_tx, m_tx_prefix_hash);
    }

    void step5_sign(const std::vector<tx_source_entry>& sources)
    {
      m_tx.signatures.clear();

      size_t i = 0;
      BOOST_FOREACH(const tx_source_entry& src_entr, sources)
      {
        std::vector<const crypto::public_key*> keys_ptrs;
        BOOST_FOREACH(const tx_source_entry::output_entry& o, src_entr.outputs)
        {
          keys_ptrs.push_back(&o.second);
        }

        m_tx.signatures.push_back(std::vector<crypto::signature>());
        std::vector<crypto::signature>& sigs = m_tx.signatures.back();
        sigs.resize(src_entr.outputs.size());
        generate_ring_signature(m_tx_prefix_hash, boost::get<TransactionInputToKey>(m_tx.vin[i]).keyImage,
          keys_ptrs, m_in_contexts[i].sec, src_entr.real_output, sigs.data());
        i++;
      }
    }

    Transaction m_tx;
    KeyPair m_tx_key;
    std::vector<KeyPair> m_in_contexts;
    crypto::hash m_tx_prefix_hash;
  };

  Transaction make_simple_tx_with_unlock_time(const std::vector<test_event_entry>& events,
    const cryptonote::Block& blk_head, const cryptonote::account_base& from, const cryptonote::account_base& to,
    uint64_t amount, uint64_t fee, uint64_t unlock_time)
  {
    std::vector<tx_source_entry> sources;
    std::vector<tx_destination_entry> destinations;
    fill_tx_sources_and_destinations(events, blk_head, from, to, amount, fee, 0, sources, destinations);

    tx_builder builder;
    builder.step1_init(CURRENT_TRANSACTION_VERSION, unlock_time);
    builder.step2_fill_inputs(from.get_keys(), sources);
    builder.step3_fill_outputs(destinations);
    builder.step4_calc_hash();
    builder.step5_sign(sources);
    return builder.m_tx;
  };

  crypto::public_key generate_invalid_pub_key()
  {
    for (int i = 0; i <= 0xFF; ++i)
    {
      crypto::public_key key;
      memset(&key, i, sizeof(crypto::public_key));
      if (!crypto::check_key(key))
      {
        return key;
      }
    }

    throw std::runtime_error("invalid public key wasn't found");
    return crypto::public_key();
  }
}

//----------------------------------------------------------------------------------------------------------------------
// Tests

bool gen_tx_big_version::generate(std::vector<test_event_entry>& events) const
{
  uint64_t ts_start = 1338224400;

  GENERATE_ACCOUNT(miner_account);
  MAKE_GENESIS_BLOCK(events, blk_0, miner_account, ts_start);
  REWIND_BLOCKS(events, blk_0r, blk_0, miner_account);

  std::vector<tx_source_entry> sources;
  std::vector<tx_destination_entry> destinations;
  fill_tx_sources_and_destinations(events, blk_0, miner_account, miner_account, MK_COINS(1), m_currency.minimumFee(), 0, sources, destinations);

  tx_builder builder;
  builder.step1_init(CURRENT_TRANSACTION_VERSION + 1, 0);
  builder.step2_fill_inputs(miner_account.get_keys(), sources);
  builder.step3_fill_outputs(destinations);
  builder.step4_calc_hash();
  builder.step5_sign(sources);

  DO_CALLBACK(events, "mark_invalid_tx");
  events.push_back(builder.m_tx);

  return true;
}

bool gen_tx_unlock_time::generate(std::vector<test_event_entry>& events) const
{
  uint64_t ts_start = 1338224400;

  GENERATE_ACCOUNT(miner_account);
  MAKE_GENESIS_BLOCK(events, blk_0, miner_account, ts_start);
  REWIND_BLOCKS_N(events, blk_1, blk_0, miner_account, 10);
  REWIND_BLOCKS(events, blk_1r, blk_1, miner_account);

  auto make_tx_with_unlock_time = [&](uint64_t unlock_time) -> Transaction
  {
    return make_simple_tx_with_unlock_time(events, blk_1, miner_account, miner_account, MK_COINS(1),
      m_currency.minimumFee(), unlock_time);
  };

  std::list<Transaction> txs_0;

  txs_0.push_back(make_tx_with_unlock_time(0));
  events.push_back(txs_0.back());

  txs_0.push_back(make_tx_with_unlock_time(get_block_height(blk_1r) - 1));
  events.push_back(txs_0.back());

  txs_0.push_back(make_tx_with_unlock_time(get_block_height(blk_1r)));
  events.push_back(txs_0.back());

  txs_0.push_back(make_tx_with_unlock_time(get_block_height(blk_1r) + 1));
  events.push_back(txs_0.back());

  txs_0.push_back(make_tx_with_unlock_time(get_block_height(blk_1r) + 2));
  events.push_back(txs_0.back());

  txs_0.push_back(make_tx_with_unlock_time(ts_start - 1));
  events.push_back(txs_0.back());

  txs_0.push_back(make_tx_with_unlock_time(time(0) + 60 * 60));
  events.push_back(txs_0.back());

  MAKE_NEXT_BLOCK_TX_LIST(events, blk_2, blk_1r, miner_account, txs_0);

  return true;
}

bool gen_tx_no_inputs_no_outputs::generate(std::vector<test_event_entry>& events) const
{
  uint64_t ts_start = 1338224400;

  GENERATE_ACCOUNT(miner_account);
  MAKE_GENESIS_BLOCK(events, blk_0, miner_account, ts_start);

  tx_builder builder;
  builder.step1_init();

  DO_CALLBACK(events, "mark_invalid_tx");
  events.push_back(builder.m_tx);

  return true;
}

bool gen_tx_no_inputs_has_outputs::generate(std::vector<test_event_entry>& events) const
{
  uint64_t ts_start = 1338224400;

  GENERATE_ACCOUNT(miner_account);
  MAKE_GENESIS_BLOCK(events, blk_0, miner_account, ts_start);

  std::vector<tx_source_entry> sources;
  std::vector<tx_destination_entry> destinations;
  fill_tx_sources_and_destinations(events, blk_0, miner_account, miner_account, MK_COINS(1), m_currency.minimumFee(), 0, sources, destinations);

  tx_builder builder;
  builder.step1_init();
  builder.step3_fill_outputs(destinations);

  DO_CALLBACK(events, "mark_invalid_tx");
  events.push_back(builder.m_tx);

  return true;
}

bool gen_tx_has_inputs_no_outputs::generate(std::vector<test_event_entry>& events) const
{
  uint64_t ts_start = 1338224400;

  GENERATE_ACCOUNT(miner_account);
  MAKE_GENESIS_BLOCK(events, blk_0, miner_account, ts_start);
  REWIND_BLOCKS(events, blk_0r, blk_0, miner_account);

  std::vector<tx_source_entry> sources;
  std::vector<tx_destination_entry> destinations;
  fill_tx_sources_and_destinations(events, blk_0, miner_account, miner_account, MK_COINS(1), m_currency.minimumFee(), 0, sources, destinations);
  destinations.clear();

  tx_builder builder;
  builder.step1_init();
  builder.step2_fill_inputs(miner_account.get_keys(), sources);
  builder.step3_fill_outputs(destinations);
  builder.step4_calc_hash();
  builder.step5_sign(sources);

  events.push_back(builder.m_tx);
  MAKE_NEXT_BLOCK_TX1(events, blk_1, blk_0r, miner_account, builder.m_tx);

  return true;
}

bool gen_tx_invalid_input_amount::generate(std::vector<test_event_entry>& events) const
{
  uint64_t ts_start = 1338224400;

  GENERATE_ACCOUNT(miner_account);
  MAKE_GENESIS_BLOCK(events, blk_0, miner_account, ts_start);
  REWIND_BLOCKS(events, blk_0r, blk_0, miner_account);

  std::vector<tx_source_entry> sources;
  std::vector<tx_destination_entry> destinations;
  fill_tx_sources_and_destinations(events, blk_0, miner_account, miner_account, MK_COINS(1), m_currency.minimumFee(), 0, sources, destinations);
  sources.front().amount++;

  tx_builder builder;
  builder.step1_init();
  builder.step2_fill_inputs(miner_account.get_keys(), sources);
  builder.step3_fill_outputs(destinations);
  builder.step4_calc_hash();
  builder.step5_sign(sources);

  DO_CALLBACK(events, "mark_invalid_tx");
  events.push_back(builder.m_tx);

  return true;
}

bool gen_tx_in_to_key_wo_key_offsets::generate(std::vector<test_event_entry>& events) const
{
  uint64_t ts_start = 1338224400;

  GENERATE_ACCOUNT(miner_account);
  MAKE_GENESIS_BLOCK(events, blk_0, miner_account, ts_start);
  REWIND_BLOCKS(events, blk_0r, blk_0, miner_account);

  std::vector<tx_source_entry> sources;
  std::vector<tx_destination_entry> destinations;
  fill_tx_sources_and_destinations(events, blk_0, miner_account, miner_account, MK_COINS(1), m_currency.minimumFee(), 0, sources, destinations);

  tx_builder builder;
  builder.step1_init();
  builder.step2_fill_inputs(miner_account.get_keys(), sources);
  builder.step3_fill_outputs(destinations);
  TransactionInputToKey& in_to_key = boost::get<TransactionInputToKey>(builder.m_tx.vin.front());
  uint64_t key_offset = in_to_key.keyOffsets.front();
  in_to_key.keyOffsets.pop_back();
  CHECK_AND_ASSERT_MES(in_to_key.keyOffsets.empty(), false, "txin contained more than one key_offset");
  builder.step4_calc_hash();
  in_to_key.keyOffsets.push_back(key_offset);
  builder.step5_sign(sources);
  in_to_key.keyOffsets.pop_back();

  DO_CALLBACK(events, "mark_invalid_tx");
  events.push_back(builder.m_tx);

  return true;
}

bool gen_tx_key_offest_points_to_foreign_key::generate(std::vector<test_event_entry>& events) const
{
  uint64_t ts_start = 1338224400;

  GENERATE_ACCOUNT(miner_account);
  MAKE_GENESIS_BLOCK(events, blk_0, miner_account, ts_start);
  MAKE_NEXT_BLOCK(events, blk_1, blk_0, miner_account);
  REWIND_BLOCKS(events, blk_1r, blk_1, miner_account);
  MAKE_ACCOUNT(events, alice_account);
  MAKE_ACCOUNT(events, bob_account);
  MAKE_TX_LIST_START(events, txs_0, miner_account, bob_account, MK_COINS(60) + 1, blk_1);
  MAKE_TX_LIST(events, txs_0, miner_account, alice_account, MK_COINS(60) + 1, blk_1);
  MAKE_NEXT_BLOCK_TX_LIST(events, blk_2, blk_1r, miner_account, txs_0);

  std::vector<tx_source_entry> sources_bob;
  std::vector<tx_destination_entry> destinations_bob;
  fill_tx_sources_and_destinations(events, blk_2, bob_account, miner_account, MK_COINS(60) + 1 - m_currency.minimumFee(), m_currency.minimumFee(), 0, sources_bob, destinations_bob);

  std::vector<tx_source_entry> sources_alice;
  std::vector<tx_destination_entry> destinations_alice;
  fill_tx_sources_and_destinations(events, blk_2, alice_account, miner_account, MK_COINS(60) + 1 - m_currency.minimumFee(), m_currency.minimumFee(), 0, sources_alice, destinations_alice);

  tx_builder builder;
  builder.step1_init();
  builder.step2_fill_inputs(bob_account.get_keys(), sources_bob);
  TransactionInputToKey& in_to_key = boost::get<TransactionInputToKey>(builder.m_tx.vin.front());
  in_to_key.keyOffsets.front() = sources_alice.front().outputs.front().first;
  builder.step3_fill_outputs(destinations_bob);
  builder.step4_calc_hash();
  builder.step5_sign(sources_bob);

  DO_CALLBACK(events, "mark_invalid_tx");
  events.push_back(builder.m_tx);

  return true;
}

bool gen_tx_sender_key_offest_not_exist::generate(std::vector<test_event_entry>& events) const
{
  uint64_t ts_start = 1338224400;

  GENERATE_ACCOUNT(miner_account);
  MAKE_GENESIS_BLOCK(events, blk_0, miner_account, ts_start);
  REWIND_BLOCKS(events, blk_0r, blk_0, miner_account);

  std::vector<tx_source_entry> sources;
  std::vector<tx_destination_entry> destinations;
  fill_tx_sources_and_destinations(events, blk_0, miner_account, miner_account, MK_COINS(1), m_currency.minimumFee(), 0, sources, destinations);

  tx_builder builder;
  builder.step1_init();
  builder.step2_fill_inputs(miner_account.get_keys(), sources);
  TransactionInputToKey& in_to_key = boost::get<TransactionInputToKey>(builder.m_tx.vin.front());
  in_to_key.keyOffsets.front() = std::numeric_limits<uint64_t>::max();
  builder.step3_fill_outputs(destinations);
  builder.step4_calc_hash();
  builder.step5_sign(sources);

  DO_CALLBACK(events, "mark_invalid_tx");
  events.push_back(builder.m_tx);

  return true;
}

bool gen_tx_mixed_key_offest_not_exist::generate(std::vector<test_event_entry>& events) const
{
  uint64_t ts_start = 1338224400;

  GENERATE_ACCOUNT(miner_account);
  MAKE_GENESIS_BLOCK(events, blk_0, miner_account, ts_start);
  MAKE_NEXT_BLOCK(events, blk_1, blk_0, miner_account);
  REWIND_BLOCKS(events, blk_1r, blk_1, miner_account);
  MAKE_ACCOUNT(events, alice_account);
  MAKE_ACCOUNT(events, bob_account);
  MAKE_TX_LIST_START(events, txs_0, miner_account, bob_account, MK_COINS(1) + m_currency.minimumFee(), blk_1);
  MAKE_TX_LIST(events, txs_0, miner_account, alice_account, MK_COINS(1) + m_currency.minimumFee(), blk_1);
  MAKE_NEXT_BLOCK_TX_LIST(events, blk_2, blk_1r, miner_account, txs_0);

  std::vector<tx_source_entry> sources;
  std::vector<tx_destination_entry> destinations;
  fill_tx_sources_and_destinations(events, blk_2, bob_account, miner_account, MK_COINS(1), m_currency.minimumFee(), 1, sources, destinations);

  sources.front().outputs[(sources.front().real_output + 1) % 2].first = std::numeric_limits<uint64_t>::max();

  tx_builder builder;
  builder.step1_init();
  builder.step2_fill_inputs(bob_account.get_keys(), sources);
  builder.step3_fill_outputs(destinations);
  builder.step4_calc_hash();
  builder.step5_sign(sources);

  DO_CALLBACK(events, "mark_invalid_tx");
  events.push_back(builder.m_tx);

  return true;
}

bool gen_tx_key_image_not_derive_from_tx_key::generate(std::vector<test_event_entry>& events) const
{
  uint64_t ts_start = 1338224400;

  GENERATE_ACCOUNT(miner_account);
  MAKE_GENESIS_BLOCK(events, blk_0, miner_account, ts_start);
  REWIND_BLOCKS(events, blk_0r, blk_0, miner_account);

  std::vector<tx_source_entry> sources;
  std::vector<tx_destination_entry> destinations;
  fill_tx_sources_and_destinations(events, blk_0, miner_account, miner_account, MK_COINS(1), m_currency.minimumFee(), 0, sources, destinations);

  tx_builder builder;
  builder.step1_init();
  builder.step2_fill_inputs(miner_account.get_keys(), sources);

  TransactionInputToKey& in_to_key = boost::get<TransactionInputToKey>(builder.m_tx.vin.front());
  KeyPair kp = KeyPair::generate();
  key_image another_ki;
  crypto::generate_key_image(kp.pub, kp.sec, another_ki);
  in_to_key.keyImage = another_ki;

  builder.step3_fill_outputs(destinations);
  builder.step4_calc_hash();

  // Tx with invalid key image can't be subscribed, so create empty signature
  builder.m_tx.signatures.resize(1);
  builder.m_tx.signatures[0].resize(1);
  builder.m_tx.signatures[0][0] = boost::value_initialized<crypto::signature>();

  DO_CALLBACK(events, "mark_invalid_tx");
  events.push_back(builder.m_tx);

  return true;
}

bool gen_tx_key_image_is_invalid::generate(std::vector<test_event_entry>& events) const
{
  uint64_t ts_start = 1338224400;

  GENERATE_ACCOUNT(miner_account);
  MAKE_GENESIS_BLOCK(events, blk_0, miner_account, ts_start);
  REWIND_BLOCKS(events, blk_0r, blk_0, miner_account);

  std::vector<tx_source_entry> sources;
  std::vector<tx_destination_entry> destinations;
  fill_tx_sources_and_destinations(events, blk_0, miner_account, miner_account, MK_COINS(1), m_currency.minimumFee(), 0, sources, destinations);

  tx_builder builder;
  builder.step1_init();
  builder.step2_fill_inputs(miner_account.get_keys(), sources);

  TransactionInputToKey& in_to_key = boost::get<TransactionInputToKey>(builder.m_tx.vin.front());
  crypto::public_key pub = generate_invalid_pub_key();
  memcpy(&in_to_key.keyImage, &pub, sizeof(crypto::ec_point));

  builder.step3_fill_outputs(destinations);
  builder.step4_calc_hash();

  // Tx with invalid key image can't be subscribed, so create empty signature
  builder.m_tx.signatures.resize(1);
  builder.m_tx.signatures[0].resize(1);
  builder.m_tx.signatures[0][0] = boost::value_initialized<crypto::signature>();

  DO_CALLBACK(events, "mark_invalid_tx");
  events.push_back(builder.m_tx);

  return true;
}

bool gen_tx_check_input_unlock_time::generate(std::vector<test_event_entry>& events) const
{
  static const size_t tests_count = 6;

  uint64_t ts_start = 1338224400;

  GENERATE_ACCOUNT(miner_account);
  MAKE_GENESIS_BLOCK(events, blk_0, miner_account, ts_start);
  REWIND_BLOCKS_N(events, blk_1, blk_0, miner_account, tests_count - 1);
  REWIND_BLOCKS(events, blk_1r, blk_1, miner_account);

  std::array<account_base, tests_count> accounts;
  for (size_t i = 0; i < tests_count; ++i)
  {
    MAKE_ACCOUNT(events, acc);
    accounts[i] = acc;
  }

  std::list<Transaction> txs_0;
  auto make_tx_to_acc = [&](size_t acc_idx, uint64_t unlock_time)
  {
    txs_0.push_back(make_simple_tx_with_unlock_time(events, blk_1, miner_account, accounts[acc_idx],
      MK_COINS(1) + m_currency.minimumFee(), m_currency.minimumFee(), unlock_time));
    events.push_back(txs_0.back());
  };

  uint64_t blk_3_height = get_block_height(blk_1r) + 2;
  make_tx_to_acc(0, 0);
  make_tx_to_acc(1, blk_3_height - 1);
  make_tx_to_acc(2, blk_3_height);
  make_tx_to_acc(3, blk_3_height + 1);
  make_tx_to_acc(4, time(0) - 1);
  make_tx_to_acc(5, time(0) + 60 * 60);
  MAKE_NEXT_BLOCK_TX_LIST(events, blk_2, blk_1r, miner_account, txs_0);

  std::list<Transaction> txs_1;
  auto make_tx_from_acc = [&](size_t acc_idx, bool invalid)
  {
    Transaction tx = make_simple_tx_with_unlock_time(events, blk_2, accounts[acc_idx], miner_account, MK_COINS(1),
      m_currency.minimumFee(), 0);
    if (invalid)
    {
      DO_CALLBACK(events, "mark_invalid_tx");
    }
    else
    {
      txs_1.push_back(tx);
    }
    events.push_back(tx);
  };

  make_tx_from_acc(0, false);
  make_tx_from_acc(1, false);
  make_tx_from_acc(2, false);
  make_tx_from_acc(3, true);
  make_tx_from_acc(4, false);
  make_tx_from_acc(5, true);
  MAKE_NEXT_BLOCK_TX_LIST(events, blk_3, blk_2, miner_account, txs_1);

  return true;
}

bool gen_tx_txout_to_key_has_invalid_key::generate(std::vector<test_event_entry>& events) const
{
  uint64_t ts_start = 1338224400;

  GENERATE_ACCOUNT(miner_account);
  MAKE_GENESIS_BLOCK(events, blk_0, miner_account, ts_start);
  REWIND_BLOCKS(events, blk_0r, blk_0, miner_account);

  std::vector<tx_source_entry> sources;
  std::vector<tx_destination_entry> destinations;
  fill_tx_sources_and_destinations(events, blk_0, miner_account, miner_account, MK_COINS(1), m_currency.minimumFee(), 0, sources, destinations);

  tx_builder builder;
  builder.step1_init();
  builder.step2_fill_inputs(miner_account.get_keys(), sources);
  builder.step3_fill_outputs(destinations);

  TransactionOutputToKey& out_to_key =  boost::get<TransactionOutputToKey>(builder.m_tx.vout.front().target);
  out_to_key.key = generate_invalid_pub_key();

  builder.step4_calc_hash();
  builder.step5_sign(sources);

  DO_CALLBACK(events, "mark_invalid_tx");
  events.push_back(builder.m_tx);

  return true;
}

bool gen_tx_output_with_zero_amount::generate(std::vector<test_event_entry>& events) const
{
  uint64_t ts_start = 1338224400;

  GENERATE_ACCOUNT(miner_account);
  MAKE_GENESIS_BLOCK(events, blk_0, miner_account, ts_start);
  REWIND_BLOCKS(events, blk_0r, blk_0, miner_account);

  std::vector<tx_source_entry> sources;
  std::vector<tx_destination_entry> destinations;
  fill_tx_sources_and_destinations(events, blk_0, miner_account, miner_account, MK_COINS(1), m_currency.minimumFee(), 0, sources, destinations);

  tx_builder builder;
  builder.step1_init();
  builder.step2_fill_inputs(miner_account.get_keys(), sources);
  builder.step3_fill_outputs(destinations);

  builder.m_tx.vout.front().amount = 0;

  builder.step4_calc_hash();
  builder.step5_sign(sources);

  DO_CALLBACK(events, "mark_invalid_tx");
  events.push_back(builder.m_tx);

  return true;
}

bool gen_tx_signatures_are_invalid::generate(std::vector<test_event_entry>& events) const
{
  uint64_t ts_start = 1338224400;

  GENERATE_ACCOUNT(miner_account);
  MAKE_GENESIS_BLOCK(events, blk_0, miner_account, ts_start);
  MAKE_NEXT_BLOCK(events, blk_1, blk_0, miner_account);
  REWIND_BLOCKS(events, blk_1r, blk_1, miner_account);
  MAKE_ACCOUNT(events, alice_account);
  MAKE_ACCOUNT(events, bob_account);
  MAKE_TX_LIST_START(events, txs_0, miner_account, bob_account, MK_COINS(1) + m_currency.minimumFee(), blk_1);
  MAKE_TX_LIST(events, txs_0, miner_account, alice_account, MK_COINS(1) + m_currency.minimumFee(), blk_1);
  MAKE_NEXT_BLOCK_TX_LIST(events, blk_2, blk_1r, miner_account, txs_0);

  MAKE_TX(events, tx_0, miner_account, miner_account, MK_COINS(60), blk_2);
  events.pop_back();

  MAKE_TX_MIX(events, tx_1, bob_account, miner_account, MK_COINS(1), 1, blk_2);
  events.pop_back();

  // Tx with nmix = 0 without signatures
  DO_CALLBACK(events, "mark_invalid_tx");
  blobdata sr_tx = t_serializable_object_to_blob(static_cast<TransactionPrefix>(tx_0));
  events.push_back(serialized_transaction(sr_tx));

  // Tx with nmix = 0 have a few inputs, and not enough signatures
  DO_CALLBACK(events, "mark_invalid_tx");
  sr_tx = t_serializable_object_to_blob(tx_0);
  sr_tx.resize(sr_tx.size() - sizeof(crypto::signature));
  events.push_back(serialized_transaction(sr_tx));

  // Tx with nmix = 0 have a few inputs, and too many signatures
  DO_CALLBACK(events, "mark_invalid_tx");
  sr_tx = t_serializable_object_to_blob(tx_0);
  sr_tx.insert(sr_tx.end(), sr_tx.end() - sizeof(crypto::signature), sr_tx.end());
  events.push_back(serialized_transaction(sr_tx));

  // Tx with nmix = 1 without signatures
  DO_CALLBACK(events, "mark_invalid_tx");
  sr_tx = t_serializable_object_to_blob(static_cast<TransactionPrefix>(tx_1));
  events.push_back(serialized_transaction(sr_tx));

  // Tx with nmix = 1 have not enough signatures
  DO_CALLBACK(events, "mark_invalid_tx");
  sr_tx = t_serializable_object_to_blob(tx_1);
  sr_tx.resize(sr_tx.size() - sizeof(crypto::signature));
  events.push_back(serialized_transaction(sr_tx));

  // Tx with nmix = 1 have too many signatures
  DO_CALLBACK(events, "mark_invalid_tx");
  sr_tx = t_serializable_object_to_blob(tx_1);
  sr_tx.insert(sr_tx.end(), sr_tx.end() - sizeof(crypto::signature), sr_tx.end());
  events.push_back(serialized_transaction(sr_tx));

  return true;
}
<<<<<<< HEAD
=======

MultiSigTx_OutputSignatures::MultiSigTx_OutputSignatures(size_t givenKeys, uint32_t requiredSignatures, bool shouldSucceed) :
  m_givenKeys(givenKeys), m_requiredSignatures(requiredSignatures), m_shouldSucceed(shouldSucceed) {

  for (size_t i = 0; i < m_givenKeys; ++i) {
    account_base acc;
    acc.generate();
    m_outputAccounts.push_back(acc);
  }
}


bool MultiSigTx_OutputSignatures::generate(std::vector<test_event_entry>& events) const {
  TestGenerator generator(m_currency, events);
  return generate(generator);
}

bool MultiSigTx_OutputSignatures::generate(TestGenerator& generator) const {

  generator.generateBlocks(m_currency.minedMoneyUnlockWindow());

  std::vector<tx_source_entry> sources;
  std::vector<tx_destination_entry> destinations;
  fill_tx_sources_and_destinations(generator.events, generator.lastBlock, generator.minerAccount, generator.minerAccount, 
    MK_COINS(1), m_currency.minimumFee(), 0, sources, destinations);

  tx_builder builder;
  builder.step1_init();
  builder.step2_fill_inputs(generator.minerAccount.get_keys(), sources);

  TransactionOutputMultisignature target;

  for (const auto& acc : m_outputAccounts) {
    target.keys.push_back(acc.get_keys().m_account_address.m_spendPublicKey);
  }
  target.requiredSignatures = m_requiredSignatures;
  TransactionOutput txOut = { MK_COINS(1), target };
  builder.m_tx.vout.push_back(txOut);

  builder.step4_calc_hash();
  builder.step5_sign(sources);

  if (!m_shouldSucceed) {
    generator.addCallback("mark_invalid_tx");
  }

  generator.addEvent(builder.m_tx);

  if (!m_shouldSucceed) {
    generator.addCallback("mark_invalid_block");
  }

  generator.makeNextBlock(builder.m_tx);

  return true;

}

bool MultiSigTx_InvalidOutputSignature::generate(std::vector<test_event_entry>& events) const {
  uint64_t ts_start = 1338224400;

  GENERATE_ACCOUNT(miner_account);
  MAKE_GENESIS_BLOCK(events, blk_0, miner_account, ts_start);
  REWIND_BLOCKS(events, blk_0r, blk_0, miner_account);

  std::vector<tx_source_entry> sources;
  std::vector<tx_destination_entry> destinations;
  fill_tx_sources_and_destinations(events, blk_0, miner_account, miner_account, MK_COINS(1), m_currency.minimumFee(), 0, sources, destinations);

  tx_builder builder;
  builder.step1_init();
  builder.step2_fill_inputs(miner_account.get_keys(), sources);

  TransactionOutputMultisignature target;

  crypto::public_key pk;
  crypto::secret_key sk;
  crypto::generate_keys(pk, sk);

  // fill with 1 valid key
  target.keys.push_back(pk);
  // and 1 invalid
  target.keys.push_back(generate_invalid_pub_key());

  target.requiredSignatures = 2;

  TransactionOutput txOut = { MK_COINS(1), target };
  builder.m_tx.vout.push_back(txOut);

  builder.step4_calc_hash();
  builder.step5_sign(sources);

  DO_CALLBACK(events, "mark_invalid_tx");
  events.push_back(builder.m_tx);

  return true;
}

namespace
{
  void fillMultisignatureInput(TestGenerator& generator, tx_builder& builder, uint64_t inputAmount, uint32_t givenSignatures) {  
    
    builder.step1_init();

    // create input
    TransactionInputMultisignature input;
    input.amount = inputAmount;
    input.signatures = givenSignatures;
    input.outputIndex = 0;
    builder.m_tx.vin.push_back(input);

    // create output
    std::vector<tx_destination_entry> destinations;
    destinations.emplace_back(inputAmount - generator.currency().minimumFee(), generator.minerAccount.get_keys().m_account_address);
    builder.step3_fill_outputs(destinations);

    // calc hash
    builder.step4_calc_hash();

  }
}


MultiSigTx_Input::MultiSigTx_Input(
  size_t givenKeys, uint32_t requiredSignatures, uint32_t givenSignatures, bool inputShouldSucceed) :
    MultiSigTx_OutputSignatures(givenKeys, requiredSignatures, true), 
    m_givenSignatures(givenSignatures), 
    m_inputShouldSucceed(inputShouldSucceed) {}

bool MultiSigTx_Input::generate(std::vector<test_event_entry>& events) const {
  
  TestGenerator generator(m_currency, events);

  // create outputs
  MultiSigTx_OutputSignatures::generate(generator);

  tx_builder builder;
  fillMultisignatureInput(generator, builder, MK_COINS(1), m_givenSignatures);

  // calc signatures
  builder.m_tx.signatures.resize(builder.m_tx.signatures.size() + 1);
  auto& outsigs = builder.m_tx.signatures.back();

  for (size_t i = 0; i < m_givenSignatures; ++i) {
    const auto& pk = m_outputAccounts[i].get_keys().m_account_address.m_spendPublicKey;
    const auto& sk = m_outputAccounts[i].get_keys().m_spend_secret_key;

    crypto::signature sig;
    crypto::generate_signature(builder.m_tx_prefix_hash, pk, sk, sig);
    outsigs.push_back(sig);
  }
  
  if (!m_inputShouldSucceed) {
    generator.addCallback("mark_invalid_tx");
  }

  generator.addEvent(builder.m_tx);
  return true;
}


MultiSigTx_BadInputSignature::MultiSigTx_BadInputSignature() : 
  MultiSigTx_OutputSignatures(1, 1, true) {
}


bool MultiSigTx_BadInputSignature::generate(std::vector<test_event_entry>& events) const {

  TestGenerator generator(m_currency, events);

  // create outputs
  MultiSigTx_OutputSignatures::generate(generator);

  tx_builder builder;
  fillMultisignatureInput(generator, builder, MK_COINS(1), 1);

  // calc signatures
  builder.m_tx.signatures.resize(builder.m_tx.signatures.size() + 1);
  auto& outsigs = builder.m_tx.signatures.back();

  const auto& pk = m_outputAccounts[0].get_keys().m_account_address.m_spendPublicKey;
  const auto& sk = m_outputAccounts[0].get_keys().m_spend_secret_key;

  // modify the transaction prefix hash
  crypto::hash badHash = builder.m_tx_prefix_hash;
  *reinterpret_cast<uint16_t*>(&badHash) = 0xdead;

  // sign the hash
  crypto::signature sig;
  crypto::generate_signature(badHash, pk, sk, sig);
  outsigs.push_back(sig);

  // transaction with bad signature should be rejected
  generator.addCallback("mark_invalid_tx");
  generator.addEvent(builder.m_tx);

  // blocks with transaction with bad signature should be rejected
  generator.addCallback("mark_invalid_block");
  generator.makeNextBlock(builder.m_tx);
  
  return true;
}
>>>>>>> fbd72656
<|MERGE_RESOLUTION|>--- conflicted
+++ resolved
@@ -1,25 +1,7 @@
-<<<<<<< HEAD
-// Copyright (c) 2012-2014, The CryptoNote developers, The Bytecoin developers
-//
-// This file is part of Bytecoin.
-//
-// Bytecoin is free software: you can redistribute it and/or modify
-// it under the terms of the GNU Lesser General Public License as published by
-// the Free Software Foundation, either version 3 of the License, or
-// (at your option) any later version.
-//
-// Bytecoin is distributed in the hope that it will be useful,
-// but WITHOUT ANY WARRANTY; without even the implied warranty of
-// MERCHANTABILITY or FITNESS FOR A PARTICULAR PURPOSE.  See the
-// GNU Lesser General Public License for more details.
-//
-// You should have received a copy of the GNU Lesser General Public License
-// along with Bytecoin.  If not, see <http://www.gnu.org/licenses/>.
-=======
 // Copyright (c) 2011-2015 The Cryptonote developers
+// Copyright (c) 2014-2015 XDN developers
 // Distributed under the MIT/X11 software license, see the accompanying
 // file COPYING or http://www.opensource.org/licenses/mit-license.php.
->>>>>>> fbd72656
 
 #include "tx_validation.h"
 #include "TestGenerator.h"
@@ -32,7 +14,7 @@
 {
   struct tx_builder
   {
-    void step1_init(size_t version = CURRENT_TRANSACTION_VERSION, uint64_t unlock_time = 0)
+    void step1_init(size_t version = TRANSACTION_VERSION_1, uint64_t unlock_time = 0)
     {
       m_tx.vin.clear();
       m_tx.vout.clear();
@@ -130,7 +112,7 @@
     fill_tx_sources_and_destinations(events, blk_head, from, to, amount, fee, 0, sources, destinations);
 
     tx_builder builder;
-    builder.step1_init(CURRENT_TRANSACTION_VERSION, unlock_time);
+    builder.step1_init(TRANSACTION_VERSION_1, unlock_time);
     builder.step2_fill_inputs(from.get_keys(), sources);
     builder.step3_fill_outputs(destinations);
     builder.step4_calc_hash();
@@ -171,7 +153,7 @@
   fill_tx_sources_and_destinations(events, blk_0, miner_account, miner_account, MK_COINS(1), m_currency.minimumFee(), 0, sources, destinations);
 
   tx_builder builder;
-  builder.step1_init(CURRENT_TRANSACTION_VERSION + 1, 0);
+  builder.step1_init(TRANSACTION_VERSION_2 + 1, 0);
   builder.step2_fill_inputs(miner_account.get_keys(), sources);
   builder.step3_fill_outputs(destinations);
   builder.step4_calc_hash();
@@ -688,11 +670,11 @@
 
   return true;
 }
-<<<<<<< HEAD
-=======
 
 MultiSigTx_OutputSignatures::MultiSigTx_OutputSignatures(size_t givenKeys, uint32_t requiredSignatures, bool shouldSucceed) :
   m_givenKeys(givenKeys), m_requiredSignatures(requiredSignatures), m_shouldSucceed(shouldSucceed) {
+
+  m_currency = CurrencyBuilder().upgradeHeight(0).currency();
 
   for (size_t i = 0; i < m_givenKeys; ++i) {
     account_base acc;
@@ -704,12 +686,13 @@
 
 bool MultiSigTx_OutputSignatures::generate(std::vector<test_event_entry>& events) const {
   TestGenerator generator(m_currency, events);
+  generator.generator.defaultMajorVersion = BLOCK_MAJOR_VERSION_2;
   return generate(generator);
 }
 
 bool MultiSigTx_OutputSignatures::generate(TestGenerator& generator) const {
 
-  generator.generateBlocks(m_currency.minedMoneyUnlockWindow());
+  generator.generateBlocks(m_currency.minedMoneyUnlockWindow(), BLOCK_MAJOR_VERSION_2);
 
   std::vector<tx_source_entry> sources;
   std::vector<tx_destination_entry> destinations;
@@ -717,7 +700,7 @@
     MK_COINS(1), m_currency.minimumFee(), 0, sources, destinations);
 
   tx_builder builder;
-  builder.step1_init();
+  builder.step1_init(TRANSACTION_VERSION_2);
   builder.step2_fill_inputs(generator.minerAccount.get_keys(), sources);
 
   TransactionOutputMultisignature target;
@@ -726,6 +709,7 @@
     target.keys.push_back(acc.get_keys().m_account_address.m_spendPublicKey);
   }
   target.requiredSignatures = m_requiredSignatures;
+  target.term = 0;
   TransactionOutput txOut = { MK_COINS(1), target };
   builder.m_tx.vout.push_back(txOut);
 
@@ -760,7 +744,7 @@
   fill_tx_sources_and_destinations(events, blk_0, miner_account, miner_account, MK_COINS(1), m_currency.minimumFee(), 0, sources, destinations);
 
   tx_builder builder;
-  builder.step1_init();
+  builder.step1_init(TRANSACTION_VERSION_2);
   builder.step2_fill_inputs(miner_account.get_keys(), sources);
 
   TransactionOutputMultisignature target;
@@ -775,6 +759,7 @@
   target.keys.push_back(generate_invalid_pub_key());
 
   target.requiredSignatures = 2;
+  target.term = 0;
 
   TransactionOutput txOut = { MK_COINS(1), target };
   builder.m_tx.vout.push_back(txOut);
@@ -792,13 +777,14 @@
 {
   void fillMultisignatureInput(TestGenerator& generator, tx_builder& builder, uint64_t inputAmount, uint32_t givenSignatures) {  
     
-    builder.step1_init();
+    builder.step1_init(TRANSACTION_VERSION_2);
 
     // create input
     TransactionInputMultisignature input;
     input.amount = inputAmount;
     input.signatures = givenSignatures;
     input.outputIndex = 0;
+    input.term = 0;
     builder.m_tx.vin.push_back(input);
 
     // create output
@@ -816,12 +802,16 @@
 MultiSigTx_Input::MultiSigTx_Input(
   size_t givenKeys, uint32_t requiredSignatures, uint32_t givenSignatures, bool inputShouldSucceed) :
     MultiSigTx_OutputSignatures(givenKeys, requiredSignatures, true), 
-    m_givenSignatures(givenSignatures), 
-    m_inputShouldSucceed(inputShouldSucceed) {}
+    m_givenSignatures(givenSignatures),
+    m_inputShouldSucceed(inputShouldSucceed) {
+
+  m_currency = CurrencyBuilder().upgradeHeight(0).currency();
+}
 
 bool MultiSigTx_Input::generate(std::vector<test_event_entry>& events) const {
   
   TestGenerator generator(m_currency, events);
+  generator.generator.defaultMajorVersion = BLOCK_MAJOR_VERSION_2;
 
   // create outputs
   MultiSigTx_OutputSignatures::generate(generator);
@@ -859,6 +849,7 @@
 bool MultiSigTx_BadInputSignature::generate(std::vector<test_event_entry>& events) const {
 
   TestGenerator generator(m_currency, events);
+  generator.generator.defaultMajorVersion = BLOCK_MAJOR_VERSION_2;
 
   // create outputs
   MultiSigTx_OutputSignatures::generate(generator);
@@ -891,5 +882,4 @@
   generator.makeNextBlock(builder.m_tx);
   
   return true;
-}
->>>>>>> fbd72656
+}