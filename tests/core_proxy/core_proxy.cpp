<<<<<<< HEAD
// Copyright (c) 2012-2014, The CryptoNote developers, The Bytecoin developers
//
// This file is part of Bytecoin.
//
// Bytecoin is free software: you can redistribute it and/or modify
// it under the terms of the GNU Lesser General Public License as published by
// the Free Software Foundation, either version 3 of the License, or
// (at your option) any later version.
//
// Bytecoin is distributed in the hope that it will be useful,
// but WITHOUT ANY WARRANTY; without even the implied warranty of
// MERCHANTABILITY or FITNESS FOR A PARTICULAR PURPOSE.  See the
// GNU Lesser General Public License for more details.
//
// You should have received a copy of the GNU Lesser General Public License
// along with Bytecoin.  If not, see <http://www.gnu.org/licenses/>.
=======
// Copyright (c) 2011-2015 The Cryptonote developers
// Distributed under the MIT/X11 software license, see the accompanying
// file COPYING or http://www.opensource.org/licenses/mit-license.php.
>>>>>>> fbd72656

// node.cpp : Defines the entry point for the console application.
//


#include "include_base_utils.h"
#include "version.h"

using namespace epee;

#include <iostream>
#include <sstream>
using namespace std;

#include <boost/program_options.hpp>
#include "cryptonote_core/CoreConfig.h"

#include "common/command_line.h"
#include "console_handler.h"
#include "p2p/net_node.h"
#include "cryptonote_protocol/cryptonote_protocol_handler.h"
#include "core_proxy.h"
#include "version.h"

#if defined(WIN32)
#include <crtdbg.h>
#endif

namespace po = boost::program_options;
using namespace cryptonote;
using namespace crypto;


BOOST_CLASS_VERSION(nodetool::node_server<cryptonote::t_cryptonote_protocol_handler<tests::proxy_core> >, 1);

int main(int argc, char* argv[])
{

#ifdef WIN32
  _CrtSetDbgFlag ( _CRTDBG_ALLOC_MEM_DF | _CRTDBG_LEAK_CHECK_DF );
#endif

  TRY_ENTRY();


  string_tools::set_module_name_and_folder(argv[0]);

  //set up logging options
  log_space::get_set_log_detalisation_level(true, LOG_LEVEL_2);
  //log_space::log_singletone::add_logger(LOGGER_CONSOLE, NULL, NULL);
  log_space::log_singletone::add_logger(LOGGER_FILE,
    log_space::log_singletone::get_default_log_file().c_str(),
    log_space::log_singletone::get_default_log_folder().c_str());


  po::options_description desc("Allowed options");
  // tools::get_default_data_dir() can't be called during static initialization
  command_line::add_arg(desc, command_line::arg_data_dir, tools::get_default_data_dir());

  cryptonote::CoreConfig::initOptions(desc);
  nodetool::NetNodeConfig::initOptions(desc);

  po::variables_map vm;
  bool r = command_line::handle_error_helper(desc, [&]()
  {
    po::store(po::parse_command_line(argc, argv, desc), vm);
    po::notify(vm);
    return true;
  });
  if (!r)
    return 1;

  LOG_PRINT("Module folder: " << argv[0], LOG_LEVEL_0);
  LOG_PRINT("Node starting ...", LOG_LEVEL_0);


  //create objects and link them
  cryptonote::Currency currency = cryptonote::CurrencyBuilder().currency();
  tests::proxy_core pr_core(currency);
  cryptonote::t_cryptonote_protocol_handler<tests::proxy_core> cprotocol(pr_core, NULL);
  nodetool::node_server<cryptonote::t_cryptonote_protocol_handler<tests::proxy_core> > p2psrv(cprotocol, cryptonote::NETWORK_ID);
  cprotocol.set_p2p_endpoint(&p2psrv);
  //pr_core.set_cryptonote_protocol(&cprotocol);
  //daemon_cmmands_handler dch(p2psrv);

  //initialize objects
  cryptonote::CoreConfig coreConfig;
  coreConfig.init(vm);
  nodetool::NetNodeConfig netNodeConfig;
  netNodeConfig.init(vm);

  LOG_PRINT_L0("Initializing p2p server...");
<<<<<<< HEAD
  bool res = p2psrv.init(vm, false);
=======
  bool res = p2psrv.init(netNodeConfig, false);
>>>>>>> fbd72656
  CHECK_AND_ASSERT_MES(res, 1, "Failed to initialize p2p server.");
  LOG_PRINT_L0("P2p server initialized OK");

  LOG_PRINT_L0("Initializing cryptonote protocol...");
  res = cprotocol.init();
  CHECK_AND_ASSERT_MES(res, 1, "Failed to initialize cryptonote protocol.");
  LOG_PRINT_L0("Cryptonote protocol initialized OK");

  //initialize core here
  LOG_PRINT_L0("Initializing proxy core...");
  res = pr_core.init(vm);
  CHECK_AND_ASSERT_MES(res, 1, "Failed to initialize core");
  LOG_PRINT_L0("Core initialized OK");

  LOG_PRINT_L0("Starting p2p net loop...");
  p2psrv.run();
  LOG_PRINT_L0("p2p net loop stopped");

  //deinitialize components
  LOG_PRINT_L0("Deinitializing core...");
  pr_core.deinit();
  LOG_PRINT_L0("Deinitializing cryptonote_protocol...");
  cprotocol.deinit();
  LOG_PRINT_L0("Deinitializing p2p...");
  p2psrv.deinit();


  //pr_core.set_cryptonote_protocol(NULL);
  cprotocol.set_p2p_endpoint(NULL);


  LOG_PRINT("Node stopped.", LOG_LEVEL_0);
  return 0;

  CATCH_ENTRY_L0("main", 1);
}

/*
string tx2str(const cryptonote::transaction& tx, const cryptonote::hash256& tx_hash, const cryptonote::hash256& tx_prefix_hash, const cryptonote::blobdata& blob) {
    stringstream ss;

    ss << "{" << endl;
    ss << "\tversion:" << tx.version << endl;
    ss << "\tunlock_time:" << tx.unlockTime << endl;
    ss << "\t"

    return ss.str();
}*/

bool tests::proxy_core::handle_incoming_tx(const cryptonote::blobdata& tx_blob, cryptonote::tx_verification_context& tvc, bool keeped_by_block) {
    if (!keeped_by_block)
        return true;

    crypto::hash tx_hash = null_hash;
    crypto::hash tx_prefix_hash = null_hash;
    Transaction tx;

    if (!parse_and_validate_tx_from_blob(tx_blob, tx, tx_hash, tx_prefix_hash)) {
        cerr << "WRONG TRANSACTION BLOB, Failed to parse, rejected" << endl;
        return false;
    }

    cout << "TX " << endl << endl;
    cout << tx_hash << endl;
    cout << tx_prefix_hash << endl;
    cout << tx_blob.size() << endl;
    //cout << string_tools::buff_to_hex_nodelimer(tx_blob) << endl << endl;
    cout << obj_to_json_str(tx) << endl;
    cout << endl << "ENDTX" << endl;

    return true;
}

bool tests::proxy_core::handle_incoming_block_blob(const cryptonote::blobdata& block_blob, cryptonote::block_verification_context& bvc, bool control_miner, bool relay_block) {
  Block b = AUTO_VAL_INIT(b);

  if (!parse_and_validate_block_from_blob(block_blob, b)) {
    cerr << "Failed to parse and validate new block" << endl;
    return false;
  }

  crypto::hash h;
  crypto::hash lh;
  if (!get_block_longhash(m_cn_context, b, lh)) {
    return false;
  }

  cout << "BLOCK" << endl << endl;
  cout << (h = get_block_hash(b)) << endl;
  cout << lh << endl;
  cout << get_transaction_hash(b.minerTx) << endl;
  cout << ::get_object_blobsize(b.minerTx) << endl;
  //cout << string_tools::buff_to_hex_nodelimer(block_blob) << endl;
  cout << obj_to_json_str(b) << endl;
  cout << endl << "ENDBLOCK" << endl << endl;

  return add_block(h, lh, b, block_to_blob(b));
}

bool tests::proxy_core::get_short_chain_history(std::list<crypto::hash>& ids) {
    build_short_history(ids, m_lastblk);
    return true;
}

bool tests::proxy_core::get_blockchain_top(uint64_t& height, crypto::hash& top_id) {
    height = 0;
    top_id = get_block_hash(m_genesis);
    return true;
}

bool tests::proxy_core::init(const boost::program_options::variables_map& /*vm*/) {
    m_genesis = m_currency.genesisBlock();
    crypto::hash h = m_currency.genesisBlockHash();
    crypto::hash lh;
    if (!get_block_longhash(m_cn_context, m_genesis, lh)) {
      return false;
    }
    add_block(h, lh, m_genesis, block_to_blob(m_genesis));
    return true;
}

bool tests::proxy_core::have_block(const crypto::hash& id) {
    if (m_hash2blkidx.end() == m_hash2blkidx.find(id))
        return false;
    return true;
}

void tests::proxy_core::build_short_history(std::list<crypto::hash> &m_history, const crypto::hash &m_start) {
    m_history.push_front(get_block_hash(m_genesis));
    /*std::unordered_map<crypto::hash, tests::block_index>::const_iterator cit = m_hash2blkidx.find(m_lastblk);

    do {
        m_history.push_front(cit->first);

        size_t n = 1 << m_history.size();
        while (m_hash2blkidx.end() != cit && cryptonote::null_hash != cit->second.blk.prevId && n > 0) {
            n--;
            cit = m_hash2blkidx.find(cit->second.blk.prevId);
        }
    } while (m_hash2blkidx.end() != cit && get_block_hash(cit->second.blk) != cit->first);*/
}

bool tests::proxy_core::add_block(const crypto::hash &_id, const crypto::hash &_longhash, const cryptonote::Block &_blk, const cryptonote::blobdata &_blob) {
    size_t height = 0;

    if (cryptonote::null_hash != _blk.prevId) {
        std::unordered_map<crypto::hash, tests::block_index>::const_iterator cit = m_hash2blkidx.find(_blk.prevId);
        if (m_hash2blkidx.end() == cit) {
            cerr << "ERROR: can't find previous block with id \"" << _blk.prevId << "\"" << endl;
            return false;
        }

        height = cit->second.height + 1;
    }

    m_known_block_list.push_back(_id);

    block_index bi(height, _id, _longhash, _blk, _blob, txes);
    m_hash2blkidx.insert(std::make_pair(_id, bi));
    txes.clear();
    m_lastblk = _id;

    return true;
}<|MERGE_RESOLUTION|>--- conflicted
+++ resolved
@@ -1,25 +1,7 @@
-<<<<<<< HEAD
-// Copyright (c) 2012-2014, The CryptoNote developers, The Bytecoin developers
-//
-// This file is part of Bytecoin.
-//
-// Bytecoin is free software: you can redistribute it and/or modify
-// it under the terms of the GNU Lesser General Public License as published by
-// the Free Software Foundation, either version 3 of the License, or
-// (at your option) any later version.
-//
-// Bytecoin is distributed in the hope that it will be useful,
-// but WITHOUT ANY WARRANTY; without even the implied warranty of
-// MERCHANTABILITY or FITNESS FOR A PARTICULAR PURPOSE.  See the
-// GNU Lesser General Public License for more details.
-//
-// You should have received a copy of the GNU Lesser General Public License
-// along with Bytecoin.  If not, see <http://www.gnu.org/licenses/>.
-=======
 // Copyright (c) 2011-2015 The Cryptonote developers
+// Copyright (c) 2014-2015 XDN developers
 // Distributed under the MIT/X11 software license, see the accompanying
 // file COPYING or http://www.opensource.org/licenses/mit-license.php.
->>>>>>> fbd72656
 
 // node.cpp : Defines the entry point for the console application.
 //
@@ -100,7 +82,7 @@
   cryptonote::Currency currency = cryptonote::CurrencyBuilder().currency();
   tests::proxy_core pr_core(currency);
   cryptonote::t_cryptonote_protocol_handler<tests::proxy_core> cprotocol(pr_core, NULL);
-  nodetool::node_server<cryptonote::t_cryptonote_protocol_handler<tests::proxy_core> > p2psrv(cprotocol, cryptonote::NETWORK_ID);
+  nodetool::node_server<cryptonote::t_cryptonote_protocol_handler<tests::proxy_core> > p2psrv(cprotocol);
   cprotocol.set_p2p_endpoint(&p2psrv);
   //pr_core.set_cryptonote_protocol(&cprotocol);
   //daemon_cmmands_handler dch(p2psrv);
@@ -112,11 +94,7 @@
   netNodeConfig.init(vm);
 
   LOG_PRINT_L0("Initializing p2p server...");
-<<<<<<< HEAD
-  bool res = p2psrv.init(vm, false);
-=======
   bool res = p2psrv.init(netNodeConfig, false);
->>>>>>> fbd72656
   CHECK_AND_ASSERT_MES(res, 1, "Failed to initialize p2p server.");
   LOG_PRINT_L0("P2p server initialized OK");
 
