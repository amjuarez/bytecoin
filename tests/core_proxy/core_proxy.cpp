--- conflicted
+++ resolved
@@ -1,25 +1,6 @@
-<<<<<<< HEAD
-// Copyright (c) 2011-2014 The Cryptonote developers
+// Copyright (c) 2011-2015 The Cryptonote developers
 // Distributed under the MIT/X11 software license, see the accompanying
 // file COPYING or http://www.opensource.org/licenses/mit-license.php.
-=======
-// Copyright (c) 2012-2014, The CryptoNote developers, The Bytecoin developers
-//
-// This file is part of Bytecoin.
-//
-// Bytecoin is free software: you can redistribute it and/or modify
-// it under the terms of the GNU Lesser General Public License as published by
-// the Free Software Foundation, either version 3 of the License, or
-// (at your option) any later version.
-//
-// Bytecoin is distributed in the hope that it will be useful,
-// but WITHOUT ANY WARRANTY; without even the implied warranty of
-// MERCHANTABILITY or FITNESS FOR A PARTICULAR PURPOSE.  See the
-// GNU Lesser General Public License for more details.
-//
-// You should have received a copy of the GNU Lesser General Public License
-// along with Bytecoin.  If not, see <http://www.gnu.org/licenses/>.
->>>>>>> 89271f54
 
 // node.cpp : Defines the entry point for the console application.
 //
@@ -112,11 +93,7 @@
   netNodeConfig.init(vm);
 
   LOG_PRINT_L0("Initializing p2p server...");
-<<<<<<< HEAD
-  bool res = p2psrv.init(vm, false);
-=======
   bool res = p2psrv.init(netNodeConfig, false);
->>>>>>> 89271f54
   CHECK_AND_ASSERT_MES(res, 1, "Failed to initialize p2p server.");
   LOG_PRINT_L0("P2p server initialized OK");
 
@@ -228,11 +205,6 @@
 }
 
 bool tests::proxy_core::init(const boost::program_options::variables_map& /*vm*/) {
-<<<<<<< HEAD
-    generateGenesisBlock(m_genesis);
-    crypto::hash h = get_block_hash(m_genesis);
-    add_block(h, get_block_longhash(m_cn_context, m_genesis, 0), m_genesis, block_to_blob(m_genesis));
-=======
     m_genesis = m_currency.genesisBlock();
     crypto::hash h = m_currency.genesisBlockHash();
     crypto::hash lh;
@@ -240,7 +212,6 @@
       return false;
     }
     add_block(h, lh, m_genesis, block_to_blob(m_genesis));
->>>>>>> 89271f54
     return true;
 }
 
