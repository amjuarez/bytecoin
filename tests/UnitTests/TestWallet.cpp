--- conflicted
+++ resolved
@@ -1,4 +1,4 @@
-// Copyright (c) 2011-2015 The Cryptonote developers
+// Copyright (c) 2011-2016 The Cryptonote developers
 // Distributed under the MIT/X11 software license, see the accompanying
 // file COPYING or http://www.opensource.org/licenses/mit-license.php.
 
@@ -755,14 +755,6 @@
   n.updateObservers();
   waitActualBalanceUpdated(wallet, prev);
 
-<<<<<<< HEAD
-  std::vector<CryptoNote::WalletTransfer> destinations;
-  for (size_t i = 0; i < bigTxOutputCount; ++i) {
-    destinations.push_back({ RANDOM_ADDRESS, 1 });
-  }
-
-  ASSERT_ANY_THROW(wallet.transfer(destinations, FEE));
-=======
   CryptoNote::TransactionParameters params;
   for (size_t i = 0; i < bigTxOutputCount; ++i) {
     params.destinations.push_back({ RANDOM_ADDRESS, 1 });
@@ -771,7 +763,6 @@
   params.fee = FEE;
 
   ASSERT_ANY_THROW(wallet.transfer(params));
->>>>>>> 64feea73
 }
 
 TEST_F(WalletApi, balanceAfterTransfer) {
