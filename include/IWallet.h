<<<<<<< HEAD
// Copyright (c) 2011-2015 The Cryptonote developers
// Copyright (c) 2014-2015 XDN developers
=======
// Copyright (c) 2011-2016 The Cryptonote developers
>>>>>>> 8edd9983
// Distributed under the MIT/X11 software license, see the accompanying
// file COPYING or http://www.opensource.org/licenses/mit-license.php.

#pragma once

#include <limits>
#include <string>
<<<<<<< HEAD
#include <system_error>
#include <type_traits>
=======
>>>>>>> 8edd9983
#include <vector>
#include "CryptoNote.h"

namespace CryptoNote {

<<<<<<< HEAD
typedef size_t TransactionId;
typedef size_t TransferId;
typedef size_t DepositId;
typedef std::array<uint8_t, 32> TransactionHash;
=======
const size_t WALLET_INVALID_TRANSACTION_ID = std::numeric_limits<size_t>::max();
const size_t WALLET_INVALID_TRANSFER_ID = std::numeric_limits<size_t>::max();
const uint32_t WALLET_UNCONFIRMED_TRANSACTION_HEIGHT = std::numeric_limits<uint32_t>::max();
>>>>>>> 8edd9983

enum class WalletTransactionState : uint8_t {
  SUCCEEDED = 0,
  FAILED,
  CANCELLED,
  CREATED,
  DELETED
};

<<<<<<< HEAD
const TransactionId INVALID_TRANSACTION_ID    = std::numeric_limits<TransactionId>::max();
const TransferId INVALID_TRANSFER_ID          = std::numeric_limits<TransferId>::max();
const DepositId INVALID_DEPOSIT_ID            = std::numeric_limits<DepositId>::max();
const uint64_t UNCONFIRMED_TRANSACTION_HEIGHT = std::numeric_limits<uint64_t>::max();

enum class TransactionState : uint8_t {
  Active,    // --> {Deleted}
  Deleted,   // --> {Active}
=======
enum WalletEventType {
  TRANSACTION_CREATED,
  TRANSACTION_UPDATED,
  BALANCE_UNLOCKED,
  SYNC_PROGRESS_UPDATED,
  SYNC_COMPLETED,
};
>>>>>>> 8edd9983

struct WalletTransactionCreatedData {
  size_t transactionIndex;
};

<<<<<<< HEAD
struct TransactionMessage
{
  std::string message;
  std::string address;
};

struct TransactionInfo {
  TransferId       firstTransferId;
  size_t           transferCount;
  DepositId        firstDepositId;
  size_t           depositCount;
  int64_t          totalAmount;
  uint64_t         fee;
  uint64_t         sentTime;
  uint64_t         unlockTime;
  TransactionHash  hash;
  bool             isCoinbase;
  uint64_t         blockHeight;
  uint64_t         timestamp;
  std::string      extra;
  TransactionState state;
  std::vector<std::string> messages;
};

struct Deposit {
  TransactionId creatingTransactionId;
  TransactionId spendingTransactionId;
  uint32_t term;
  uint64_t amount;
  uint64_t interest;
  bool locked;
=======
struct WalletTransactionUpdatedData {
  size_t transactionIndex;
>>>>>>> 8edd9983
};

struct WalletSynchronizationProgressUpdated {
  uint32_t processedBlockCount;
  uint32_t totalBlockCount;
};

struct WalletEvent {
  WalletEventType type;
  union {
    WalletTransactionCreatedData transactionCreated;
    WalletTransactionUpdatedData transactionUpdated;
    WalletSynchronizationProgressUpdated synchronizationProgressUpdated;
  };
};

<<<<<<< HEAD
using PaymentId = std::array<uint8_t, 32>;
struct Payments {
  PaymentId paymentId;
  std::vector<TransactionInfo> transactions;
};

static_assert(std::is_move_constructible<Payments>::value, "Payments is not move constructible");

class IWalletObserver {
public:
  virtual ~IWalletObserver() {}

  virtual void initCompleted(std::error_code result) {}
  virtual void saveCompleted(std::error_code result) {}
  virtual void synchronizationProgressUpdated(uint64_t current, uint64_t total) {}
  virtual void synchronizationCompleted(std::error_code result) {}
  virtual void actualBalanceUpdated(uint64_t actualBalance) {}
  virtual void pendingBalanceUpdated(uint64_t pendingBalance) {}
  virtual void actualDepositBalanceUpdated(uint64_t actualDepositBalance) {}
  virtual void pendingDepositBalanceUpdated(uint64_t pendingDepositBalance) {}
  virtual void externalTransactionCreated(TransactionId transactionId) {}
  virtual void sendTransactionCompleted(TransactionId transactionId, std::error_code result) {}
  virtual void transactionUpdated(TransactionId transactionId) {}
  virtual void depositsUpdated(const std::vector<DepositId>& depositIds) {}
};

class IWallet {
public:
  virtual ~IWallet() {}
  virtual void addObserver(IWalletObserver* observer) = 0;
  virtual void removeObserver(IWalletObserver* observer) = 0;
=======
struct WalletTransaction {
  WalletTransactionState state;
  uint64_t timestamp;
  uint32_t blockHeight;
  Crypto::Hash hash;
  int64_t totalAmount;
  uint64_t fee;
  uint64_t creationTime;
  uint64_t unlockTime;
  std::string extra;
  bool isBase;
};

enum class WalletTransferType : uint8_t {
  USUAL = 0,
  DONATION,
  CHANGE
};
>>>>>>> 8edd9983

struct WalletOrder {
  std::string address;
  uint64_t amount;
};

struct WalletTransfer {
  WalletTransferType type;
  std::string address;
  int64_t amount;
};

struct DonationSettings {
  std::string address;
  uint64_t threshold = 0;
};

struct TransactionParameters {
  std::vector<std::string> sourceAddresses;
  std::vector<WalletOrder> destinations;
  uint64_t fee = 0;
  uint64_t mixIn = 0;
  std::string extra;
  uint64_t unlockTimestamp = 0;
  DonationSettings donation;
  std::string changeDestination;
};

<<<<<<< HEAD
  virtual uint64_t actualBalance() = 0;
  virtual uint64_t pendingBalance() = 0;
  virtual uint64_t actualDepositBalance() = 0;
  virtual uint64_t pendingDepositBalance() = 0;

  virtual size_t getTransactionCount() = 0;
  virtual size_t getTransferCount() = 0;
  virtual size_t getDepositCount() = 0;

  virtual TransactionId findTransactionByTransferId(TransferId transferId) = 0;
  
  virtual bool getTransaction(TransactionId transactionId, TransactionInfo& transaction) = 0;
  virtual bool getTransfer(TransferId transferId, Transfer& transfer) = 0;
  virtual bool getDeposit(DepositId depositId, Deposit& deposit) = 0;
  virtual std::vector<Payments> getTransactionsByPaymentIds(const std::vector<PaymentId>& paymentIds) const = 0;

  virtual TransactionId sendTransaction(const Transfer& transfer, uint64_t fee, const std::string& extra = "", uint64_t mixIn = 0, uint64_t unlockTimestamp = 0, const std::vector<TransactionMessage>& messages = std::vector<TransactionMessage>()) = 0;
  virtual TransactionId sendTransaction(const std::vector<Transfer>& transfers, uint64_t fee, const std::string& extra = "", uint64_t mixIn = 0, uint64_t unlockTimestamp = 0, const std::vector<TransactionMessage>& messages = std::vector<TransactionMessage>()) = 0;
  virtual TransactionId deposit(uint32_t term, uint64_t amount, uint64_t fee, uint64_t mixIn = 0) = 0;
  virtual TransactionId withdrawDeposits(const std::vector<DepositId>& depositIds, uint64_t fee) = 0;
  virtual std::error_code cancelTransaction(size_t transferId) = 0;
=======
struct WalletTransactionWithTransfers {
  WalletTransaction transaction;
  std::vector<WalletTransfer> transfers;
};

struct TransactionsInBlockInfo {
  Crypto::Hash blockHash;
  std::vector<WalletTransactionWithTransfers> transactions;
};

class IWallet {
public:
  virtual ~IWallet() {}

  virtual void initialize(const std::string& password) = 0;
  virtual void initializeWithViewKey(const Crypto::SecretKey& viewSecretKey, const std::string& password) = 0;
  virtual void load(std::istream& source, const std::string& password) = 0;
  virtual void shutdown() = 0;
>>>>>>> 8edd9983

  virtual void changePassword(const std::string& oldPassword, const std::string& newPassword) = 0;
  virtual void save(std::ostream& destination, bool saveDetails = true, bool saveCache = true) = 0;

  virtual size_t getAddressCount() const = 0;
  virtual std::string getAddress(size_t index) const = 0;
  virtual KeyPair getAddressSpendKey(size_t index) const = 0;
  virtual KeyPair getAddressSpendKey(const std::string& address) const = 0;
  virtual KeyPair getViewKey() const = 0;
  virtual std::string createAddress() = 0;
  virtual std::string createAddress(const Crypto::SecretKey& spendSecretKey) = 0;
  virtual std::string createAddress(const Crypto::PublicKey& spendPublicKey) = 0;
  virtual void deleteAddress(const std::string& address) = 0;

  virtual uint64_t getActualBalance() const = 0;
  virtual uint64_t getActualBalance(const std::string& address) const = 0;
  virtual uint64_t getPendingBalance() const = 0;
  virtual uint64_t getPendingBalance(const std::string& address) const = 0;

  virtual size_t getTransactionCount() const = 0;
  virtual WalletTransaction getTransaction(size_t transactionIndex) const = 0;
  virtual size_t getTransactionTransferCount(size_t transactionIndex) const = 0;
  virtual WalletTransfer getTransactionTransfer(size_t transactionIndex, size_t transferIndex) const = 0;

  virtual WalletTransactionWithTransfers getTransaction(const Crypto::Hash& transactionHash) const = 0;
  virtual std::vector<TransactionsInBlockInfo> getTransactions(const Crypto::Hash& blockHash, size_t count) const = 0;
  virtual std::vector<TransactionsInBlockInfo> getTransactions(uint32_t blockIndex, size_t count) const = 0;
  virtual std::vector<Crypto::Hash> getBlockHashes(uint32_t blockIndex, size_t count) const = 0;
  virtual uint32_t getBlockCount() const  = 0;
  virtual std::vector<WalletTransactionWithTransfers> getUnconfirmedTransactions() const = 0;
  virtual std::vector<size_t> getDelayedTransactionIds() const = 0;

  virtual size_t transfer(const TransactionParameters& sendingTransaction) = 0;

  virtual size_t makeTransaction(const TransactionParameters& sendingTransaction) = 0;
  virtual void commitTransaction(size_t transactionId) = 0;
  virtual void rollbackUncommitedTransaction(size_t transactionId) = 0;

  virtual void start() = 0;
  virtual void stop() = 0;

  //blocks until an event occurred
  virtual WalletEvent getEvent() = 0;
};

}<|MERGE_RESOLUTION|>--- conflicted
+++ resolved
@@ -1,9 +1,5 @@
-<<<<<<< HEAD
-// Copyright (c) 2011-2015 The Cryptonote developers
-// Copyright (c) 2014-2015 XDN developers
-=======
 // Copyright (c) 2011-2016 The Cryptonote developers
->>>>>>> 8edd9983
+// Copyright (c) 2014-2016 XDN developers
 // Distributed under the MIT/X11 software license, see the accompanying
 // file COPYING or http://www.opensource.org/licenses/mit-license.php.
 
@@ -11,26 +7,14 @@
 
 #include <limits>
 #include <string>
-<<<<<<< HEAD
-#include <system_error>
-#include <type_traits>
-=======
->>>>>>> 8edd9983
 #include <vector>
 #include "CryptoNote.h"
 
 namespace CryptoNote {
 
-<<<<<<< HEAD
-typedef size_t TransactionId;
-typedef size_t TransferId;
-typedef size_t DepositId;
-typedef std::array<uint8_t, 32> TransactionHash;
-=======
 const size_t WALLET_INVALID_TRANSACTION_ID = std::numeric_limits<size_t>::max();
 const size_t WALLET_INVALID_TRANSFER_ID = std::numeric_limits<size_t>::max();
 const uint32_t WALLET_UNCONFIRMED_TRANSACTION_HEIGHT = std::numeric_limits<uint32_t>::max();
->>>>>>> 8edd9983
 
 enum class WalletTransactionState : uint8_t {
   SUCCEEDED = 0,
@@ -40,16 +24,6 @@
   DELETED
 };
 
-<<<<<<< HEAD
-const TransactionId INVALID_TRANSACTION_ID    = std::numeric_limits<TransactionId>::max();
-const TransferId INVALID_TRANSFER_ID          = std::numeric_limits<TransferId>::max();
-const DepositId INVALID_DEPOSIT_ID            = std::numeric_limits<DepositId>::max();
-const uint64_t UNCONFIRMED_TRANSACTION_HEIGHT = std::numeric_limits<uint64_t>::max();
-
-enum class TransactionState : uint8_t {
-  Active,    // --> {Deleted}
-  Deleted,   // --> {Active}
-=======
 enum WalletEventType {
   TRANSACTION_CREATED,
   TRANSACTION_UPDATED,
@@ -57,48 +31,13 @@
   SYNC_PROGRESS_UPDATED,
   SYNC_COMPLETED,
 };
->>>>>>> 8edd9983
 
 struct WalletTransactionCreatedData {
   size_t transactionIndex;
 };
 
-<<<<<<< HEAD
-struct TransactionMessage
-{
-  std::string message;
-  std::string address;
-};
-
-struct TransactionInfo {
-  TransferId       firstTransferId;
-  size_t           transferCount;
-  DepositId        firstDepositId;
-  size_t           depositCount;
-  int64_t          totalAmount;
-  uint64_t         fee;
-  uint64_t         sentTime;
-  uint64_t         unlockTime;
-  TransactionHash  hash;
-  bool             isCoinbase;
-  uint64_t         blockHeight;
-  uint64_t         timestamp;
-  std::string      extra;
-  TransactionState state;
-  std::vector<std::string> messages;
-};
-
-struct Deposit {
-  TransactionId creatingTransactionId;
-  TransactionId spendingTransactionId;
-  uint32_t term;
-  uint64_t amount;
-  uint64_t interest;
-  bool locked;
-=======
 struct WalletTransactionUpdatedData {
   size_t transactionIndex;
->>>>>>> 8edd9983
 };
 
 struct WalletSynchronizationProgressUpdated {
@@ -115,39 +54,6 @@
   };
 };
 
-<<<<<<< HEAD
-using PaymentId = std::array<uint8_t, 32>;
-struct Payments {
-  PaymentId paymentId;
-  std::vector<TransactionInfo> transactions;
-};
-
-static_assert(std::is_move_constructible<Payments>::value, "Payments is not move constructible");
-
-class IWalletObserver {
-public:
-  virtual ~IWalletObserver() {}
-
-  virtual void initCompleted(std::error_code result) {}
-  virtual void saveCompleted(std::error_code result) {}
-  virtual void synchronizationProgressUpdated(uint64_t current, uint64_t total) {}
-  virtual void synchronizationCompleted(std::error_code result) {}
-  virtual void actualBalanceUpdated(uint64_t actualBalance) {}
-  virtual void pendingBalanceUpdated(uint64_t pendingBalance) {}
-  virtual void actualDepositBalanceUpdated(uint64_t actualDepositBalance) {}
-  virtual void pendingDepositBalanceUpdated(uint64_t pendingDepositBalance) {}
-  virtual void externalTransactionCreated(TransactionId transactionId) {}
-  virtual void sendTransactionCompleted(TransactionId transactionId, std::error_code result) {}
-  virtual void transactionUpdated(TransactionId transactionId) {}
-  virtual void depositsUpdated(const std::vector<DepositId>& depositIds) {}
-};
-
-class IWallet {
-public:
-  virtual ~IWallet() {}
-  virtual void addObserver(IWalletObserver* observer) = 0;
-  virtual void removeObserver(IWalletObserver* observer) = 0;
-=======
 struct WalletTransaction {
   WalletTransactionState state;
   uint64_t timestamp;
@@ -166,7 +72,6 @@
   DONATION,
   CHANGE
 };
->>>>>>> 8edd9983
 
 struct WalletOrder {
   std::string address;
@@ -195,29 +100,6 @@
   std::string changeDestination;
 };
 
-<<<<<<< HEAD
-  virtual uint64_t actualBalance() = 0;
-  virtual uint64_t pendingBalance() = 0;
-  virtual uint64_t actualDepositBalance() = 0;
-  virtual uint64_t pendingDepositBalance() = 0;
-
-  virtual size_t getTransactionCount() = 0;
-  virtual size_t getTransferCount() = 0;
-  virtual size_t getDepositCount() = 0;
-
-  virtual TransactionId findTransactionByTransferId(TransferId transferId) = 0;
-  
-  virtual bool getTransaction(TransactionId transactionId, TransactionInfo& transaction) = 0;
-  virtual bool getTransfer(TransferId transferId, Transfer& transfer) = 0;
-  virtual bool getDeposit(DepositId depositId, Deposit& deposit) = 0;
-  virtual std::vector<Payments> getTransactionsByPaymentIds(const std::vector<PaymentId>& paymentIds) const = 0;
-
-  virtual TransactionId sendTransaction(const Transfer& transfer, uint64_t fee, const std::string& extra = "", uint64_t mixIn = 0, uint64_t unlockTimestamp = 0, const std::vector<TransactionMessage>& messages = std::vector<TransactionMessage>()) = 0;
-  virtual TransactionId sendTransaction(const std::vector<Transfer>& transfers, uint64_t fee, const std::string& extra = "", uint64_t mixIn = 0, uint64_t unlockTimestamp = 0, const std::vector<TransactionMessage>& messages = std::vector<TransactionMessage>()) = 0;
-  virtual TransactionId deposit(uint32_t term, uint64_t amount, uint64_t fee, uint64_t mixIn = 0) = 0;
-  virtual TransactionId withdrawDeposits(const std::vector<DepositId>& depositIds, uint64_t fee) = 0;
-  virtual std::error_code cancelTransaction(size_t transferId) = 0;
-=======
 struct WalletTransactionWithTransfers {
   WalletTransaction transaction;
   std::vector<WalletTransfer> transfers;
@@ -236,7 +118,6 @@
   virtual void initializeWithViewKey(const Crypto::SecretKey& viewSecretKey, const std::string& password) = 0;
   virtual void load(std::istream& source, const std::string& password) = 0;
   virtual void shutdown() = 0;
->>>>>>> 8edd9983
 
   virtual void changePassword(const std::string& oldPassword, const std::string& newPassword) = 0;
   virtual void save(std::ostream& destination, bool saveDetails = true, bool saveCache = true) = 0;
