--- conflicted
+++ resolved
@@ -1,25 +1,7 @@
-<<<<<<< HEAD
-// Copyright (c) 2012-2014, The CryptoNote developers, The Bytecoin developers
-//
-// This file is part of Bytecoin.
-//
-// Bytecoin is free software: you can redistribute it and/or modify
-// it under the terms of the GNU Lesser General Public License as published by
-// the Free Software Foundation, either version 3 of the License, or
-// (at your option) any later version.
-//
-// Bytecoin is distributed in the hope that it will be useful,
-// but WITHOUT ANY WARRANTY; without even the implied warranty of
-// MERCHANTABILITY or FITNESS FOR A PARTICULAR PURPOSE.  See the
-// GNU Lesser General Public License for more details.
-//
-// You should have received a copy of the GNU Lesser General Public License
-// along with Bytecoin.  If not, see <http://www.gnu.org/licenses/>.
-=======
 // Copyright (c) 2011-2015 The Cryptonote developers
+// Copyright (c) 2014-2015 XDN developers
 // Distributed under the MIT/X11 software license, see the accompanying
 // file COPYING or http://www.opensource.org/licenses/mit-license.php.
->>>>>>> fbd72656
 
 #pragma once
 
@@ -36,6 +18,7 @@
 
 typedef size_t TransactionId;
 typedef size_t TransferId;
+typedef size_t DepositId;
 typedef std::array<uint8_t, 32> TransactionHash;
 
 struct Transfer {
@@ -45,37 +28,9 @@
 
 const TransactionId INVALID_TRANSACTION_ID    = std::numeric_limits<TransactionId>::max();
 const TransferId INVALID_TRANSFER_ID          = std::numeric_limits<TransferId>::max();
+const DepositId INVALID_DEPOSIT_ID            = std::numeric_limits<DepositId>::max();
 const uint64_t UNCONFIRMED_TRANSACTION_HEIGHT = std::numeric_limits<uint64_t>::max();
 
-<<<<<<< HEAD
-struct TransactionMessage
-{
-  std::string message;
-  std::string address;
-};
-
-struct TransactionInfo {
-  TransferId      firstTransferId;
-  size_t          transferCount;
-  int64_t         totalAmount;
-  uint64_t        fee;
-  TransactionHash hash;
-  bool            isCoinbase;
-  uint64_t        blockHeight;
-  uint64_t        timestamp;
-  std::string     extra;
-  std::vector<std::string> messages;
-};
-
-typedef std::array<uint8_t, 32> PublicKey;
-typedef std::array<uint8_t, 32> SecretKey;
-
-struct AccountKeys {
-  PublicKey viewPublicKey;
-  SecretKey viewSecretKey;
-  PublicKey spendPublicKey;
-  SecretKey spendSecretKey;
-=======
 enum class TransactionState : uint8_t {
   Active,    // --> {Deleted}
   Deleted,   // --> {Active}
@@ -85,9 +40,17 @@
   Failed     // --> {}
 };
 
+struct TransactionMessage
+{
+  std::string message;
+  std::string address;
+};
+
 struct TransactionInfo {
   TransferId       firstTransferId;
   size_t           transferCount;
+  DepositId        firstDepositId;
+  size_t           depositCount;
   int64_t          totalAmount;
   uint64_t         fee;
   uint64_t         sentTime;
@@ -98,6 +61,15 @@
   uint64_t         timestamp;
   std::string      extra;
   TransactionState state;
+  std::vector<std::string> messages;
+};
+
+struct Deposit {
+  TransactionId creatingTransactionId;
+  TransactionId spendingTransactionId;
+  uint32_t term;
+  uint64_t amount;
+  uint64_t interest;
 };
 
 typedef std::array<uint8_t, 32> WalletPublicKey;
@@ -108,7 +80,6 @@
   WalletSecretKey viewSecretKey;
   WalletPublicKey spendPublicKey;
   WalletSecretKey spendSecretKey;
->>>>>>> fbd72656
 };
 
 class IWalletObserver {
@@ -117,12 +88,8 @@
 
   virtual void initCompleted(std::error_code result) {}
   virtual void saveCompleted(std::error_code result) {}
-<<<<<<< HEAD
-  virtual void synchronizationProgressUpdated(uint64_t current, uint64_t total, std::error_code result) {}
-=======
   virtual void synchronizationProgressUpdated(uint64_t current, uint64_t total) {}
   virtual void synchronizationCompleted(std::error_code result) {}
->>>>>>> fbd72656
   virtual void actualBalanceUpdated(uint64_t actualBalance) {}
   virtual void pendingBalanceUpdated(uint64_t pendingBalance) {}
   virtual void externalTransactionCreated(TransactionId transactionId) {}
@@ -138,11 +105,7 @@
 
   virtual void initAndGenerate(const std::string& password) = 0;
   virtual void initAndLoad(std::istream& source, const std::string& password) = 0;
-<<<<<<< HEAD
-  virtual void initWithKeys(const AccountKeys& accountKeys, const std::string& password) = 0;
-=======
   virtual void initWithKeys(const WalletAccountKeys& accountKeys, const std::string& password) = 0;
->>>>>>> fbd72656
   virtual void shutdown() = 0;
   virtual void reset() = 0;
 
@@ -167,11 +130,7 @@
   virtual TransactionId sendTransaction(const std::vector<Transfer>& transfers, uint64_t fee, const std::string& extra = "", uint64_t mixIn = 0, uint64_t unlockTimestamp = 0, const std::vector<TransactionMessage>& messages = std::vector<TransactionMessage>()) = 0;
   virtual std::error_code cancelTransaction(size_t transferId) = 0;
 
-<<<<<<< HEAD
-  virtual void getAccountKeys(AccountKeys& keys) = 0;
-=======
   virtual void getAccountKeys(WalletAccountKeys& keys) = 0;
->>>>>>> fbd72656
 };
 
 }