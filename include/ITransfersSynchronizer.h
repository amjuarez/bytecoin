<<<<<<< HEAD
// Copyright (c) 2011-2015 The Cryptonote developers
// Copyright (c) 2014-2015 XDN developers
=======
// Copyright (c) 2011-2016 The Cryptonote developers
>>>>>>> 8edd9983
// Distributed under the MIT/X11 software license, see the accompanying
// file COPYING or http://www.opensource.org/licenses/mit-license.php.

#pragma once

#include <cstdint>
#include <system_error>

#include "ITransaction.h"
#include "ITransfersContainer.h"
#include "IStreamSerializable.h"

namespace CryptoNote {

struct SynchronizationStart {
  uint64_t timestamp;
  uint64_t height;
};

struct AccountSubscription {
  AccountKeys keys;
  SynchronizationStart syncStart;
  size_t transactionSpendableAge;
};

class ITransfersSubscription;

class ITransfersObserver {
public:
  virtual void onError(ITransfersSubscription* object,
    uint32_t height, std::error_code ec) {
  }

  virtual void onTransactionUpdated(ITransfersSubscription* object, const Crypto::Hash& transactionHash) {}

  /**
   * \note The sender must guarantee that onTransactionDeleted() is called only after onTransactionUpdated() is called
   * for the same \a transactionHash.
   */
<<<<<<< HEAD
  virtual void onTransactionDeleted(ITransfersSubscription* object, const Hash& transactionHash) { }

  /**
   * \note this method MUST be called after appropriate onTransactionUpdated has been called
   */
  virtual void onTransfersUnlocked(ITransfersSubscription* object, const std::vector<TransactionOutputInformation>& unlockedTransfers) {}

  virtual void onTransfersLocked(ITransfersSubscription* object, const std::vector<TransactionOutputInformation>& lockedTransfers) {}
=======
  virtual void onTransactionDeleted(ITransfersSubscription* object, const Crypto::Hash& transactionHash) {}
>>>>>>> 8edd9983
};

class ITransfersSubscription : public IObservable < ITransfersObserver > {
public:
  virtual ~ITransfersSubscription() {}

  virtual AccountPublicAddress getAddress() = 0;
  virtual ITransfersContainer& getContainer() = 0;
};

class ITransfersSynchronizerObserver {
public:
  virtual void onBlocksAdded(const Crypto::PublicKey& viewPublicKey, const std::vector<Crypto::Hash>& blockHashes) {}
  virtual void onBlockchainDetach(const Crypto::PublicKey& viewPublicKey, uint32_t blockIndex) {}
  virtual void onTransactionDeleteBegin(const Crypto::PublicKey& viewPublicKey, Crypto::Hash transactionHash) {}
  virtual void onTransactionDeleteEnd(const Crypto::PublicKey& viewPublicKey, Crypto::Hash transactionHash) {}
  virtual void onTransactionUpdated(const Crypto::PublicKey& viewPublicKey, const Crypto::Hash& transactionHash,
    const std::vector<ITransfersContainer*>& containers) {}
};

class ITransfersSynchronizer : public IStreamSerializable {
public:
  virtual ~ITransfersSynchronizer() {}

  virtual ITransfersSubscription& addSubscription(const AccountSubscription& acc) = 0;
  virtual bool removeSubscription(const AccountPublicAddress& acc) = 0;
  virtual void getSubscriptions(std::vector<AccountPublicAddress>& subscriptions) = 0;
  // returns nullptr if address is not found
  virtual ITransfersSubscription* getSubscription(const AccountPublicAddress& acc) = 0;
  virtual std::vector<Crypto::Hash> getViewKeyKnownBlocks(const Crypto::PublicKey& publicViewKey) = 0;
};

}<|MERGE_RESOLUTION|>--- conflicted
+++ resolved
@@ -1,9 +1,5 @@
-<<<<<<< HEAD
-// Copyright (c) 2011-2015 The Cryptonote developers
-// Copyright (c) 2014-2015 XDN developers
-=======
 // Copyright (c) 2011-2016 The Cryptonote developers
->>>>>>> 8edd9983
+// Copyright (c) 2014-2016 XDN developers
 // Distributed under the MIT/X11 software license, see the accompanying
 // file COPYING or http://www.opensource.org/licenses/mit-license.php.
 
@@ -43,8 +39,7 @@
    * \note The sender must guarantee that onTransactionDeleted() is called only after onTransactionUpdated() is called
    * for the same \a transactionHash.
    */
-<<<<<<< HEAD
-  virtual void onTransactionDeleted(ITransfersSubscription* object, const Hash& transactionHash) { }
+  virtual void onTransactionDeleted(ITransfersSubscription* object, const Crypto::Hash& transactionHash) {}
 
   /**
    * \note this method MUST be called after appropriate onTransactionUpdated has been called
@@ -52,9 +47,6 @@
   virtual void onTransfersUnlocked(ITransfersSubscription* object, const std::vector<TransactionOutputInformation>& unlockedTransfers) {}
 
   virtual void onTransfersLocked(ITransfersSubscription* object, const std::vector<TransactionOutputInformation>& lockedTransfers) {}
-=======
-  virtual void onTransactionDeleted(ITransfersSubscription* object, const Crypto::Hash& transactionHash) {}
->>>>>>> 8edd9983
 };
 
 class ITransfersSubscription : public IObservable < ITransfersObserver > {
