<<<<<<< HEAD
// Copyright (c) 2012-2014, The CryptoNote developers, The Bytecoin developers
//
// This file is part of Bytecoin.
//
// Bytecoin is free software: you can redistribute it and/or modify
// it under the terms of the GNU Lesser General Public License as published by
// the Free Software Foundation, either version 3 of the License, or
// (at your option) any later version.
//
// Bytecoin is distributed in the hope that it will be useful,
// but WITHOUT ANY WARRANTY; without even the implied warranty of
// MERCHANTABILITY or FITNESS FOR A PARTICULAR PURPOSE.  See the
// GNU Lesser General Public License for more details.
//
// You should have received a copy of the GNU Lesser General Public License
// along with Bytecoin.  If not, see <http://www.gnu.org/licenses/>.

#include "core_rpc_server.h"

=======
// Copyright (c) 2011-2015 The Cryptonote developers
// Distributed under the MIT/X11 software license, see the accompanying
// file COPYING or http://www.opensource.org/licenses/mit-license.php.

#include "core_rpc_server.h"

>>>>>>> fbd72656
#include "include_base_utils.h"
#include "misc_language.h"

#include "common/command_line.h"
#include "crypto/hash.h"
#include "cryptonote_core/cryptonote_basic_impl.h"
#include "cryptonote_core/cryptonote_format_utils.h"
#include "cryptonote_core/miner.h"
#include "rpc/core_rpc_server_error_codes.h"

using namespace epee;

namespace cryptonote
{
  namespace
  {
    const command_line::arg_descriptor<std::string> arg_rpc_bind_ip   = {"rpc-bind-ip", "", "127.0.0.1"};
    const command_line::arg_descriptor<std::string> arg_rpc_bind_port = {"rpc-bind-port", "", std::to_string(RPC_DEFAULT_PORT)};
  }

  //-----------------------------------------------------------------------------------
  void core_rpc_server::init_options(boost::program_options::options_description& desc)
  {
    command_line::add_arg(desc, arg_rpc_bind_ip);
    command_line::add_arg(desc, arg_rpc_bind_port);
  }
  //------------------------------------------------------------------------------------------------------------------------------
  core_rpc_server::core_rpc_server(core& cr, nodetool::node_server<cryptonote::t_cryptonote_protocol_handler<cryptonote::core> >& p2p):m_core(cr), m_p2p(p2p)
  {}
  //------------------------------------------------------------------------------------------------------------------------------
  bool core_rpc_server::handle_command_line(const boost::program_options::variables_map& vm)
  {
    m_bind_ip = command_line::get_arg(vm, arg_rpc_bind_ip);
    m_port = command_line::get_arg(vm, arg_rpc_bind_port);
    return true;
  }
  //------------------------------------------------------------------------------------------------------------------------------
  bool core_rpc_server::init(const boost::program_options::variables_map& vm)
  {
    m_net_server.set_threads_prefix("RPC");
    bool r = handle_command_line(vm);
    CHECK_AND_ASSERT_MES(r, false, "Failed to process command line in core_rpc_server");
    return epee::http_server_impl_base<core_rpc_server, connection_context>::init(m_port, m_bind_ip);
  }
  //------------------------------------------------------------------------------------------------------------------------------
  bool core_rpc_server::check_core_ready()
  {
    if(!m_p2p.get_payload_object().is_synchronized())
    {
      return false;
    }
    if(m_p2p.get_payload_object().get_core().get_blockchain_storage().is_storing_blockchain())
    {
      return false;
    }
    return true;
  }
#define CHECK_CORE_READY() if(!check_core_ready()){res.status =  CORE_RPC_STATUS_BUSY;return true;}

  //------------------------------------------------------------------------------------------------------------------------------
  bool core_rpc_server::on_get_height(const COMMAND_RPC_GET_HEIGHT::request& req, COMMAND_RPC_GET_HEIGHT::response& res, connection_context& cntx)
  {
    CHECK_CORE_READY();
    res.height = m_core.get_current_blockchain_height();
    res.status = CORE_RPC_STATUS_OK;
    return true;
  }
  //------------------------------------------------------------------------------------------------------------------------------
  bool core_rpc_server::on_get_info(const COMMAND_RPC_GET_INFO::request& req, COMMAND_RPC_GET_INFO::response& res, connection_context& cntx)
  {
    CHECK_CORE_READY();
    res.height = m_core.get_current_blockchain_height();
    res.difficulty = m_core.get_blockchain_storage().get_difficulty_for_next_block();
    res.tx_count = m_core.get_blockchain_storage().get_total_transactions() - res.height; //without coinbase
    res.tx_pool_size = m_core.get_pool_transactions_count();
    res.alt_blocks_count = m_core.get_blockchain_storage().get_alternative_blocks_count();
    uint64_t total_conn = m_p2p.get_connections_count();
    res.outgoing_connections_count = m_p2p.get_outgoing_connections_count();
    res.incoming_connections_count = total_conn - res.outgoing_connections_count;
    res.white_peerlist_size = m_p2p.get_peerlist_manager().get_white_peers_count();
    res.grey_peerlist_size = m_p2p.get_peerlist_manager().get_gray_peers_count();
    res.status = CORE_RPC_STATUS_OK;
    return true;
  }
  //------------------------------------------------------------------------------------------------------------------------------
  bool core_rpc_server::on_get_blocks(const COMMAND_RPC_GET_BLOCKS_FAST::request& req, COMMAND_RPC_GET_BLOCKS_FAST::response& res, connection_context& cntx)
  {
    CHECK_CORE_READY();
    std::list<std::pair<Block, std::list<Transaction> > > bs;
    if(!m_core.find_blockchain_supplement(req.block_ids, bs, res.current_height, res.start_height, COMMAND_RPC_GET_BLOCKS_FAST_MAX_COUNT))
    {
      res.status = "Failed";
      return false;
    }

    for (auto& b : bs) {
      res.blocks.resize(res.blocks.size()+1);
      res.blocks.back().block = block_to_blob(b.first);
      for (auto& t : b.second) {
        res.blocks.back().txs.push_back(tx_to_blob(t));
      }
    }

    res.status = CORE_RPC_STATUS_OK;
    return true;
  }

  //------------------------------------------------------------------------------------------------------------------------------
  bool core_rpc_server::on_query_blocks(const COMMAND_RPC_QUERY_BLOCKS::request& req, COMMAND_RPC_QUERY_BLOCKS::response& res, connection_context& cntx)
  {
    CHECK_CORE_READY();

<<<<<<< HEAD
    typedef COMMAND_RPC_QUERY_BLOCKS::response_item ResponseItem;

    LockedBlockchainStorage lbs(m_core.get_blockchain_storage());

    uint64_t currentHeight = lbs->get_current_blockchain_height();
    uint64_t startOffset = 0;

    if (!lbs->find_blockchain_supplement(req.block_ids, startOffset)) {
      res.status = "Failed to find blockchain supplement";
      return false;
    }

    uint64_t startFullOffset = 0;

    if (!lbs->getLowerBound(req.timestamp, startOffset, startFullOffset))
      startFullOffset = startOffset;

    res.full_offset = startFullOffset;

    if (startOffset != startFullOffset) {
      std::list<crypto::hash> blockIds;
      if (!lbs->getBlockIds(startOffset, std::min(uint64_t(BLOCKS_IDS_SYNCHRONIZING_DEFAULT_COUNT), startFullOffset - startOffset), blockIds)) {
        res.status = "Failed to get block ids";
        return false;
      }

      for (const auto& id : blockIds) {
        res.items.push_back(ResponseItem());
        res.items.back().block_id = id;
      }
    }

    auto blocksLeft = std::min(BLOCKS_IDS_SYNCHRONIZING_DEFAULT_COUNT - res.items.size(), size_t(BLOCKS_SYNCHRONIZING_DEFAULT_COUNT));

    if (blocksLeft) {
      std::list<Block> blocks;
      lbs->get_blocks(startFullOffset, blocksLeft, blocks);

      for (auto& b : blocks) {

        ResponseItem item;

        item.block_id = get_block_hash(b);

        if (b.timestamp >= req.timestamp) {
          // query transactions
          std::list<Transaction> txs;
          std::list<crypto::hash> missedTxs;
          lbs->get_transactions(b.txHashes, txs, missedTxs);

          // fill data
          block_complete_entry& completeEntry = item;
          completeEntry.block = block_to_blob(b);
          for (auto& tx : txs) {
            completeEntry.txs.push_back(tx_to_blob(tx));
          }
        }

        res.items.push_back(std::move(item));
      }
    }

    res.current_height = currentHeight;
    res.start_height = startOffset;

=======
    if (!m_core.queryBlocks(req.block_ids, req.timestamp, res.start_height, res.current_height, res.full_offset, res.items)) {
      res.status = "Failed to perform query";
      return false;
    }

>>>>>>> fbd72656
    res.status = CORE_RPC_STATUS_OK;
    return true;
  }

  //------------------------------------------------------------------------------------------------------------------------------
  bool core_rpc_server::on_get_random_outs(const COMMAND_RPC_GET_RANDOM_OUTPUTS_FOR_AMOUNTS::request& req, COMMAND_RPC_GET_RANDOM_OUTPUTS_FOR_AMOUNTS::response& res, connection_context& cntx)
  {
    CHECK_CORE_READY();
    res.status = "Failed";
    if(!m_core.get_random_outs_for_amounts(req, res))
    {
      return true;
    }

    res.status = CORE_RPC_STATUS_OK;
    std::stringstream ss;
    typedef COMMAND_RPC_GET_RANDOM_OUTPUTS_FOR_AMOUNTS::outs_for_amount outs_for_amount;
    typedef COMMAND_RPC_GET_RANDOM_OUTPUTS_FOR_AMOUNTS::out_entry out_entry;
    std::for_each(res.outs.begin(), res.outs.end(), [&](outs_for_amount& ofa)
    {
      ss << "[" << ofa.amount << "]:";
      CHECK_AND_ASSERT_MES(ofa.outs.size(), ;, "internal error: ofa.outs.size() is empty for amount " << ofa.amount);
      std::for_each(ofa.outs.begin(), ofa.outs.end(), [&](out_entry& oe)
          {
            ss << oe.global_amount_index << " ";
          });
      ss << ENDL;
    });
    std::string s = ss.str();
    LOG_PRINT_L2("COMMAND_RPC_GET_RANDOM_OUTPUTS_FOR_AMOUNTS: " << ENDL << s);
    res.status = CORE_RPC_STATUS_OK;
    return true;
  }
  //------------------------------------------------------------------------------------------------------------------------------
  bool core_rpc_server::on_get_indexes(const COMMAND_RPC_GET_TX_GLOBAL_OUTPUTS_INDEXES::request& req, COMMAND_RPC_GET_TX_GLOBAL_OUTPUTS_INDEXES::response& res, connection_context& cntx)
  {
    CHECK_CORE_READY();
    bool r = m_core.get_tx_outputs_gindexs(req.txid, res.o_indexes);
    if(!r)
    {
      res.status = "Failed";
      return true;
    }
    res.status = CORE_RPC_STATUS_OK;
    LOG_PRINT_L2("COMMAND_RPC_GET_TX_GLOBAL_OUTPUTS_INDEXES: [" << res.o_indexes.size() << "]");
    return true;
  }
  //------------------------------------------------------------------------------------------------------------------------------
  bool core_rpc_server::on_get_transactions(const COMMAND_RPC_GET_TRANSACTIONS::request& req, COMMAND_RPC_GET_TRANSACTIONS::response& res, connection_context& cntx)
  {
    CHECK_CORE_READY();
    std::vector<crypto::hash> vh;
    for (const auto& tx_hex_str : req.txs_hashes) {
      blobdata b;
      if(!string_tools::parse_hexstr_to_binbuff(tx_hex_str, b))
      {
        res.status = "Failed to parse hex representation of transaction hash";
        return true;
      }
      if(b.size() != sizeof(crypto::hash))
      {
        res.status = "Failed, size of data mismatch";
      }
      vh.push_back(*reinterpret_cast<const crypto::hash*>(b.data()));
    }
    std::list<crypto::hash> missed_txs;
    std::list<Transaction> txs;
    m_core.get_transactions(vh, txs, missed_txs);

    for (auto& tx : txs) {
      blobdata blob = t_serializable_object_to_blob(tx);
      res.txs_as_hex.push_back(string_tools::buff_to_hex_nodelimer(blob));
    }

    for (const auto& miss_tx : missed_txs) {
      res.missed_tx.push_back(string_tools::pod_to_hex(miss_tx));
    }

    res.status = CORE_RPC_STATUS_OK;
    return true;
  }
  //------------------------------------------------------------------------------------------------------------------------------
  bool core_rpc_server::on_send_raw_tx(const COMMAND_RPC_SEND_RAW_TX::request& req, COMMAND_RPC_SEND_RAW_TX::response& res, connection_context& cntx)
  {
    CHECK_CORE_READY();

    std::string tx_blob;
    if(!string_tools::parse_hexstr_to_binbuff(req.tx_as_hex, tx_blob))
    {
      LOG_PRINT_L0("[on_send_raw_tx]: Failed to parse tx from hexbuff: " << req.tx_as_hex);
      res.status = "Failed";
      return true;
    }

    cryptonote_connection_context fake_context = AUTO_VAL_INIT(fake_context);
    tx_verification_context tvc = AUTO_VAL_INIT(tvc);
    if(!m_core.handle_incoming_tx(tx_blob, tvc, false))
    {
      LOG_PRINT_L0("[on_send_raw_tx]: Failed to process tx");
      res.status = "Failed";
      return true;
    }

    if(tvc.m_verifivation_failed)
    {
      LOG_PRINT_L0("[on_send_raw_tx]: tx verification failed");
      res.status = "Failed";
      return true;
    }

    if(!tvc.m_should_be_relayed)
    {
      LOG_PRINT_L0("[on_send_raw_tx]: tx accepted, but not relayed");
      res.status = "Not relayed";
      return true;
    }


    NOTIFY_NEW_TRANSACTIONS::request r;
    r.txs.push_back(tx_blob);
    m_core.get_protocol()->relay_transactions(r, fake_context);
    //TODO: make sure that tx has reached other nodes here, probably wait to receive reflections from other nodes
    res.status = CORE_RPC_STATUS_OK;
    return true;
  }
  //------------------------------------------------------------------------------------------------------------------------------
  bool core_rpc_server::on_start_mining(const COMMAND_RPC_START_MINING::request& req, COMMAND_RPC_START_MINING::response& res, connection_context& cntx)
  {
    CHECK_CORE_READY();
    AccountPublicAddress adr;
    if(!m_core.currency().parseAccountAddressString(req.miner_address, adr))
    {
      res.status = "Failed, wrong address";
      return true;
    }

    boost::thread::attributes attrs;
    attrs.set_stack_size(THREAD_STACK_SIZE);

    if(!m_core.get_miner().start(adr, static_cast<size_t>(req.threads_count), attrs))
    {
      res.status = "Failed, mining not started";
      return true;
    }
    res.status = CORE_RPC_STATUS_OK;
    return true;
  }
  //------------------------------------------------------------------------------------------------------------------------------
  bool core_rpc_server::on_stop_mining(const COMMAND_RPC_STOP_MINING::request& req, COMMAND_RPC_STOP_MINING::response& res, connection_context& cntx)
  {
    CHECK_CORE_READY();
    if(!m_core.get_miner().stop())
    {
      res.status = "Failed, mining not stopped";
      return true;
    }
    res.status = CORE_RPC_STATUS_OK;
    return true;
  }
  //------------------------------------------------------------------------------------------------------------------------------
  bool core_rpc_server::on_stop_daemon(const COMMAND_RPC_STOP_DAEMON::request& req, COMMAND_RPC_STOP_DAEMON::response& res, connection_context& cntx) {
    CHECK_CORE_READY();
    if (m_core.currency().isTestnet()) {
      m_p2p.send_stop_signal();
      res.status = CORE_RPC_STATUS_OK;
    } else {
      res.status = CORE_RPC_ERROR_CODE_INTERNAL_ERROR;
      return false;
    }
    return true;
  }
  //------------------------------------------------------------------------------------------------------------------------------
  bool core_rpc_server::on_getblockcount(const COMMAND_RPC_GETBLOCKCOUNT::request& req, COMMAND_RPC_GETBLOCKCOUNT::response& res, connection_context& cntx)
  {
    CHECK_CORE_READY();
    res.count = m_core.get_current_blockchain_height();
    res.status = CORE_RPC_STATUS_OK;
    return true;
  }
  //------------------------------------------------------------------------------------------------------------------------------
  bool core_rpc_server::on_getblockhash(const COMMAND_RPC_GETBLOCKHASH::request& req, COMMAND_RPC_GETBLOCKHASH::response& res, epee::json_rpc::error& error_resp, connection_context& cntx)
  {
    if(!check_core_ready())
    {
      error_resp.code = CORE_RPC_ERROR_CODE_CORE_BUSY;
      error_resp.message = "Core is busy";
      return false;
    }
    if(req.size() != 1)
    {
      error_resp.code = CORE_RPC_ERROR_CODE_WRONG_PARAM;
      error_resp.message = "Wrong parameters, expected height";
      return false;
    }
    uint64_t h = req[0];
    if(m_core.get_current_blockchain_height() <= h)
    {
      error_resp.code = CORE_RPC_ERROR_CODE_TOO_BIG_HEIGHT;
      error_resp.message = std::string("To big height: ") + std::to_string(h) + ", current blockchain height = " +  std::to_string(m_core.get_current_blockchain_height());
    }
    res = string_tools::pod_to_hex(m_core.get_block_id_by_height(h));
    return true;
  }
  //------------------------------------------------------------------------------------------------------------------------------
  uint64_t slow_memmem(void* start_buff, size_t buflen,void* pat,size_t patlen)
  {
    void* buf = start_buff;
    void* end=(char*)buf+buflen-patlen;
    while((buf=memchr(buf,((char*)pat)[0],buflen)))
    {
      if(buf>end)
        return 0;
      if(memcmp(buf,pat,patlen)==0)
        return (char*)buf - (char*)start_buff;
      buf=(char*)buf+1;
    }
    return 0;
  }
  //------------------------------------------------------------------------------------------------------------------------------
  bool core_rpc_server::on_getblocktemplate(const COMMAND_RPC_GETBLOCKTEMPLATE::request& req, COMMAND_RPC_GETBLOCKTEMPLATE::response& res, epee::json_rpc::error& error_resp, connection_context& cntx)
  {
    if(!check_core_ready())
    {
      error_resp.code = CORE_RPC_ERROR_CODE_CORE_BUSY;
      error_resp.message = "Core is busy";
      return false;
    }

    if(req.reserve_size > TX_EXTRA_NONCE_MAX_COUNT)
    {
      error_resp.code = CORE_RPC_ERROR_CODE_TOO_BIG_RESERVE_SIZE;
      error_resp.message = "To big reserved size, maximum 255";
      return false;
    }

    cryptonote::AccountPublicAddress acc = AUTO_VAL_INIT(acc);

    if(!req.wallet_address.size() || !m_core.currency().parseAccountAddressString(req.wallet_address, acc))
    {
      error_resp.code = CORE_RPC_ERROR_CODE_WRONG_WALLET_ADDRESS;
      error_resp.message = "Failed to parse wallet address";
      return false;
    }

    Block b = AUTO_VAL_INIT(b);
    cryptonote::blobdata blob_reserve;
    blob_reserve.resize(req.reserve_size, 0);
    if(!m_core.get_block_template(b, acc, res.difficulty, res.height, blob_reserve))
    {
      error_resp.code = CORE_RPC_ERROR_CODE_INTERNAL_ERROR;
      error_resp.message = "Internal error: failed to create block template";
      LOG_ERROR("Failed to create block template");
      return false;
    }

    blobdata block_blob = t_serializable_object_to_blob(b);
    crypto::public_key tx_pub_key = cryptonote::get_tx_pub_key_from_extra(b.minerTx);
    if(tx_pub_key == null_pkey)
    {
      error_resp.code = CORE_RPC_ERROR_CODE_INTERNAL_ERROR;
      error_resp.message = "Internal error: failed to create block template";
      LOG_ERROR("Failed to find tx pub key in coinbase extra");
      return false;
    }

    if(0 < req.reserve_size)
    {
      res.reserved_offset = slow_memmem((void*)block_blob.data(), block_blob.size(), &tx_pub_key, sizeof(tx_pub_key));
      if(!res.reserved_offset)
      {
        error_resp.code = CORE_RPC_ERROR_CODE_INTERNAL_ERROR;
        error_resp.message = "Internal error: failed to create block template";
        LOG_ERROR("Failed to find tx pub key in blockblob");
        return false;
      }
      res.reserved_offset += sizeof(tx_pub_key) + 3; //3 bytes: tag for TX_EXTRA_TAG_PUBKEY(1 byte), tag for TX_EXTRA_NONCE(1 byte), counter in TX_EXTRA_NONCE(1 byte)
      if(res.reserved_offset + req.reserve_size > block_blob.size())
      {
        error_resp.code = CORE_RPC_ERROR_CODE_INTERNAL_ERROR;
        error_resp.message = "Internal error: failed to create block template";
        LOG_ERROR("Failed to calculate offset for reserved bytes");
        return false;
      }
    }
    else
    {
      res.reserved_offset = 0;
    }

    res.blocktemplate_blob = string_tools::buff_to_hex_nodelimer(block_blob);
    res.status = CORE_RPC_STATUS_OK;

    return true;
  }
  //------------------------------------------------------------------------------------------------------------------------------
  bool core_rpc_server::on_get_currency_id(const COMMAND_RPC_GET_CURRENCY_ID::request& /*req*/, COMMAND_RPC_GET_CURRENCY_ID::response& res, epee::json_rpc::error& error_resp, connection_context& /*cntx*/)
  {
    crypto::hash currencyId = m_core.currency().genesisBlockHash();
    blobdata blob = t_serializable_object_to_blob(currencyId);
    res.currency_id_blob = string_tools::buff_to_hex_nodelimer(blob);

    return true;
  }
  //------------------------------------------------------------------------------------------------------------------------------
  bool core_rpc_server::on_submitblock(const COMMAND_RPC_SUBMITBLOCK::request& req, COMMAND_RPC_SUBMITBLOCK::response& res, epee::json_rpc::error& error_resp, connection_context& cntx) {
    CHECK_CORE_READY();
    if (req.size() != 1) {
      error_resp.code = CORE_RPC_ERROR_CODE_WRONG_PARAM;
      error_resp.message = "Wrong param";
      return false;
    }

    blobdata blockblob;
    if (!string_tools::parse_hexstr_to_binbuff(req[0], blockblob)) {
      error_resp.code = CORE_RPC_ERROR_CODE_WRONG_BLOCKBLOB;
      error_resp.message = "Wrong block blob";
      return false;
    }

    cryptonote::block_verification_context bvc = AUTO_VAL_INIT(bvc);
    m_core.handle_incoming_block_blob(blockblob, bvc, true, true);
    if (!bvc.m_added_to_main_chain) {
      error_resp.code = CORE_RPC_ERROR_CODE_BLOCK_NOT_ACCEPTED;
      error_resp.message = "Block not accepted";
      return false;
    }

    res.status = CORE_RPC_STATUS_OK;
    return true;
  }
  //------------------------------------------------------------------------------------------------------------------------------
  namespace {
    uint64_t get_block_reward(const Block& blk) {
      uint64_t reward = 0;
      for (const TransactionOutput& out : blk.minerTx.vout) {
        reward += out.amount;
      }
      return reward;
    }
  }
  //------------------------------------------------------------------------------------------------------------------------------
  bool core_rpc_server::fill_block_header_responce(const Block& blk, bool orphan_status, uint64_t height, const crypto::hash& hash, block_header_responce& responce)
  {
    responce.major_version = blk.majorVersion;
    responce.minor_version = blk.minorVersion;
    responce.timestamp = blk.timestamp;
    responce.prev_hash = string_tools::pod_to_hex(blk.prevId);
    responce.nonce = blk.nonce;
    responce.orphan_status = orphan_status;
    responce.height = height;
    responce.depth = m_core.get_current_blockchain_height() - height - 1;
    responce.hash = string_tools::pod_to_hex(hash);
    responce.difficulty = m_core.get_blockchain_storage().block_difficulty(height);
    responce.reward = get_block_reward(blk);
    return true;
  }
  //------------------------------------------------------------------------------------------------------------------------------
  bool core_rpc_server::on_get_last_block_header(const COMMAND_RPC_GET_LAST_BLOCK_HEADER::request& req, COMMAND_RPC_GET_LAST_BLOCK_HEADER::response& res, epee::json_rpc::error& error_resp, connection_context& cntx)
  {
    if(!check_core_ready())
    {
      error_resp.code = CORE_RPC_ERROR_CODE_CORE_BUSY;
      error_resp.message = "Core is busy.";
      return false;
    }
    uint64_t last_block_height;
    crypto::hash last_block_hash;
    bool have_last_block_hash = m_core.get_blockchain_top(last_block_height, last_block_hash);
    if (!have_last_block_hash)
    {
      error_resp.code = CORE_RPC_ERROR_CODE_INTERNAL_ERROR;
      error_resp.message = "Internal error: can't get last block hash.";
      return false;
    }
    Block last_block;
    bool have_last_block = m_core.get_block_by_hash(last_block_hash, last_block);
    if (!have_last_block)
    {
      error_resp.code = CORE_RPC_ERROR_CODE_INTERNAL_ERROR;
      error_resp.message = "Internal error: can't get last block.";
      return false;
    }
    bool responce_filled = fill_block_header_responce(last_block, false, last_block_height, last_block_hash, res.block_header);
    if (!responce_filled)
    {
      error_resp.code = CORE_RPC_ERROR_CODE_INTERNAL_ERROR;
      error_resp.message = "Internal error: can't produce valid response.";
      return false;
    }
    res.status = CORE_RPC_STATUS_OK;
    return true;
  }
  //------------------------------------------------------------------------------------------------------------------------------
  bool core_rpc_server::on_get_block_header_by_hash(const COMMAND_RPC_GET_BLOCK_HEADER_BY_HASH::request& req, COMMAND_RPC_GET_BLOCK_HEADER_BY_HASH::response& res, epee::json_rpc::error& error_resp, connection_context& cntx){
    if(!check_core_ready())
    {
      error_resp.code = CORE_RPC_ERROR_CODE_CORE_BUSY;
      error_resp.message = "Core is busy.";
      return false;
    }
    crypto::hash block_hash;
    bool hash_parsed = parse_hash256(req.hash, block_hash);
    if(!hash_parsed)
    {
      error_resp.code = CORE_RPC_ERROR_CODE_WRONG_PARAM;
      error_resp.message = "Failed to parse hex representation of block hash. Hex = " + req.hash + '.';
      return false;
    }
    Block blk;
    bool have_block = m_core.get_block_by_hash(block_hash, blk);
    if (!have_block)
    {
      error_resp.code = CORE_RPC_ERROR_CODE_INTERNAL_ERROR;
      error_resp.message = "Internal error: can't get block by hash. Hash = " + req.hash + '.';
      return false;
    }
    if (blk.minerTx.vin.front().type() != typeid(TransactionInputGenerate))
    {
      error_resp.code = CORE_RPC_ERROR_CODE_INTERNAL_ERROR;
      error_resp.message = "Internal error: coinbase transaction in the block has the wrong type";
      return false;
    }
    uint64_t block_height = boost::get<TransactionInputGenerate>(blk.minerTx.vin.front()).height;
    bool responce_filled = fill_block_header_responce(blk, false, block_height, block_hash, res.block_header);
    if (!responce_filled)
    {
      error_resp.code = CORE_RPC_ERROR_CODE_INTERNAL_ERROR;
      error_resp.message = "Internal error: can't produce valid response.";
      return false;
    }
    res.status = CORE_RPC_STATUS_OK;
    return true;
  }
  //------------------------------------------------------------------------------------------------------------------------------
  bool core_rpc_server::on_get_block_header_by_height(const COMMAND_RPC_GET_BLOCK_HEADER_BY_HEIGHT::request& req, COMMAND_RPC_GET_BLOCK_HEADER_BY_HEIGHT::response& res, epee::json_rpc::error& error_resp, connection_context& cntx){
    if(!check_core_ready())
    {
      error_resp.code = CORE_RPC_ERROR_CODE_CORE_BUSY;
      error_resp.message = "Core is busy.";
      return false;
    }
    if(m_core.get_current_blockchain_height() <= req.height)
    {
      error_resp.code = CORE_RPC_ERROR_CODE_TOO_BIG_HEIGHT;
      error_resp.message = std::string("To big height: ") + std::to_string(req.height) + ", current blockchain height = " +  std::to_string(m_core.get_current_blockchain_height());
      return false;
    }
    crypto::hash block_hash = m_core.get_block_id_by_height(req.height);
    Block blk;
    bool have_block = m_core.get_block_by_hash(block_hash, blk);
    if (!have_block)
    {
      error_resp.code = CORE_RPC_ERROR_CODE_INTERNAL_ERROR;
      error_resp.message = "Internal error: can't get block by height. Height = " + std::to_string(req.height) + '.';
      return false;
    }
    bool responce_filled = fill_block_header_responce(blk, false, req.height, block_hash, res.block_header);
    if (!responce_filled)
    {
      error_resp.code = CORE_RPC_ERROR_CODE_INTERNAL_ERROR;
      error_resp.message = "Internal error: can't produce valid response.";
      return false;
    }
    res.status = CORE_RPC_STATUS_OK;
    return true;
  }
  //------------------------------------------------------------------------------------------------------------------------------
}<|MERGE_RESOLUTION|>--- conflicted
+++ resolved
@@ -1,31 +1,10 @@
-<<<<<<< HEAD
-// Copyright (c) 2012-2014, The CryptoNote developers, The Bytecoin developers
-//
-// This file is part of Bytecoin.
-//
-// Bytecoin is free software: you can redistribute it and/or modify
-// it under the terms of the GNU Lesser General Public License as published by
-// the Free Software Foundation, either version 3 of the License, or
-// (at your option) any later version.
-//
-// Bytecoin is distributed in the hope that it will be useful,
-// but WITHOUT ANY WARRANTY; without even the implied warranty of
-// MERCHANTABILITY or FITNESS FOR A PARTICULAR PURPOSE.  See the
-// GNU Lesser General Public License for more details.
-//
-// You should have received a copy of the GNU Lesser General Public License
-// along with Bytecoin.  If not, see <http://www.gnu.org/licenses/>.
-
-#include "core_rpc_server.h"
-
-=======
 // Copyright (c) 2011-2015 The Cryptonote developers
+// Copyright (c) 2014-2015 XDN developers
 // Distributed under the MIT/X11 software license, see the accompanying
 // file COPYING or http://www.opensource.org/licenses/mit-license.php.
 
 #include "core_rpc_server.h"
 
->>>>>>> fbd72656
 #include "include_base_utils.h"
 #include "misc_language.h"
 
@@ -138,79 +117,11 @@
   {
     CHECK_CORE_READY();
 
-<<<<<<< HEAD
-    typedef COMMAND_RPC_QUERY_BLOCKS::response_item ResponseItem;
-
-    LockedBlockchainStorage lbs(m_core.get_blockchain_storage());
-
-    uint64_t currentHeight = lbs->get_current_blockchain_height();
-    uint64_t startOffset = 0;
-
-    if (!lbs->find_blockchain_supplement(req.block_ids, startOffset)) {
-      res.status = "Failed to find blockchain supplement";
-      return false;
-    }
-
-    uint64_t startFullOffset = 0;
-
-    if (!lbs->getLowerBound(req.timestamp, startOffset, startFullOffset))
-      startFullOffset = startOffset;
-
-    res.full_offset = startFullOffset;
-
-    if (startOffset != startFullOffset) {
-      std::list<crypto::hash> blockIds;
-      if (!lbs->getBlockIds(startOffset, std::min(uint64_t(BLOCKS_IDS_SYNCHRONIZING_DEFAULT_COUNT), startFullOffset - startOffset), blockIds)) {
-        res.status = "Failed to get block ids";
-        return false;
-      }
-
-      for (const auto& id : blockIds) {
-        res.items.push_back(ResponseItem());
-        res.items.back().block_id = id;
-      }
-    }
-
-    auto blocksLeft = std::min(BLOCKS_IDS_SYNCHRONIZING_DEFAULT_COUNT - res.items.size(), size_t(BLOCKS_SYNCHRONIZING_DEFAULT_COUNT));
-
-    if (blocksLeft) {
-      std::list<Block> blocks;
-      lbs->get_blocks(startFullOffset, blocksLeft, blocks);
-
-      for (auto& b : blocks) {
-
-        ResponseItem item;
-
-        item.block_id = get_block_hash(b);
-
-        if (b.timestamp >= req.timestamp) {
-          // query transactions
-          std::list<Transaction> txs;
-          std::list<crypto::hash> missedTxs;
-          lbs->get_transactions(b.txHashes, txs, missedTxs);
-
-          // fill data
-          block_complete_entry& completeEntry = item;
-          completeEntry.block = block_to_blob(b);
-          for (auto& tx : txs) {
-            completeEntry.txs.push_back(tx_to_blob(tx));
-          }
-        }
-
-        res.items.push_back(std::move(item));
-      }
-    }
-
-    res.current_height = currentHeight;
-    res.start_height = startOffset;
-
-=======
     if (!m_core.queryBlocks(req.block_ids, req.timestamp, res.start_height, res.current_height, res.full_offset, res.items)) {
       res.status = "Failed to perform query";
       return false;
     }
 
->>>>>>> fbd72656
     res.status = CORE_RPC_STATUS_OK;
     return true;
   }
