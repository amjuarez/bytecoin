<<<<<<< HEAD
// Copyright (c) 2012-2014, The CryptoNote developers, The Bytecoin developers
//
// This file is part of Bytecoin.
//
// Bytecoin is free software: you can redistribute it and/or modify
// it under the terms of the GNU Lesser General Public License as published by
// the Free Software Foundation, either version 3 of the License, or
// (at your option) any later version.
//
// Bytecoin is distributed in the hope that it will be useful,
// but WITHOUT ANY WARRANTY; without even the implied warranty of
// MERCHANTABILITY or FITNESS FOR A PARTICULAR PURPOSE.  See the
// GNU Lesser General Public License for more details.
//
// You should have received a copy of the GNU Lesser General Public License
// along with Bytecoin.  If not, see <http://www.gnu.org/licenses/>.
=======
// Copyright (c) 2011-2015 The Cryptonote developers
// Distributed under the MIT/X11 software license, see the accompanying
// file COPYING or http://www.opensource.org/licenses/mit-license.php.
>>>>>>> fbd72656

#pragma once

#include <cstdint>
<<<<<<< HEAD
#include <boost/uuid/uuid.hpp>
=======
#include <initializer_list>
>>>>>>> fbd72656

namespace cryptonote {
namespace parameters {

const uint64_t CRYPTONOTE_MAX_BLOCK_NUMBER                   = 500000000;
const size_t   CRYPTONOTE_MAX_BLOCK_BLOB_SIZE                = 500000000;
const size_t   CRYPTONOTE_MAX_TX_SIZE                        = 1000000000;
<<<<<<< HEAD
const uint64_t CRYPTONOTE_PUBLIC_ADDRESS_BASE58_PREFIX       = 0xDB; // addresses start with "0xDB"
const size_t   CRYPTONOTE_MINED_MONEY_UNLOCK_WINDOW          = 6;
const uint64_t CRYPTONOTE_BLOCK_FUTURE_TIME_LIMIT            = 60 * 60 * 2;

const size_t   BLOCKCHAIN_TIMESTAMP_CHECK_WINDOW             = 30;

// MONEY_SUPPLY - total number coins to be generated
const uint64_t MONEY_SUPPLY                                  = UINT64_C(858986905600000000);

const char     GENESIS_COINBASE_HEX[]                        = "010601ff0001808088a5a9a307029b2e4c0281c0b02e7c53291a94d1d0cbff8883f8024f5142ee494ffbbd088071210138dc57b313e2560fa75f5d7c9a6398800855220aefb3603bc70826adc83e0cc1";
const uint32_t GENESIS_NONCE                                 = 420;

const size_t   CRYPTONOTE_REWARD_BLOCKS_WINDOW               = 100;
const size_t   CRYPTONOTE_BLOCK_GRANTED_FULL_REWARD_ZONE     = 32000; //size of block (bytes) after which reward for block calculated using block size
const size_t   CRYPTONOTE_COINBASE_BLOB_RESERVED_SIZE        = 600;
const size_t   CRYPTONOTE_DISPLAY_DECIMAL_POINT              = 8;
// COIN - number of smallest units in one coin
const uint64_t COIN                                          = UINT64_C(100000000);  // pow(10, 8)
const uint64_t MINIMUM_FEE                                   = UINT64_C(100000);     // pow(10, 5)
const uint64_t DEFAULT_DUST_THRESHOLD                        = UINT64_C(100000);     // pow(10, 5)

const uint64_t DIFFICULTY_TARGET                             = 240; // seconds
const uint64_t EXPECTED_NUMBER_OF_BLOCKS_PER_DAY             = 24 * 60 * 60 / DIFFICULTY_TARGET;
const size_t   DIFFICULTY_WINDOW                             = 240; // blocks
const size_t   DIFFICULTY_CUT                                = 30;  // timestamps to cut after sorting
const size_t   DIFFICULTY_LAG                                = 15;  // !!!
static_assert(2 * DIFFICULTY_CUT <= DIFFICULTY_WINDOW - 2, "Bad DIFFICULTY_WINDOW or DIFFICULTY_CUT");

const size_t   MAX_BLOCK_SIZE_INITIAL                        = CRYPTONOTE_BLOCK_GRANTED_FULL_REWARD_ZONE * 10;
=======
//TODO Currency-specific address prefix
const uint64_t CRYPTONOTE_PUBLIC_ADDRESS_BASE58_PREFIX       = ;
//TODO Choose maturity period for your currency
const size_t   CRYPTONOTE_MINED_MONEY_UNLOCK_WINDOW          = 60;
const uint64_t CRYPTONOTE_BLOCK_FUTURE_TIME_LIMIT            = 60 * 60 * 2;

const size_t   BLOCKCHAIN_TIMESTAMP_CHECK_WINDOW             = 60;

//TODO Specify total number of available coins
//TODO ((uint64_t)(-1)) equals to 18446744073709551616 coins
//TODO or you can define number explicitly UINT64_C(858986905600000000)
const uint64_t MONEY_SUPPLY                                  = ;
const unsigned EMISSION_SPEED_FACTOR                         = 18;
static_assert(EMISSION_SPEED_FACTOR <= 8 * sizeof(uint64_t), "Bad EMISSION_SPEED_FACTOR");

//TODO Define number of blocks for block size median calculation
const size_t   CRYPTONOTE_REWARD_BLOCKS_WINDOW               = 100;
const size_t   CRYPTONOTE_BLOCK_GRANTED_FULL_REWARD_ZONE     = 10000; //size of block (bytes) after which reward for block calculated using block size
const size_t   CRYPTONOTE_COINBASE_BLOB_RESERVED_SIZE        = 600;
//TODO Define number of digits
const size_t   CRYPTONOTE_DISPLAY_DECIMAL_POINT              = 8;
//TODO Define minimum fee for transactions
const uint64_t MINIMUM_FEE                                   = ;
const uint64_t DEFAULT_DUST_THRESHOLD                        = MINIMUM_FEE;

//TODO Define preferred block's target time
const uint64_t DIFFICULTY_TARGET                             = 120; // seconds
const uint64_t EXPECTED_NUMBER_OF_BLOCKS_PER_DAY             = 24 * 60 * 60 / DIFFICULTY_TARGET;
//TODO There are options to tune CryptoNote's difficulty retargeting function.
//TODO We recommend not to change it.
const size_t   DIFFICULTY_WINDOW                             = EXPECTED_NUMBER_OF_BLOCKS_PER_DAY; // blocks
const size_t   DIFFICULTY_CUT                                = 60;  // timestamps to cut after sorting
const size_t   DIFFICULTY_LAG                                = 15;
static_assert(2 * DIFFICULTY_CUT <= DIFFICULTY_WINDOW - 2, "Bad DIFFICULTY_WINDOW or DIFFICULTY_CUT");

const size_t   MAX_BLOCK_SIZE_INITIAL                        =  20 * 1024;
>>>>>>> fbd72656
const uint64_t MAX_BLOCK_SIZE_GROWTH_SPEED_NUMERATOR         = 100 * 1024;
const uint64_t MAX_BLOCK_SIZE_GROWTH_SPEED_DENOMINATOR       = 365 * 24 * 60 * 60 / DIFFICULTY_TARGET;

const uint64_t CRYPTONOTE_LOCKED_TX_ALLOWED_DELTA_BLOCKS     = 1;
const uint64_t CRYPTONOTE_LOCKED_TX_ALLOWED_DELTA_SECONDS    = DIFFICULTY_TARGET * CRYPTONOTE_LOCKED_TX_ALLOWED_DELTA_BLOCKS;

<<<<<<< HEAD
const uint64_t CRYPTONOTE_MEMPOOL_TX_LIVETIME                = (60 * 60 * 14); //seconds, 14 hours
const uint64_t CRYPTONOTE_MEMPOOL_TX_FROM_ALT_BLOCK_LIVETIME = (60 * 60 * 24); //seconds, one day

const char     CRYPTONOTE_BLOCKCHAINDATA_FILENAME[]          = "blockchain.bin";    // Obsolete blockchain format
=======
const uint64_t CRYPTONOTE_MEMPOOL_TX_LIVETIME                = 60 * 60 * 24;     //seconds, one day
const uint64_t CRYPTONOTE_MEMPOOL_TX_FROM_ALT_BLOCK_LIVETIME = 60 * 60 * 24 * 7; //seconds, one week

>>>>>>> fbd72656
const char     CRYPTONOTE_BLOCKS_FILENAME[]                  = "blocks.dat";
const char     CRYPTONOTE_BLOCKINDEXES_FILENAME[]            = "blockindexes.dat";
const char     CRYPTONOTE_BLOCKSCACHE_FILENAME[]             = "blockscache.dat";
const char     CRYPTONOTE_POOLDATA_FILENAME[]                = "poolstate.bin";
const char     P2P_NET_DATA_FILENAME[]                       = "p2pstate.bin";
const char     MINER_CONFIG_FILE_NAME[]                      = "miner_conf.json";
} // parameters

<<<<<<< HEAD
const uint64_t START_BLOCK_REWARD                            = (UINT64_C(320000) * parameters::COIN);
const uint64_t MIN_BLOCK_REWARD                              = (UINT64_C(150) * parameters::COIN);
const uint64_t REWARD_HALVING_INTERVAL                       = (UINT64_C(11000));

const char     CRYPTONOTE_NAME[]                             = "ducknote";
=======
//TODO Put here the name of your currency
const char     CRYPTONOTE_NAME[]                             = "";
const char     GENESIS_COINBASE_TX_HEX[]                     = "";
>>>>>>> fbd72656

const uint8_t  CURRENT_TRANSACTION_VERSION                   =  1;
const uint8_t  BLOCK_MAJOR_VERSION_1                         =  1;
const uint8_t  BLOCK_MINOR_VERSION_0                         =  0;
<<<<<<< HEAD
const uint8_t  BLOCK_MINOR_VERSION_1                         =  1;
const uint8_t  CURRENT_BLOCK_MAJOR_VERSION                   =  1;
const uint8_t  CURRENT_BLOCK_MINOR_VERSION                   =  0;
=======
>>>>>>> fbd72656

const size_t   BLOCKS_IDS_SYNCHRONIZING_DEFAULT_COUNT        =  10000;  //by default, blocks ids count in synchronizing
const size_t   BLOCKS_SYNCHRONIZING_DEFAULT_COUNT            =  200;    //by default, blocks count in blocks downloading
const size_t   COMMAND_RPC_GET_BLOCKS_FAST_MAX_COUNT         =  1000;

<<<<<<< HEAD
const int      P2P_DEFAULT_PORT                              =  42080;
const int      RPC_DEFAULT_PORT                              =  42081;
=======
//TODO This port will be used by the daemon to establish connections with p2p network
const int      P2P_DEFAULT_PORT                              = ;
//TODO This port will be used by the daemon to interact with simlewallet
const int      RPC_DEFAULT_PORT                              = ;
>>>>>>> fbd72656

const size_t   P2P_LOCAL_WHITE_PEERLIST_LIMIT                =  1000;
const size_t   P2P_LOCAL_GRAY_PEERLIST_LIMIT                 =  5000;

const uint32_t P2P_DEFAULT_CONNECTIONS_COUNT                 = 8;
const uint32_t P2P_DEFAULT_HANDSHAKE_INTERVAL                = 60;            // seconds
const uint32_t P2P_DEFAULT_PACKET_MAX_SIZE                   = 50000000;      // 50000000 bytes maximum packet size
const uint32_t P2P_DEFAULT_PEERS_IN_HANDSHAKE                = 250;
const uint32_t P2P_DEFAULT_CONNECTION_TIMEOUT                = 5000;          // 5 seconds
const uint32_t P2P_DEFAULT_PING_CONNECTION_TIMEOUT           = 2000;          // 2 seconds
const uint64_t P2P_DEFAULT_INVOKE_TIMEOUT                    = 60 * 2 * 1000; // 2 minutes
const size_t   P2P_DEFAULT_HANDSHAKE_INVOKE_TIMEOUT          = 5000;          // 5 seconds
<<<<<<< HEAD
const char     P2P_STAT_TRUSTED_PUB_KEY[]                    = "85ae8734f90bc1ee295ceb0ec05a49852d4dbbc9d1c27a619b5f4bdf26a0196e";
const size_t   P2P_DEFAULT_WHITELIST_CONNECTIONS_PERCENT     = 70;

const boost::uuids::uuid NETWORK_ID                          = { { 0x4E, 0x6F, 0x73, 0x63, 0x65, 0x20, 0x74, 0x65, 0x20, 0x69, 0x70, 0x73, 0x75, 0x6D, 0x20, 0x20} };

const unsigned THREAD_STACK_SIZE                             = 5 * 1024 * 1024;

const char* const SEED_NODES[] = {
  "seed.ducknote.org:42080"
=======
const char     P2P_STAT_TRUSTED_PUB_KEY[]                    = "8f80f9a5a434a9f1510d13336228debfee9c918ce505efe225d8c94d045fa115";
const size_t   P2P_DEFAULT_WHITELIST_CONNECTIONS_PERCENT     = 70;

const unsigned THREAD_STACK_SIZE                             = 5 * 1024 * 1024;

//TODO Add here your network seed nodes
const std::initializer_list<const char*> SEED_NODES = {
  //"your_seed_ip1.com:8080",
  //"your_seed_ip2.com:8080",
>>>>>>> fbd72656
};

struct CheckpointData {
  uint64_t height;
  const char* blockId;
};

<<<<<<< HEAD
const CheckpointData CHECKPOINTS[] = {
    { 1100, "990a83b3e77ba5def86311da34793e09fa3b0a2875571bd59449173fddf4e129" },
    { 4200, "76af92fc41eadf9c99df91efc08011d0fce6f3f55b131da2449c187f432f91f7" },
    { 11000, "970c15459e4d484166c36e303fcf35886e14633b40b1fe4e3f250eb03eaca1f8" },
    { 22000, "ae9ab36c4ff2cf215d49ffa4358d108dd777b8897c2d873a064dc103fea2b5ab" },
    { 33000, "3fac95a900e65391d693e2cb331a26c757595baac133b9fa24936dd50fc7465f" },
    { 44000, "071a97648427ad25ec206ae7101534c9b011376f05dee04780b5edb22f9a919e" },
    { 47000, "a2fda9ea94260ed7177aec5b74802606bc7800d4a1713f761ac71a0883b4b480" },
    { 55000, "57f48bc9b2dddace94bddc8858cf1cdf5e68cc0db763d7ebcab71b388755e0ce" },
    { 66000, "90a2bc9e75503d386d41c48e698d474c337291f8c4417d63e90a8b5727f06320" },
    { 80550, "169e6b813b8ee072735bf7f7dc45b9b712b89a1317d1a4e672f6bba785a564fc" },
    { 99000, "2a83ce4fbd12ccb2eb60869d11d6b4212e8a810ab33408a2feaa3066d2853d9f" },
    { 122000, "926e915d84af28a8908809ae94f75bdea50d99d2d1a67fd5598bb91ccdf62c83" },
    { 128600, "4b67fd3bc0422f8fee358225df849bec01945b298257c6a09b74c905a5b896cb" }
=======
#ifdef __GNUC__
__attribute__((unused))
#endif

// You may add here other checkpoints using the following format:
// {<block height>, "<block hash>"},
const std::initializer_list<CheckpointData> CHECKPOINTS = {
  //{ 10000, "84b6345731e2702cdaadc6ce5e5238c4ca5ecf48e3447136b2ed829b8a95f3ad" },
>>>>>>> fbd72656
};

} // cryptonote

#define ALLOW_DEBUG_COMMANDS<|MERGE_RESOLUTION|>--- conflicted
+++ resolved
@@ -1,34 +1,13 @@
-<<<<<<< HEAD
-// Copyright (c) 2012-2014, The CryptoNote developers, The Bytecoin developers
-//
-// This file is part of Bytecoin.
-//
-// Bytecoin is free software: you can redistribute it and/or modify
-// it under the terms of the GNU Lesser General Public License as published by
-// the Free Software Foundation, either version 3 of the License, or
-// (at your option) any later version.
-//
-// Bytecoin is distributed in the hope that it will be useful,
-// but WITHOUT ANY WARRANTY; without even the implied warranty of
-// MERCHANTABILITY or FITNESS FOR A PARTICULAR PURPOSE.  See the
-// GNU Lesser General Public License for more details.
-//
-// You should have received a copy of the GNU Lesser General Public License
-// along with Bytecoin.  If not, see <http://www.gnu.org/licenses/>.
-=======
 // Copyright (c) 2011-2015 The Cryptonote developers
+// Copyright (c) 2014-2015 XDN developers
 // Distributed under the MIT/X11 software license, see the accompanying
 // file COPYING or http://www.opensource.org/licenses/mit-license.php.
->>>>>>> fbd72656
 
 #pragma once
 
 #include <cstdint>
-<<<<<<< HEAD
+#include <initializer_list>
 #include <boost/uuid/uuid.hpp>
-=======
-#include <initializer_list>
->>>>>>> fbd72656
 
 namespace cryptonote {
 namespace parameters {
@@ -36,18 +15,13 @@
 const uint64_t CRYPTONOTE_MAX_BLOCK_NUMBER                   = 500000000;
 const size_t   CRYPTONOTE_MAX_BLOCK_BLOB_SIZE                = 500000000;
 const size_t   CRYPTONOTE_MAX_TX_SIZE                        = 1000000000;
-<<<<<<< HEAD
 const uint64_t CRYPTONOTE_PUBLIC_ADDRESS_BASE58_PREFIX       = 0xDB; // addresses start with "0xDB"
 const size_t   CRYPTONOTE_MINED_MONEY_UNLOCK_WINDOW          = 6;
 const uint64_t CRYPTONOTE_BLOCK_FUTURE_TIME_LIMIT            = 60 * 60 * 2;
 
 const size_t   BLOCKCHAIN_TIMESTAMP_CHECK_WINDOW             = 30;
 
-// MONEY_SUPPLY - total number coins to be generated
 const uint64_t MONEY_SUPPLY                                  = UINT64_C(858986905600000000);
-
-const char     GENESIS_COINBASE_HEX[]                        = "010601ff0001808088a5a9a307029b2e4c0281c0b02e7c53291a94d1d0cbff8883f8024f5142ee494ffbbd088071210138dc57b313e2560fa75f5d7c9a6398800855220aefb3603bc70826adc83e0cc1";
-const uint32_t GENESIS_NONCE                                 = 420;
 
 const size_t   CRYPTONOTE_REWARD_BLOCKS_WINDOW               = 100;
 const size_t   CRYPTONOTE_BLOCK_GRANTED_FULL_REWARD_ZONE     = 32000; //size of block (bytes) after which reward for block calculated using block size
@@ -62,64 +36,35 @@
 const uint64_t EXPECTED_NUMBER_OF_BLOCKS_PER_DAY             = 24 * 60 * 60 / DIFFICULTY_TARGET;
 const size_t   DIFFICULTY_WINDOW                             = 240; // blocks
 const size_t   DIFFICULTY_CUT                                = 30;  // timestamps to cut after sorting
-const size_t   DIFFICULTY_LAG                                = 15;  // !!!
-static_assert(2 * DIFFICULTY_CUT <= DIFFICULTY_WINDOW - 2, "Bad DIFFICULTY_WINDOW or DIFFICULTY_CUT");
-
-const size_t   MAX_BLOCK_SIZE_INITIAL                        = CRYPTONOTE_BLOCK_GRANTED_FULL_REWARD_ZONE * 10;
-=======
-//TODO Currency-specific address prefix
-const uint64_t CRYPTONOTE_PUBLIC_ADDRESS_BASE58_PREFIX       = ;
-//TODO Choose maturity period for your currency
-const size_t   CRYPTONOTE_MINED_MONEY_UNLOCK_WINDOW          = 60;
-const uint64_t CRYPTONOTE_BLOCK_FUTURE_TIME_LIMIT            = 60 * 60 * 2;
-
-const size_t   BLOCKCHAIN_TIMESTAMP_CHECK_WINDOW             = 60;
-
-//TODO Specify total number of available coins
-//TODO ((uint64_t)(-1)) equals to 18446744073709551616 coins
-//TODO or you can define number explicitly UINT64_C(858986905600000000)
-const uint64_t MONEY_SUPPLY                                  = ;
-const unsigned EMISSION_SPEED_FACTOR                         = 18;
-static_assert(EMISSION_SPEED_FACTOR <= 8 * sizeof(uint64_t), "Bad EMISSION_SPEED_FACTOR");
-
-//TODO Define number of blocks for block size median calculation
-const size_t   CRYPTONOTE_REWARD_BLOCKS_WINDOW               = 100;
-const size_t   CRYPTONOTE_BLOCK_GRANTED_FULL_REWARD_ZONE     = 10000; //size of block (bytes) after which reward for block calculated using block size
-const size_t   CRYPTONOTE_COINBASE_BLOB_RESERVED_SIZE        = 600;
-//TODO Define number of digits
-const size_t   CRYPTONOTE_DISPLAY_DECIMAL_POINT              = 8;
-//TODO Define minimum fee for transactions
-const uint64_t MINIMUM_FEE                                   = ;
-const uint64_t DEFAULT_DUST_THRESHOLD                        = MINIMUM_FEE;
-
-//TODO Define preferred block's target time
-const uint64_t DIFFICULTY_TARGET                             = 120; // seconds
-const uint64_t EXPECTED_NUMBER_OF_BLOCKS_PER_DAY             = 24 * 60 * 60 / DIFFICULTY_TARGET;
-//TODO There are options to tune CryptoNote's difficulty retargeting function.
-//TODO We recommend not to change it.
-const size_t   DIFFICULTY_WINDOW                             = EXPECTED_NUMBER_OF_BLOCKS_PER_DAY; // blocks
-const size_t   DIFFICULTY_CUT                                = 60;  // timestamps to cut after sorting
 const size_t   DIFFICULTY_LAG                                = 15;
 static_assert(2 * DIFFICULTY_CUT <= DIFFICULTY_WINDOW - 2, "Bad DIFFICULTY_WINDOW or DIFFICULTY_CUT");
 
-const size_t   MAX_BLOCK_SIZE_INITIAL                        =  20 * 1024;
->>>>>>> fbd72656
+const uint64_t DEPOSIT_MIN_AMOUNT                            = 150 * COIN;
+const uint32_t DEPOSIT_MIN_TERM                              = 11000;
+const uint32_t DEPOSIT_MAX_TERM                              = 10 * 12 * 11000;
+const uint64_t DEPOSIT_MIN_TOTAL_RATE_FACTOR                 = 77000;
+const uint64_t DEPOSIT_MAX_TOTAL_RATE                        = 11;
+static_assert(DEPOSIT_MIN_TERM > 0, "Bad DEPOSIT_MIN_TERM");
+static_assert(DEPOSIT_MIN_TERM <= DEPOSIT_MAX_TERM, "Bad DEPOSIT_MAX_TERM");
+static_assert(DEPOSIT_MIN_TERM * DEPOSIT_MAX_TOTAL_RATE > DEPOSIT_MIN_TOTAL_RATE_FACTOR, "Bad DEPOSIT_MIN_TOTAL_RATE_FACTOR or DEPOSIT_MAX_TOTAL_RATE");
+
+const size_t   MAX_BLOCK_SIZE_INITIAL                        = CRYPTONOTE_BLOCK_GRANTED_FULL_REWARD_ZONE * 10;
 const uint64_t MAX_BLOCK_SIZE_GROWTH_SPEED_NUMERATOR         = 100 * 1024;
 const uint64_t MAX_BLOCK_SIZE_GROWTH_SPEED_DENOMINATOR       = 365 * 24 * 60 * 60 / DIFFICULTY_TARGET;
 
 const uint64_t CRYPTONOTE_LOCKED_TX_ALLOWED_DELTA_BLOCKS     = 1;
 const uint64_t CRYPTONOTE_LOCKED_TX_ALLOWED_DELTA_SECONDS    = DIFFICULTY_TARGET * CRYPTONOTE_LOCKED_TX_ALLOWED_DELTA_BLOCKS;
 
-<<<<<<< HEAD
 const uint64_t CRYPTONOTE_MEMPOOL_TX_LIVETIME                = (60 * 60 * 14); //seconds, 14 hours
 const uint64_t CRYPTONOTE_MEMPOOL_TX_FROM_ALT_BLOCK_LIVETIME = (60 * 60 * 24); //seconds, one day
 
-const char     CRYPTONOTE_BLOCKCHAINDATA_FILENAME[]          = "blockchain.bin";    // Obsolete blockchain format
-=======
-const uint64_t CRYPTONOTE_MEMPOOL_TX_LIVETIME                = 60 * 60 * 24;     //seconds, one day
-const uint64_t CRYPTONOTE_MEMPOOL_TX_FROM_ALT_BLOCK_LIVETIME = 60 * 60 * 24 * 7; //seconds, one week
+const uint64_t UPGRADE_HEIGHT                                = static_cast<uint64_t>(-1);
+const unsigned UPGRADE_VOTING_THRESHOLD                      = 90;               // percent
+const size_t   UPGRADE_VOTING_WINDOW                         = EXPECTED_NUMBER_OF_BLOCKS_PER_DAY;  // blocks
+const size_t   UPGRADE_WINDOW                                = EXPECTED_NUMBER_OF_BLOCKS_PER_DAY;  // blocks
+static_assert(0 < UPGRADE_VOTING_THRESHOLD && UPGRADE_VOTING_THRESHOLD <= 100, "Bad UPGRADE_VOTING_THRESHOLD");
+static_assert(UPGRADE_VOTING_WINDOW > 1, "Bad UPGRADE_VOTING_WINDOW");
 
->>>>>>> fbd72656
 const char     CRYPTONOTE_BLOCKS_FILENAME[]                  = "blocks.dat";
 const char     CRYPTONOTE_BLOCKINDEXES_FILENAME[]            = "blockindexes.dat";
 const char     CRYPTONOTE_BLOCKSCACHE_FILENAME[]             = "blockscache.dat";
@@ -128,41 +73,27 @@
 const char     MINER_CONFIG_FILE_NAME[]                      = "miner_conf.json";
 } // parameters
 
-<<<<<<< HEAD
 const uint64_t START_BLOCK_REWARD                            = (UINT64_C(320000) * parameters::COIN);
 const uint64_t MIN_BLOCK_REWARD                              = (UINT64_C(150) * parameters::COIN);
 const uint64_t REWARD_HALVING_INTERVAL                       = (UINT64_C(11000));
 
-const char     CRYPTONOTE_NAME[]                             = "ducknote";
-=======
-//TODO Put here the name of your currency
-const char     CRYPTONOTE_NAME[]                             = "";
-const char     GENESIS_COINBASE_TX_HEX[]                     = "";
->>>>>>> fbd72656
+const char     CRYPTONOTE_NAME[]                             = "digitalnote";
+const char     GENESIS_COINBASE_TX_HEX[]                     = "010601ff0001808088a5a9a307029b2e4c0281c0b02e7c53291a94d1d0cbff8883f8024f5142ee494ffbbd088071210138dc57b313e2560fa75f5d7c9a6398800855220aefb3603bc70826adc83e0cc1";
+const uint32_t GENESIS_NONCE                                 = 420;
 
-const uint8_t  CURRENT_TRANSACTION_VERSION                   =  1;
+const uint8_t  TRANSACTION_VERSION_1                         =  1;
+const uint8_t  TRANSACTION_VERSION_2                         =  2;
 const uint8_t  BLOCK_MAJOR_VERSION_1                         =  1;
+const uint8_t  BLOCK_MAJOR_VERSION_2                         =  2;
 const uint8_t  BLOCK_MINOR_VERSION_0                         =  0;
-<<<<<<< HEAD
 const uint8_t  BLOCK_MINOR_VERSION_1                         =  1;
-const uint8_t  CURRENT_BLOCK_MAJOR_VERSION                   =  1;
-const uint8_t  CURRENT_BLOCK_MINOR_VERSION                   =  0;
-=======
->>>>>>> fbd72656
 
 const size_t   BLOCKS_IDS_SYNCHRONIZING_DEFAULT_COUNT        =  10000;  //by default, blocks ids count in synchronizing
 const size_t   BLOCKS_SYNCHRONIZING_DEFAULT_COUNT            =  200;    //by default, blocks count in blocks downloading
 const size_t   COMMAND_RPC_GET_BLOCKS_FAST_MAX_COUNT         =  1000;
 
-<<<<<<< HEAD
-const int      P2P_DEFAULT_PORT                              =  42080;
-const int      RPC_DEFAULT_PORT                              =  42081;
-=======
-//TODO This port will be used by the daemon to establish connections with p2p network
-const int      P2P_DEFAULT_PORT                              = ;
-//TODO This port will be used by the daemon to interact with simlewallet
-const int      RPC_DEFAULT_PORT                              = ;
->>>>>>> fbd72656
+const int      P2P_DEFAULT_PORT                              = 42080;
+const int      RPC_DEFAULT_PORT                              = 42081;
 
 const size_t   P2P_LOCAL_WHITE_PEERLIST_LIMIT                =  1000;
 const size_t   P2P_LOCAL_GRAY_PEERLIST_LIMIT                 =  5000;
@@ -175,27 +106,14 @@
 const uint32_t P2P_DEFAULT_PING_CONNECTION_TIMEOUT           = 2000;          // 2 seconds
 const uint64_t P2P_DEFAULT_INVOKE_TIMEOUT                    = 60 * 2 * 1000; // 2 minutes
 const size_t   P2P_DEFAULT_HANDSHAKE_INVOKE_TIMEOUT          = 5000;          // 5 seconds
-<<<<<<< HEAD
 const char     P2P_STAT_TRUSTED_PUB_KEY[]                    = "85ae8734f90bc1ee295ceb0ec05a49852d4dbbc9d1c27a619b5f4bdf26a0196e";
-const size_t   P2P_DEFAULT_WHITELIST_CONNECTIONS_PERCENT     = 70;
-
-const boost::uuids::uuid NETWORK_ID                          = { { 0x4E, 0x6F, 0x73, 0x63, 0x65, 0x20, 0x74, 0x65, 0x20, 0x69, 0x70, 0x73, 0x75, 0x6D, 0x20, 0x20} };
-
-const unsigned THREAD_STACK_SIZE                             = 5 * 1024 * 1024;
-
-const char* const SEED_NODES[] = {
-  "seed.ducknote.org:42080"
-=======
-const char     P2P_STAT_TRUSTED_PUB_KEY[]                    = "8f80f9a5a434a9f1510d13336228debfee9c918ce505efe225d8c94d045fa115";
 const size_t   P2P_DEFAULT_WHITELIST_CONNECTIONS_PERCENT     = 70;
 
 const unsigned THREAD_STACK_SIZE                             = 5 * 1024 * 1024;
 
-//TODO Add here your network seed nodes
 const std::initializer_list<const char*> SEED_NODES = {
-  //"your_seed_ip1.com:8080",
-  //"your_seed_ip2.com:8080",
->>>>>>> fbd72656
+  "seed.digitalnote.org:42080",
+  "seed.ducknote.org:42080"
 };
 
 struct CheckpointData {
@@ -203,8 +121,13 @@
   const char* blockId;
 };
 
-<<<<<<< HEAD
-const CheckpointData CHECKPOINTS[] = {
+#ifdef __GNUC__
+__attribute__((unused))
+#endif
+
+// You may add here other checkpoints using the following format:
+// {<block height>, "<block hash>"},
+const std::initializer_list<CheckpointData> CHECKPOINTS = {
     { 1100, "990a83b3e77ba5def86311da34793e09fa3b0a2875571bd59449173fddf4e129" },
     { 4200, "76af92fc41eadf9c99df91efc08011d0fce6f3f55b131da2449c187f432f91f7" },
     { 11000, "970c15459e4d484166c36e303fcf35886e14633b40b1fe4e3f250eb03eaca1f8" },
@@ -218,16 +141,6 @@
     { 99000, "2a83ce4fbd12ccb2eb60869d11d6b4212e8a810ab33408a2feaa3066d2853d9f" },
     { 122000, "926e915d84af28a8908809ae94f75bdea50d99d2d1a67fd5598bb91ccdf62c83" },
     { 128600, "4b67fd3bc0422f8fee358225df849bec01945b298257c6a09b74c905a5b896cb" }
-=======
-#ifdef __GNUC__
-__attribute__((unused))
-#endif
-
-// You may add here other checkpoints using the following format:
-// {<block height>, "<block hash>"},
-const std::initializer_list<CheckpointData> CHECKPOINTS = {
-  //{ 10000, "84b6345731e2702cdaadc6ce5e5238c4ca5ecf48e3447136b2ed829b8a95f3ad" },
->>>>>>> fbd72656
 };
 
 } // cryptonote
