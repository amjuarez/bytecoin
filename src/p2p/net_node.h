--- conflicted
+++ resolved
@@ -1,25 +1,7 @@
-<<<<<<< HEAD
-// Copyright (c) 2012-2014, The CryptoNote developers, The Bytecoin developers
-//
-// This file is part of Bytecoin.
-//
-// Bytecoin is free software: you can redistribute it and/or modify
-// it under the terms of the GNU Lesser General Public License as published by
-// the Free Software Foundation, either version 3 of the License, or
-// (at your option) any later version.
-//
-// Bytecoin is distributed in the hope that it will be useful,
-// but WITHOUT ANY WARRANTY; without even the implied warranty of
-// MERCHANTABILITY or FITNESS FOR A PARTICULAR PURPOSE.  See the
-// GNU Lesser General Public License for more details.
-//
-// You should have received a copy of the GNU Lesser General Public License
-// along with Bytecoin.  If not, see <http://www.gnu.org/licenses/>.
-=======
 // Copyright (c) 2011-2015 The Cryptonote developers
+// Copyright (c) 2014-2015 XDN developers
 // Distributed under the MIT/X11 software license, see the accompanying
 // file COPYING or http://www.opensource.org/licenses/mit-license.php.
->>>>>>> fbd72656
 
 #pragma once
 #include <boost/thread.hpp>
@@ -40,6 +22,7 @@
 #include "p2p_protocol_defs.h"
 #include "storages/levin_abstract_invoke2.h"
 #include "net_peerlist.h"
+#include "p2p_networks.h"
 #include "math_helper.h"
 #include "net_node_common.h"
 #include "common/command_line.h"
@@ -72,22 +55,13 @@
   public:
     typedef t_payload_net_handler payload_net_handler;
     // Some code
-<<<<<<< HEAD
-    node_server(t_payload_net_handler& payload_handler, const boost::uuids::uuid& network_id) :
-      m_payload_handler(payload_handler), m_allow_local_ip(false), m_hide_my_port(false), m_network_id(network_id)
-=======
     node_server(t_payload_net_handler& payload_handler):m_payload_handler(payload_handler), m_allow_local_ip(false), m_hide_my_port(false), m_network_id(CRYPTONOTE_NETWORK)
->>>>>>> fbd72656
     {}
 
     static void init_options(boost::program_options::options_description& desc);
 
     bool run();
-<<<<<<< HEAD
-    bool init(const boost::program_options::variables_map& vm, bool testnet);
-=======
     bool init(const NetNodeConfig& config, bool testnet);
->>>>>>> fbd72656
     bool deinit();
     bool send_stop_signal();
     uint32_t get_this_peer_port(){return m_listenning_port;}
