--- conflicted
+++ resolved
@@ -1,25 +1,7 @@
-<<<<<<< HEAD
-// Copyright (c) 2012-2014, The CryptoNote developers, The Bytecoin developers
-//
-// This file is part of Bytecoin.
-//
-// Bytecoin is free software: you can redistribute it and/or modify
-// it under the terms of the GNU Lesser General Public License as published by
-// the Free Software Foundation, either version 3 of the License, or
-// (at your option) any later version.
-//
-// Bytecoin is distributed in the hope that it will be useful,
-// but WITHOUT ANY WARRANTY; without even the implied warranty of
-// MERCHANTABILITY or FITNESS FOR A PARTICULAR PURPOSE.  See the
-// GNU Lesser General Public License for more details.
-//
-// You should have received a copy of the GNU Lesser General Public License
-// along with Bytecoin.  If not, see <http://www.gnu.org/licenses/>.
-=======
 // Copyright (c) 2011-2015 The Cryptonote developers
+// Copyright (c) 2014-2015 XDN developers
 // Distributed under the MIT/X11 software license, see the accompanying
 // file COPYING or http://www.opensource.org/licenses/mit-license.php.
->>>>>>> fbd72656
 
 #pragma once
 
@@ -43,38 +25,6 @@
 
 namespace nodetool
 {
-<<<<<<< HEAD
-  namespace
-  {
-    const command_line::arg_descriptor<std::string> arg_p2p_bind_ip        = {"p2p-bind-ip", "Interface for p2p network protocol", "0.0.0.0"};
-    const command_line::arg_descriptor<std::string> arg_p2p_bind_port      = {"p2p-bind-port", "Port for p2p network protocol", boost::to_string(cryptonote::P2P_DEFAULT_PORT)};
-    const command_line::arg_descriptor<uint32_t>    arg_p2p_external_port  = {"p2p-external-port", "External port for p2p network protocol (if port forwarding used with NAT)", 0};
-    const command_line::arg_descriptor<bool>        arg_p2p_allow_local_ip = {"allow-local-ip", "Allow local ip add to peer list, mostly in debug purposes"};
-    const command_line::arg_descriptor<std::vector<std::string> > arg_p2p_add_peer   = {"add-peer", "Manually add peer to local peerlist"};
-    const command_line::arg_descriptor<std::vector<std::string> > arg_p2p_add_priority_node   = {"add-priority-node", "Specify list of peers to connect to and attempt to keep the connection open"};
-    const command_line::arg_descriptor<std::vector<std::string> > arg_p2p_add_exclusive_node   = {"add-exclusive-node", "Specify list of peers to connect to only."
-                                                                                                  " If this option is given the options add-priority-node and seed-node are ignored"};
-    const command_line::arg_descriptor<std::vector<std::string> > arg_p2p_seed_node   = {"seed-node", "Connect to a node to retrieve peer addresses, and disconnect"};
-    const command_line::arg_descriptor<bool> arg_p2p_hide_my_port   =    {"hide-my-port", "Do not announce yourself as peerlist candidate", false, true};
-  }
-
-  //-----------------------------------------------------------------------------------
-  template<class t_payload_net_handler>
-  void node_server<t_payload_net_handler>::init_options(boost::program_options::options_description& desc)
-  {
-    command_line::add_arg(desc, arg_p2p_bind_ip);
-    command_line::add_arg(desc, arg_p2p_bind_port);
-    command_line::add_arg(desc, arg_p2p_external_port);
-    command_line::add_arg(desc, arg_p2p_allow_local_ip);
-    command_line::add_arg(desc, arg_p2p_add_peer);
-    command_line::add_arg(desc, arg_p2p_add_priority_node);
-    command_line::add_arg(desc, arg_p2p_add_exclusive_node);
-    command_line::add_arg(desc, arg_p2p_seed_node);    
-    command_line::add_arg(desc, arg_p2p_hide_my_port);
-  }
-  //-----------------------------------------------------------------------------------
-=======
->>>>>>> fbd72656
   template<class t_payload_net_handler>
   bool node_server<t_payload_net_handler>::init_config()
   {
@@ -121,58 +71,6 @@
     return true;
   }
   //-----------------------------------------------------------------------------------
-<<<<<<< HEAD
-  template<class t_payload_net_handler>
-  bool node_server<t_payload_net_handler>::parse_peer_from_string(nodetool::net_address& pe, const std::string& node_addr)
-  {
-    return epee::string_tools::parse_peer_from_string(pe.ip, pe.port, node_addr);
-  }
-  //-----------------------------------------------------------------------------------
-  template<class t_payload_net_handler>
-  bool node_server<t_payload_net_handler>::handle_command_line(const boost::program_options::variables_map& vm)
-  {
-    m_bind_ip = command_line::get_arg(vm, arg_p2p_bind_ip);
-    m_port = command_line::get_arg(vm, arg_p2p_bind_port);
-    m_external_port = command_line::get_arg(vm, arg_p2p_external_port);
-    m_allow_local_ip = command_line::get_arg(vm, arg_p2p_allow_local_ip);
-
-    if (command_line::has_arg(vm, arg_p2p_add_peer))
-    {       
-      std::vector<std::string> perrs = command_line::get_arg(vm, arg_p2p_add_peer);
-      for(const std::string& pr_str: perrs)
-      {
-        nodetool::peerlist_entry pe = AUTO_VAL_INIT(pe);
-        pe.id = crypto::rand<uint64_t>();
-        bool r = parse_peer_from_string(pe.adr, pr_str);
-        CHECK_AND_ASSERT_MES(r, false, "Failed to parse address from string: " << pr_str);
-        m_command_line_peers.push_back(pe);
-      }
-    }
-
-    if (command_line::has_arg(vm,arg_p2p_add_exclusive_node))
-    {
-      if (!parse_peers_and_add_to_container(vm, arg_p2p_add_exclusive_node, m_exclusive_peers))
-        return false;
-    }
-    if (command_line::has_arg(vm, arg_p2p_add_priority_node))
-    {
-      if (!parse_peers_and_add_to_container(vm, arg_p2p_add_priority_node, m_priority_peers))
-        return false;
-    }
-    if (command_line::has_arg(vm, arg_p2p_seed_node))
-    {
-      if (!parse_peers_and_add_to_container(vm, arg_p2p_seed_node, m_seed_nodes))
-        return false;
-    }
-
-    if(command_line::has_arg(vm, arg_p2p_hide_my_port))
-      m_hide_my_port = true;
-
-    return true;
-  }
-  //-----------------------------------------------------------------------------------
-=======
->>>>>>> fbd72656
   namespace
   {
     template<typename T>
@@ -214,11 +112,6 @@
     }
   }
 
-<<<<<<< HEAD
-  //-----------------------------------------------------------------------------------
-  template<class t_payload_net_handler>
-  bool node_server<t_payload_net_handler>::init(const boost::program_options::variables_map& vm, bool testnet) {
-=======
   template<class t_payload_net_handler>
   void node_server<t_payload_net_handler>::initUpnp() {
     // Add UPnP port mapping
@@ -272,7 +165,6 @@
 
   template<class t_payload_net_handler>
   bool node_server<t_payload_net_handler>::init(const NetNodeConfig& config, bool testnet) {
->>>>>>> fbd72656
     if (!testnet) {
       for (auto seed : cryptonote::SEED_NODES) {
         append_net_address(m_seed_nodes, seed);
@@ -281,11 +173,7 @@
       m_network_id.data[0] += 1;
     }
 
-<<<<<<< HEAD
-    bool res = handle_command_line(vm);
-=======
     bool res = handleConfig(config);
->>>>>>> fbd72656
     CHECK_AND_ASSERT_MES(res, false, "Failed to handle command line");
 
     m_config_folder = config.configFolder;
@@ -320,41 +208,7 @@
     if(m_external_port)
       LOG_PRINT_L0("External port defined as " << m_external_port);
 
-<<<<<<< HEAD
-    // Add UPnP port mapping
-    LOG_PRINT_L0("Attempting to add IGD port mapping.");
-    int result;
-    UPNPDev* deviceList = upnpDiscover(1000, NULL, NULL, 0, 0, &result);
-    UPNPUrls urls;
-    IGDdatas igdData;
-    char lanAddress[64];
-    result = UPNP_GetValidIGD(deviceList, &urls, &igdData, lanAddress, sizeof lanAddress);
-    freeUPNPDevlist(deviceList);
-    if (result != 0) {
-      if (result == 1) {
-        std::ostringstream portString;
-        portString << m_listenning_port;
-        if (UPNP_AddPortMapping(urls.controlURL, igdData.first.servicetype, portString.str().c_str(),
-            portString.str().c_str(), lanAddress, cryptonote::CRYPTONOTE_NAME, "TCP", 0, "0") != 0) {
-          LOG_ERROR("UPNP_AddPortMapping failed.");
-        } else {
-          LOG_PRINT_GREEN("Added IGD port mapping.", LOG_LEVEL_0);
-        }
-      } else if (result == 2) {
-        LOG_PRINT_L0("IGD was found but reported as not connected.");
-      } else if (result == 3) {
-        LOG_PRINT_L0("UPnP device was found but not recoginzed as IGD.");
-      } else {
-        LOG_ERROR("UPNP_GetValidIGD returned an unknown result code.");
-      }
-
-      FreeUPNPUrls(&urls);
-    } else {
-      LOG_PRINT_L0("No IGD was found.");
-    }
-=======
     initUpnp();
->>>>>>> fbd72656
 
     return res;
   }
