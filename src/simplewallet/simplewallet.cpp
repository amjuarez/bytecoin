<<<<<<< HEAD
// Copyright (c) 2012-2014, The CryptoNote developers, The Bytecoin developers
//
// This file is part of Bytecoin.
//
// Bytecoin is free software: you can redistribute it and/or modify
// it under the terms of the GNU Lesser General Public License as published by
// the Free Software Foundation, either version 3 of the License, or
// (at your option) any later version.
//
// Bytecoin is distributed in the hope that it will be useful,
// but WITHOUT ANY WARRANTY; without even the implied warranty of
// MERCHANTABILITY or FITNESS FOR A PARTICULAR PURPOSE.  See the
// GNU Lesser General Public License for more details.
//
// You should have received a copy of the GNU Lesser General Public License
// along with Bytecoin.  If not, see <http://www.gnu.org/licenses/>.
=======
// Copyright (c) 2011-2015 The Cryptonote developers
// Distributed under the MIT/X11 software license, see the accompanying
// file COPYING or http://www.opensource.org/licenses/mit-license.php.
>>>>>>> fbd72656

#include <thread>
#include <set>
#include <future>
#include <sstream>
#include <boost/lexical_cast.hpp>
#include <boost/filesystem.hpp>
#include <boost/program_options.hpp>
#include <boost/algorithm/string.hpp>

// epee
#include "include_base_utils.h"
#include "storages/http_abstract_invoke.h"

#include "common/command_line.h"
#include "common/SignalHandler.h"
#include "common/util.h"
#include "cryptonote_core/cryptonote_format_utils.h"
#include "cryptonote_protocol/cryptonote_protocol_handler.h"
#include "p2p/net_node.h"
#include "rpc/core_rpc_server_commands_defs.h"
#include "simplewallet.h"
#include "wallet/wallet_rpc_server.h"
#include "version.h"
#include "wallet/WalletHelper.h"
#include "wallet/Wallet.h"
#include "wallet/wallet_errors.h"
#include "node_rpc_proxy/NodeRpcProxy.h"
#include "wallet/LegacyKeysImporter.h"

#if defined(WIN32)
#include <crtdbg.h>
#endif

using namespace std;
using namespace epee;
using namespace cryptonote;
using namespace CryptoNote;
using boost::lexical_cast;
namespace po = boost::program_options;

#define EXTENDED_LOGS_FILE "wallet_details.log"


<<<<<<< HEAD
namespace
{
  const command_line::arg_descriptor<std::string> arg_wallet_file = {"wallet-file", "Use wallet <arg>", ""};
  const command_line::arg_descriptor<std::string> arg_generate_new_wallet = {"generate-new-wallet", "Generate new wallet and save it to <arg> or <address>.wallet by default", ""};
  const command_line::arg_descriptor<std::string> arg_daemon_address = {"daemon-address", "Use daemon instance at <host>:<port>", ""};
  const command_line::arg_descriptor<std::string> arg_daemon_host = {"daemon-host", "Use daemon instance at host <arg> instead of localhost", ""};
  const command_line::arg_descriptor<std::string> arg_password = {"password", "Wallet password", "", true};
  const command_line::arg_descriptor<int> arg_daemon_port = {"daemon-port", "Use daemon instance at port <arg> instead of 8081", 0};
  const command_line::arg_descriptor<uint32_t> arg_log_level = {"set_log", "", 0, true};
  const command_line::arg_descriptor<bool> arg_testnet = {"testnet", "Used to deploy test nets. The daemon must be launched with --testnet flag", false};
=======
namespace {
>>>>>>> fbd72656

const command_line::arg_descriptor<std::string> arg_wallet_file = { "wallet-file", "Use wallet <arg>", "" };
const command_line::arg_descriptor<std::string> arg_generate_new_wallet = { "generate-new-wallet", "Generate new wallet and save it to <arg>", "" };
const command_line::arg_descriptor<std::string> arg_daemon_address = { "daemon-address", "Use daemon instance at <host>:<port>", "" };
const command_line::arg_descriptor<std::string> arg_daemon_host = { "daemon-host", "Use daemon instance at host <arg> instead of localhost", "" };
const command_line::arg_descriptor<std::string> arg_password = { "password", "Wallet password", "", true };
const command_line::arg_descriptor<int> arg_daemon_port = { "daemon-port", "Use daemon instance at port <arg> instead of 8081", 0 };
const command_line::arg_descriptor<uint32_t> arg_log_level = { "set_log", "", 0, true };
const command_line::arg_descriptor<bool> arg_testnet = { "testnet", "Used to deploy test nets. The daemon must be launched with --testnet flag", false };

const command_line::arg_descriptor< std::vector<std::string> > arg_command = { "command", "" };

inline std::string interpret_rpc_response(bool ok, const std::string& status) {
  std::string err;
  if (ok) {
    if (status == CORE_RPC_STATUS_BUSY) {
      err = "daemon is busy. Please try later";
    } else if (status != CORE_RPC_STATUS_OK) {
      err = status;
    }
  } else {
    err = "possible lost connection to daemon";
  }
  return err;
}

class message_writer {
public:
  message_writer(epee::log_space::console_colors color = epee::log_space::console_color_default, bool bright = false,
    std::string&& prefix = std::string(), int log_level = LOG_LEVEL_2)
    : m_flush(true)
    , m_color(color)
    , m_bright(bright)
    , m_log_level(log_level) {
    m_oss << prefix;
  }

  message_writer(message_writer&& rhs)
    : m_flush(std::move(rhs.m_flush))
#if defined(_MSC_VER)
    , m_oss(std::move(rhs.m_oss))
#else
    // GCC bug: http://gcc.gnu.org/bugzilla/show_bug.cgi?id=54316
    , m_oss(rhs.m_oss.str(), ios_base::out | ios_base::ate)
#endif
    , m_color(std::move(rhs.m_color))
    , m_log_level(std::move(rhs.m_log_level)) {
    rhs.m_flush = false;
  }

  template<typename T>
  std::ostream& operator<<(const T& val) {
    m_oss << val;
    return m_oss;
  }

  ~message_writer() {
    if (m_flush) {
      m_flush = false;

      LOG_PRINT(m_oss.str(), m_log_level)

        if (epee::log_space::console_color_default == m_color) {
        std::cout << m_oss.str();
        } else {
        epee::log_space::set_console_color(m_color, m_bright);
        std::cout << m_oss.str();
        epee::log_space::reset_console_color();
        }
      std::cout << std::endl;
    }
  }

<<<<<<< HEAD
  class message_writer
  {
  public:
    message_writer(epee::log_space::console_colors color = epee::log_space::console_color_default, bool bright = false,
      std::string&& prefix = std::string(), int log_level = LOG_LEVEL_2)
      : m_flush(true)
      , m_color(color)
      , m_bright(bright)
      , m_log_level(log_level)
    {
      m_oss << prefix;
    }
=======
private:
  message_writer(message_writer& rhs);
  message_writer& operator=(message_writer& rhs);
  message_writer& operator=(message_writer&& rhs);

private:
  bool m_flush;
  std::stringstream m_oss;
  epee::log_space::console_colors m_color;
  bool m_bright;
  int m_log_level;
};

message_writer success_msg_writer(bool color = false) {
  return message_writer(color ? epee::log_space::console_color_green : epee::log_space::console_color_default, false, std::string(), LOG_LEVEL_2);
}

message_writer fail_msg_writer() {
  return message_writer(epee::log_space::console_color_red, true, std::string("Error: "), LOG_LEVEL_0);
}


template <typename IterT, typename ValueT = typename IterT::value_type>
class ArgumentReader {
public:

  ArgumentReader(IterT begin, IterT end) :
    m_begin(begin), m_end(end), m_cur(begin) {
  }

  bool eof() const {
    return m_cur == m_end;
  }

  ValueT next() {
    if (eof()) {
      throw std::runtime_error("unexpected end of arguments");
    }

    return *m_cur++;
  }

private:

  IterT m_cur;
  IterT m_begin;
  IterT m_end;
};

struct TransferCommand {
  const cryptonote::Currency& m_currency;
  size_t fake_outs_count;
  vector<CryptoNote::Transfer> dsts;
  std::vector<uint8_t> extra;
  uint64_t fee;

  TransferCommand(const cryptonote::Currency& currency) :
    m_currency(currency), fake_outs_count(0), fee(currency.minimumFee()) {
  }

  bool parseArguments(const std::vector<std::string> &args) {

    ArgumentReader<std::vector<std::string>::const_iterator> ar(args.begin(), args.end());

    try {

      auto mixin_str = ar.next();

      if (!epee::string_tools::get_xtype_from_string(fake_outs_count, mixin_str)) {
        fail_msg_writer() << "mixin_count should be non-negative integer, got " << mixin_str;
        return false;
      }

      while (!ar.eof()) {

        auto arg = ar.next();

        if (arg.size() && arg[0] == '-') {

          const auto& value = ar.next();

          if (arg == "-p") {
            if (!createTxExtraWithPaymentId(value, extra)) {
              fail_msg_writer() << "payment ID has invalid format: \"" << value << "\", expected 64-character string";
              return false;
            }
          } else if (arg == "-f") {
            bool ok = m_currency.parseAmount(value, fee);
            if (!ok) {
              fail_msg_writer() << "Fee value is invalid: " << value;
              return false;
            }

            if (fee < m_currency.minimumFee()) {
              fail_msg_writer() << "Fee value is less than minimum: " << m_currency.minimumFee();
              return false;
            }
          }
        } else {
          Transfer destination;
          cryptonote::tx_destination_entry de;

          if (!m_currency.parseAccountAddressString(arg, de.addr)) {
            crypto::hash paymentId;
            if (cryptonote::parsePaymentId(arg, paymentId)) {
              fail_msg_writer() << "Invalid payment ID usage. Please, use -p <payment_id>. See help for details.";
            } else {
              fail_msg_writer() << "Wrong address: " << arg;
            }

            return false;
          }

          auto value = ar.next();
          bool ok = m_currency.parseAmount(value, de.amount);
          if (!ok || 0 == de.amount) {
            fail_msg_writer() << "amount is wrong: " << arg << ' ' << value <<
              ", expected number from 0 to " << m_currency.formatAmount(std::numeric_limits<uint64_t>::max());
            return false;
          }
          destination.address = arg;
          destination.amount = de.amount;

          dsts.push_back(destination);
        }
      }

      if (dsts.empty()) {
        fail_msg_writer() << "At least one destination address is required";
        return false;
      }
    } catch (const std::exception& e) {
      fail_msg_writer() << e.what();
      return false;
    }

    return true;
  }
};

std::error_code initAndLoadWallet(IWallet& wallet, std::istream& walletFile, const std::string& password) {
  WalletHelper::InitWalletResultObserver initObserver;
  std::future<std::error_code> f_initError = initObserver.initResult.get_future();
>>>>>>> fbd72656

  wallet.addObserver(&initObserver);
  wallet.initAndLoad(walletFile, password);
  auto initError = f_initError.get();
  wallet.removeObserver(&initObserver);

  return initError;
}

std::string tryToOpenWalletOrLoadKeysOrThrow(std::unique_ptr<IWallet>& wallet, const std::string& walletFile, const std::string& password) {
  std::string keys_file, walletFileName;
  WalletHelper::prepareFileNames(walletFile, keys_file, walletFileName);

  boost::system::error_code ignore;
  bool keysExists = boost::filesystem::exists(keys_file, ignore);
  bool walletExists = boost::filesystem::exists(walletFileName, ignore);
  if (!walletExists && !keysExists && boost::filesystem::exists(walletFile, ignore)) {
    auto replaceEc = tools::replace_file(walletFile, walletFileName);
    if (replaceEc) {
      throw std::runtime_error("failed to rename file '" + walletFile + "' to '" + walletFileName + "'");
    }

    walletExists = true;
  }

  if (walletExists) {
    LOG_PRINT_L0("Loading wallet...");
    std::ifstream walletFile;
    walletFile.open(walletFileName, std::ios_base::binary | std::ios_base::in);
    if (walletFile.fail()) {
      throw std::runtime_error("error opening wallet file '" + walletFileName + "'");
    }

    auto initError = initAndLoadWallet(*wallet, walletFile, password);

    walletFile.close();
    if (initError) { //bad password, or legacy format
      if (keysExists) {
        std::stringstream ss;
        cryptonote::importLegacyKeys(keys_file, password, ss);
        boost::filesystem::rename(keys_file, keys_file + ".back");
        boost::filesystem::rename(walletFileName, walletFileName + ".back");

        initError = initAndLoadWallet(*wallet, ss, password);
        if (initError) {
          throw std::runtime_error("failed to load wallet: " + initError.message());
        }

        LOG_PRINT_L0("Storing wallet...");
        std::ofstream walletFile;
        walletFile.open(walletFileName, std::ios_base::binary | std::ios_base::out | std::ios::trunc);
        if (walletFile.fail()) {
          throw std::runtime_error("error saving wallet file '" + walletFileName + "'");
        }
        WalletHelper::SaveWalletResultObserver saveObserver;
        std::future<std::error_code> f_saveError = saveObserver.saveResult.get_future();
        wallet->addObserver(&saveObserver);
        wallet->save(walletFile, false, false);
        auto saveError = f_saveError.get();
        wallet->removeObserver(&saveObserver);
        if (saveError) {
          fail_msg_writer() << "Failed to store wallet: " << saveError.message();
          throw std::runtime_error("error saving wallet file '" + walletFileName + "'");
        }

        LOG_PRINT_GREEN("Stored ok", LOG_LEVEL_0);
        return walletFileName;
      } else { // no keys, wallet error loading
        throw std::runtime_error("can't load wallet file '" + walletFileName + "', check password");
      }
    } else { //new wallet ok 
      return walletFileName;
    }
  } else if (keysExists) { //wallet not exists but keys presented
    std::stringstream ss;
    cryptonote::importLegacyKeys(keys_file, password, ss);
    boost::filesystem::rename(keys_file, keys_file + ".back");

    WalletHelper::InitWalletResultObserver initObserver;
    std::future<std::error_code> f_initError = initObserver.initResult.get_future();
    wallet->addObserver(&initObserver);
    wallet->initAndLoad(ss, password);
    auto initError = f_initError.get();
    wallet->removeObserver(&initObserver);
    if (initError) {
      throw std::runtime_error("failed to load wallet: " + initError.message());
    }

    LOG_PRINT_L0("Storing wallet...");
    std::ofstream walletFile;
    walletFile.open(walletFileName, std::ios_base::binary | std::ios_base::out | std::ios::trunc);
    if (walletFile.fail()) {
      throw std::runtime_error("error saving wallet file '" + walletFileName  + "'");
    }
    WalletHelper::SaveWalletResultObserver saveObserver;
    std::future<std::error_code> f_saveError = saveObserver.saveResult.get_future();
    wallet->addObserver(&saveObserver);
    wallet->save(walletFile, false, false);
    auto saveError = f_saveError.get();
    wallet->removeObserver(&saveObserver);
    if (saveError) {
      fail_msg_writer() << "Failed to store wallet: " << saveError.message();
      throw std::runtime_error("error saving wallet file '" + walletFileName + "'");
    }

    LOG_PRINT_GREEN("Stored ok", LOG_LEVEL_0);
    return walletFileName;
  } else { //no wallet no keys
    throw std::runtime_error("wallet file '" + walletFileName + "' is not found");
  }
}

<<<<<<< HEAD
  message_writer fail_msg_writer()
  {
    return message_writer(epee::log_space::console_color_red, true, "Error: ", LOG_LEVEL_0);
  }


  template <typename IterT, typename ValueT = typename IterT::value_type>
  class ArgumentReader {
  public:

    ArgumentReader(IterT begin, IterT end) :
      m_begin(begin), m_end(end), m_cur(begin) {}

    bool eof() const {
      return m_cur == m_end;
    }

    ValueT next() {
      if (eof()) {
        throw std::runtime_error("unexpected end of arguments");
      }

      return *m_cur++;
    }

  private:

    IterT m_cur;
    IterT m_begin;
    IterT m_end;
  };

  struct TransferCommand {
    const cryptonote::Currency& m_currency;
    size_t fake_outs_count;
    vector<cryptonote::tx_destination_entry> dsts;
    std::vector<uint8_t> extra;
    uint64_t fee;

    TransferCommand(const cryptonote::Currency& currency) :
      m_currency(currency), fake_outs_count(0), fee(currency.minimumFee()) {
    }

    bool parseArguments(const std::vector<std::string> &args) {

      ArgumentReader<std::vector<std::string>::const_iterator> ar(args.begin(), args.end());

      try {

        auto mixin_str = ar.next();

        if (!epee::string_tools::get_xtype_from_string(fake_outs_count, mixin_str)) {
          fail_msg_writer() << "mixin_count should be non-negative integer, got " << mixin_str;
          return false;
        }

        while (!ar.eof()) {

          auto arg = ar.next();

          if (arg.size() && arg[0] == '-') {

            const auto& value = ar.next();

            if (arg == "-p") {
              crypto::hash payment_id;
              bool r = tools::wallet2::parse_payment_id(value, payment_id);
              if (r) {
                std::string extra_nonce;
                set_payment_id_to_tx_extra_nonce(extra_nonce, payment_id);
                r = add_extra_nonce_to_tx_extra(extra, extra_nonce);
              }

              if (!r) {
                fail_msg_writer() << "payment ID has invalid format: \"" << value << "\", expected 64-character string";
                return false;
              }
            } else if (arg == "-f") {
              bool ok = m_currency.parseAmount(value, fee);
              if (!ok) {
                fail_msg_writer() << "Fee value is invalid: " << value;
                return false;
              }

              if (fee < m_currency.minimumFee()) {
                fail_msg_writer() << "Fee value is less than minimum: " << m_currency.minimumFee();
                return false;
              }
            }
          } else {
            cryptonote::tx_destination_entry de;

            if (!m_currency.parseAccountAddressString(arg, de.addr)) {
              crypto::hash paymentId;
              if (tools::wallet2::parse_payment_id(arg, paymentId)) {
                fail_msg_writer() << "Invalid payment ID usage. Please, use -p <payment_id>. See help for details.";
              } else {
                fail_msg_writer() << "Wrong address: " << arg;
              }

              return false;
            }

            auto value = ar.next();
            bool ok = m_currency.parseAmount(value, de.amount);
            if (!ok || 0 == de.amount) {
              fail_msg_writer() << "amount is wrong: " << arg << ' ' << value <<
                ", expected number from 0 to " << m_currency.formatAmount(std::numeric_limits<uint64_t>::max());
              return false;
            }

            dsts.push_back(de);
          }
        }

        if (dsts.empty()) {
          fail_msg_writer() << "At least one destination address is required";
          return false;
        }
      } catch (const std::exception& e) {
        fail_msg_writer() << e.what();
        return false;
      }

      return true;
    }
  };
=======
>>>>>>> fbd72656
}


std::string simple_wallet::get_commands_str()
{
  std::stringstream ss;
  ss << "Commands: " << ENDL;
  std::string usage = m_cmd_binder.get_usage();
  boost::replace_all(usage, "\n", "\n  ");
  usage.insert(0, "  ");
  ss << usage << ENDL;
  return ss.str();
}

bool simple_wallet::help(const std::vector<std::string> &args/* = std::vector<std::string>()*/)
{
  success_msg_writer() << get_commands_str();
  return true;
}

simple_wallet::simple_wallet(const cryptonote::Currency& currency)
  : m_daemon_port(0)
  , m_currency(currency)
  , m_refresh_progress_reporter(*this)
  , m_saveResultPromise(nullptr)
  , m_initResultPromise(nullptr)
{
  m_cmd_binder.set_handler("start_mining", boost::bind(&simple_wallet::start_mining, this, _1), "start_mining [<number_of_threads>] - Start mining in daemon");
  m_cmd_binder.set_handler("stop_mining", boost::bind(&simple_wallet::stop_mining, this, _1), "Stop mining in daemon");
  //m_cmd_binder.set_handler("refresh", boost::bind(&simple_wallet::refresh, this, _1), "Resynchronize transactions and balance");
  m_cmd_binder.set_handler("balance", boost::bind(&simple_wallet::show_balance, this, _1), "Show current wallet balance");
<<<<<<< HEAD
  m_cmd_binder.set_handler("incoming_transfers", boost::bind(&simple_wallet::show_incoming_transfers, this, _1), "incoming_transfers [available|unavailable] - Show incoming transfers - all of them or filter them by availability");
  m_cmd_binder.set_handler("list_transfers", boost::bind(&simple_wallet::listTransfers, this, _1), "Show all known transfers");
  m_cmd_binder.set_handler("payments", boost::bind(&simple_wallet::show_payments, this, _1), "payments <payment_id_1> [<payment_id_2> ... <payment_id_N>] - Show payments <payment_id_1>, ... <payment_id_N>");
  m_cmd_binder.set_handler("bc_height", boost::bind(&simple_wallet::show_blockchain_height, this, _1), "Show blockchain height");
  m_cmd_binder.set_handler("transfer", boost::bind(&simple_wallet::transfer, this, _1), 
=======
  m_cmd_binder.set_handler("incoming_transfers", boost::bind(&simple_wallet::show_incoming_transfers, this, _1), "Show incoming transfers");
  m_cmd_binder.set_handler("list_transfers", boost::bind(&simple_wallet::listTransfers, this, _1), "Show all known transfers");
  m_cmd_binder.set_handler("payments", boost::bind(&simple_wallet::show_payments, this, _1), "payments <payment_id_1> [<payment_id_2> ... <payment_id_N>] - Show payments <payment_id_1>, ... <payment_id_N>");
  m_cmd_binder.set_handler("bc_height", boost::bind(&simple_wallet::show_blockchain_height, this, _1), "Show blockchain height");
  m_cmd_binder.set_handler("transfer", boost::bind(&simple_wallet::transfer, this, _1),
>>>>>>> fbd72656
    "transfer <mixin_count> <addr_1> <amount_1> [<addr_2> <amount_2> ... <addr_N> <amount_N>] [-p payment_id] [-f fee]"
    " - Transfer <amount_1>,... <amount_N> to <address_1>,... <address_N>, respectively. "
    "<mixin_count> is the number of transactions yours is indistinguishable from (from 0 to maximum available)");
  m_cmd_binder.set_handler("set_log", boost::bind(&simple_wallet::set_log, this, _1), "set_log <level> - Change current log detalization level, <level> is a number 0-4");
  m_cmd_binder.set_handler("address", boost::bind(&simple_wallet::print_address, this, _1), "Show current wallet public address");
  m_cmd_binder.set_handler("save", boost::bind(&simple_wallet::save, this, _1), "Save wallet synchronized data");
  m_cmd_binder.set_handler("reset", boost::bind(&simple_wallet::reset, this, _1), "Discard cache data and start synchronizing from the start");
  m_cmd_binder.set_handler("help", boost::bind(&simple_wallet::help, this, _1), "Show this help");
}
//----------------------------------------------------------------------------------------------------
bool simple_wallet::set_log(const std::vector<std::string> &args)
{
  if (args.size() != 1)
  {
    fail_msg_writer() << "use: set_log <log_level_number_0-4>";
    return true;
  }
  uint16_t l = 0;
  if (!epee::string_tools::get_xtype_from_string(l, args[0]))
  {
    fail_msg_writer() << "wrong number format, use: set_log <log_level_number_0-4>";
    return true;
  }
  if (LOG_LEVEL_4 < l)
  {
    fail_msg_writer() << "wrong number range, use: set_log <log_level_number_0-4>";
    return true;
  }

  log_space::log_singletone::get_set_log_detalisation_level(true, l);
  return true;
}
//----------------------------------------------------------------------------------------------------
bool simple_wallet::init(const boost::program_options::variables_map& vm)
{
  handle_command_line(vm);

  if (!m_daemon_address.empty() && (!m_daemon_host.empty() || 0 != m_daemon_port)) {
    fail_msg_writer() << "you can't specify daemon host or port several times";
    return false;
  }

  if (m_generate_new.empty() && m_wallet_file_arg.empty()) {
    std::cout << "Nor 'generate-new-wallet' neither 'wallet-file' argument was specified.\nWhat do you want to do?\n[O]pen existing wallet, [G]enerate new wallet file or [E]xit.\n";
    char c;
    do {
      std::string answer;
      std::getline(std::cin, answer);
      c = answer[0];
      if (!(c == 'O' || c == 'G' || c == 'E' || c == 'o' || c == 'g' || c == 'e')) {
        std::cout << "Unknown command: " << c <<std::endl;
      } else {
        break;
      }
    } while (true);

    if (c == 'E' || c == 'e') {
      return false;
    }

    std::cout << "Specify wallet file name (e.g., wallet.bin).\n";
    std::string userInput;
    do {
      std::cout << "Wallet file name: ";
      std::getline(std::cin, userInput);
      userInput = string_tools::trim(userInput);
    } while (userInput.empty());

    if (c == 'g' || c == 'G') {
      m_generate_new = userInput;
    } else {
      m_wallet_file_arg = userInput;
    }
  }

  if (!m_generate_new.empty() && !m_wallet_file_arg.empty()) {
    fail_msg_writer() << "you can't specify 'generate-new-wallet' and 'wallet-file' arguments simultaneously";
    return false;
  }

  std::string walletFileName;
  if (!m_generate_new.empty()) {
    std::string ignoredString;
    WalletHelper::prepareFileNames(m_generate_new, ignoredString, walletFileName);
    boost::system::error_code ignore;
    if (boost::filesystem::exists(walletFileName, ignore)) {
      fail_msg_writer() << walletFileName << " already exists";
      return false;
    }
  }

  if (m_daemon_host.empty())
    m_daemon_host = "localhost";
  if (!m_daemon_port)
    m_daemon_port = RPC_DEFAULT_PORT;
  if (m_daemon_address.empty())
    m_daemon_address = std::string("http://") + m_daemon_host + ":" + std::to_string(m_daemon_port);

  tools::password_container pwd_container;
  if (command_line::has_arg(vm, arg_password))
  {
    pwd_container.password(command_line::get_arg(vm, arg_password));
  }
  else
  {
    bool r = pwd_container.read_password();
    if (!r)
    {
      fail_msg_writer() << "failed to read wallet password";
      return false;
    }
  }

  this->m_node.reset(new NodeRpcProxy(m_daemon_host, m_daemon_port));

  std::promise<std::error_code> errorPromise;
  std::future<std::error_code> f_error = errorPromise.get_future();
  auto callback = [&errorPromise](std::error_code e) {errorPromise.set_value(e); };
  m_node->init(callback);
  auto error = f_error.get();
  if (error) {
    fail_msg_writer() << "failed to init NodeRPCProxy: " << error.message();
    return false;
  }

  if (!m_generate_new.empty())
  {
    bool r = new_wallet(walletFileName, pwd_container.password());
    CHECK_AND_ASSERT_MES(r, false, "account creation failed");
  }
  else
  {
    m_wallet.reset(new Wallet(m_currency, *m_node));

    try {
      m_wallet_file = tryToOpenWalletOrLoadKeysOrThrow(m_wallet, m_wallet_file_arg, pwd_container.password());
    } catch (const std::exception& e) {
      fail_msg_writer() << "failed to load wallet: " << e.what();
      return false;
    }

    m_wallet->addObserver(this);
    m_node->addObserver(this);

    message_writer(epee::log_space::console_color_white, true) << "Opened wallet: " << m_wallet->getAddress();

    success_msg_writer() <<
      "**********************************************************************\n" <<
      "Use \"help\" command to see the list of available commands.\n" <<
      "**********************************************************************";
  }

  return true;
}
//----------------------------------------------------------------------------------------------------
bool simple_wallet::deinit()
{
  if (!m_wallet.get())
    return true;

  bool r = close_wallet();
  m_wallet->shutdown();
  return r;
}
//----------------------------------------------------------------------------------------------------
void simple_wallet::handle_command_line(const boost::program_options::variables_map& vm)
{
  m_wallet_file_arg = command_line::get_arg(vm, arg_wallet_file);
  m_generate_new = command_line::get_arg(vm, arg_generate_new_wallet);
  m_daemon_address = command_line::get_arg(vm, arg_daemon_address);
  m_daemon_host = command_line::get_arg(vm, arg_daemon_host);
  m_daemon_port = command_line::get_arg(vm, arg_daemon_port);
}
//----------------------------------------------------------------------------------------------------
bool simple_wallet::new_wallet(const string &wallet_file, const std::string& password)
{
  m_wallet_file = wallet_file;

<<<<<<< HEAD
  m_wallet.reset(new tools::wallet2(m_currency));
  m_wallet->callback(this);
  try
  {
    m_wallet->generate(wallet_file, password);
    message_writer(epee::log_space::console_color_white, true) <<
      "Generated new wallet: " << m_currency.accountAddressAsString(m_wallet->get_account()) << std::endl <<
      "view key: " << string_tools::pod_to_hex(m_wallet->get_account().get_keys().m_view_secret_key);
=======
  m_wallet.reset(new Wallet(m_currency, *m_node.get()));
  m_node->addObserver(this);
  m_wallet->addObserver(this);
  try
  {
    m_initResultPromise.reset(new std::promise<std::error_code>());
    std::future<std::error_code> f_initError = m_initResultPromise->get_future();
    m_wallet->initAndGenerate(password);
    auto initError = f_initError.get();
    m_initResultPromise.reset(nullptr);
    if (initError) {
      fail_msg_writer() << "failed to generate new wallet: " << initError.message();
      return false;
    }
    std::ofstream walletFile;
    walletFile.open(m_wallet_file, std::ios_base::binary | std::ios_base::out | std::ios::trunc);
    if (walletFile.fail())
      return false;
    m_saveResultPromise.reset(new std::promise<std::error_code>());
    std::future<std::error_code> f_saveError = m_saveResultPromise->get_future();
    m_wallet->save(walletFile);
    auto saveError = f_saveError.get();
    m_saveResultPromise.reset(nullptr);
    if (saveError) {
      fail_msg_writer() << "failed to save new wallet: " << saveError.message();
      return false;
    }

    WalletAccountKeys keys;
    m_wallet->getAccountKeys(keys);

    message_writer(epee::log_space::console_color_white, true) <<
      "Generated new wallet: " << m_wallet->getAddress() << std::endl <<
      "view key: " << epee::string_tools::pod_to_hex(keys.viewSecretKey);
>>>>>>> fbd72656
  }
  catch (const std::exception& e)
  {
    fail_msg_writer() << "failed to generate new wallet: " << e.what();
    return false;
  }

  success_msg_writer() <<
    "**********************************************************************\n" <<
    "Your wallet has been generated.\n" <<
    "Use \"help\" command to see the list of available commands.\n" <<
    "Always use \"exit\" command when closing simplewallet to save\n" <<
    "current session's state. Otherwise, you will possibly need to synchronize \n" <<
    "your wallet again. Your wallet key is NOT under risk anyway.\n" <<
    "**********************************************************************";
  return true;
}
//----------------------------------------------------------------------------------------------------
<<<<<<< HEAD
bool simple_wallet::open_wallet(const string &wallet_file, const std::string& password)
{
  m_wallet_file = wallet_file;
  m_wallet.reset(new tools::wallet2(m_currency));
  m_wallet->callback(this);

  try
  {
    m_wallet->load(m_wallet_file, password);
    message_writer(epee::log_space::console_color_white, true) << "Opened wallet: " <<
      m_currency.accountAddressAsString(m_wallet->get_account());
  }
  catch (const std::exception& e)
  {
    fail_msg_writer() << "failed to load wallet: " << e.what();
    return false;
  }

  m_wallet->init(m_daemon_address);

  refresh(std::vector<std::string>());
  success_msg_writer() <<
    "**********************************************************************\n" <<
    "Use \"help\" command to see the list of available commands.\n" <<
    "**********************************************************************";
  return true;
}
//----------------------------------------------------------------------------------------------------
=======
>>>>>>> fbd72656
bool simple_wallet::close_wallet()
{
  try
  {
    std::ofstream walletFile;
    walletFile.open(m_wallet_file, std::ios_base::binary | std::ios_base::out | std::ios::trunc);
    if (walletFile.fail())
      return false;
    m_saveResultPromise.reset(new std::promise<std::error_code>());
    std::future<std::error_code> f_saveError = m_saveResultPromise->get_future();
    m_wallet->save(walletFile);
    auto saveError = f_saveError.get();
    m_saveResultPromise.reset(nullptr);
     if (saveError) {
      fail_msg_writer() << saveError.message();
      return false;
    }
  }
  catch (const std::exception& e)
  {
    fail_msg_writer() << e.what();
    return false;
  }
  m_wallet->removeObserver(this);
  return true;
}
//----------------------------------------------------------------------------------------------------
bool simple_wallet::save(const std::vector<std::string> &args)
{
  try
  {
    std::ofstream walletFile;
    walletFile.open(m_wallet_file, std::ios_base::binary | std::ios_base::out | std::ios::trunc);
    if (walletFile.fail())
      return false;
    m_saveResultPromise.reset(new std::promise<std::error_code>());
    std::future<std::error_code> f_saveError = m_saveResultPromise->get_future();
    m_wallet->save(walletFile);
    auto saveError = f_saveError.get();
    m_saveResultPromise.reset(nullptr);
    if (saveError) {
      fail_msg_writer() << saveError.message();
      return false;
    }
    success_msg_writer() << "Wallet data saved";
  }
  catch (const std::exception& e)
  {
    fail_msg_writer() << e.what();
  }

  return true;
}

bool simple_wallet::reset(const std::vector<std::string> &args) {
  m_wallet->reset();
  success_msg_writer(true) << "Reset is complete successfully";
<<<<<<< HEAD
  refresh();
=======
>>>>>>> fbd72656
  return true;
}

bool simple_wallet::start_mining(const std::vector<std::string>& args)
{
  COMMAND_RPC_START_MINING::request req;
<<<<<<< HEAD
  req.miner_address = m_currency.accountAddressAsString(m_wallet->get_account());
=======
  req.miner_address = m_wallet->getAddress();
>>>>>>> fbd72656

  bool ok = true;
  size_t max_mining_threads_count = (std::max)(std::thread::hardware_concurrency(), static_cast<unsigned>(2));
  if (0 == args.size())
  {
    req.threads_count = 1;
  }
  else if (1 == args.size())
  {
    uint16_t num = 1;
    ok = string_tools::get_xtype_from_string(num, args[0]);
    ok = ok && (1 <= num && num <= max_mining_threads_count);
    req.threads_count = num;
  }
  else
  {
    ok = false;
  }

  if (!ok)
  {
    fail_msg_writer() << "invalid arguments. Please use start_mining [<number_of_threads>], " <<
      "<number_of_threads> should be from 1 to " << max_mining_threads_count;
    return true;
  }

  COMMAND_RPC_START_MINING::response res;
  bool r = net_utils::invoke_http_json_remote_command2(m_daemon_address + "/start_mining", req, res, m_http_client);
  std::string err = interpret_rpc_response(r, res.status);
  if (err.empty())
    success_msg_writer() << "Mining started in daemon";
  else
    fail_msg_writer() << "mining has NOT been started: " << err;
  return true;
}
//----------------------------------------------------------------------------------------------------
bool simple_wallet::stop_mining(const std::vector<std::string>& args)
{
  /* if (!try_connect_to_daemon())
     return true;*/

  COMMAND_RPC_STOP_MINING::request req;
  COMMAND_RPC_STOP_MINING::response res;
  bool r = net_utils::invoke_http_json_remote_command2(m_daemon_address + "/stop_mining", req, res, m_http_client);
  std::string err = interpret_rpc_response(r, res.status);
  if (err.empty())
    success_msg_writer() << "Mining stopped in daemon";
  else
    fail_msg_writer() << "mining has NOT been stopped: " << err;
  return true;
}
//----------------------------------------------------------------------------------------------------
<<<<<<< HEAD
void simple_wallet::on_new_block(uint64_t height)
{
  m_refresh_progress_reporter.update(height, false);
}
//----------------------------------------------------------------------------------------------------
void simple_wallet::on_money_received(uint64_t height, const cryptonote::Transaction& tx, size_t out_index)
{
  message_writer(epee::log_space::console_color_green, false) <<
    "Height " << height <<
    ", transaction " << get_transaction_hash(tx) <<
    ", received " << m_currency.formatAmount(tx.vout[out_index].amount);
  m_refresh_progress_reporter.update(height, true);
}
//----------------------------------------------------------------------------------------------------
void simple_wallet::on_money_spent(uint64_t height, const cryptonote::Transaction& in_tx, size_t out_index, const cryptonote::Transaction& spend_tx)
{
  message_writer(epee::log_space::console_color_magenta, false) <<
    "Height " << height <<
    ", transaction " << get_transaction_hash(spend_tx) <<
    ", spent " << m_currency.formatAmount(in_tx.vout[out_index].amount);
  m_refresh_progress_reporter.update(height, true);
}
//----------------------------------------------------------------------------------------------------
void simple_wallet::on_skip_transaction(uint64_t height, const cryptonote::Transaction& tx)
=======
void simple_wallet::initCompleted(std::error_code result) {
  if (m_initResultPromise.get() != nullptr) {
    m_initResultPromise->set_value(result);
  }
}
//----------------------------------------------------------------------------------------------------
void simple_wallet::saveCompleted(std::error_code result) {
  if (m_saveResultPromise.get() != nullptr) {
    m_saveResultPromise->set_value(result);
  }
}
//----------------------------------------------------------------------------------------------------
void simple_wallet::localBlockchainUpdated(uint64_t height)
>>>>>>> fbd72656
{
  m_refresh_progress_reporter.update(height, false);
}
//----------------------------------------------------------------------------------------------------
<<<<<<< HEAD
bool simple_wallet::refresh(const std::vector<std::string>& args/* = std::vector<std::string>()*/)
=======
void simple_wallet::externalTransactionCreated(CryptoNote::TransactionId transactionId) 
>>>>>>> fbd72656
{
  TransactionInfo txInfo;
  m_wallet->getTransaction(transactionId, txInfo);

  if (txInfo.totalAmount >= 0) {
  message_writer(epee::log_space::console_color_green, false) <<
    "Height " << txInfo.blockHeight <<
    ", transaction " << epee::string_tools::pod_to_hex(txInfo.hash) <<
    ", received " << m_currency.formatAmount(static_cast<uint64_t>(txInfo.totalAmount));
  } else {
    message_writer(epee::log_space::console_color_magenta, false) <<
      "Height " << txInfo.blockHeight <<
      ", transaction " << epee::string_tools::pod_to_hex(txInfo.hash) <<
      ", spent " << m_currency.formatAmount(static_cast<uint64_t>(-txInfo.totalAmount));
  }
  m_refresh_progress_reporter.update(txInfo.blockHeight, true);
}
//----------------------------------------------------------------------------------------------------
bool simple_wallet::show_balance(const std::vector<std::string>& args/* = std::vector<std::string>()*/)
{
<<<<<<< HEAD
  success_msg_writer() << "balance: " << m_currency.formatAmount(m_wallet->balance()) <<
    ", unlocked balance: " << m_currency.formatAmount(m_wallet->unlocked_balance());
=======
  success_msg_writer() << "available balance: " << m_currency.formatAmount(m_wallet->actualBalance()) <<
    ", locked amount: " << m_currency.formatAmount(m_wallet->pendingBalance());
>>>>>>> fbd72656
  return true;
}
//----------------------------------------------------------------------------------------------------
bool simple_wallet::show_incoming_transfers(const std::vector<std::string>& args)
{
  bool hasTransfers = false;
  size_t transactionsCount = m_wallet->getTransactionCount();
  for (size_t trantransactionNumber = 0; trantransactionNumber < transactionsCount; ++trantransactionNumber) {
    TransactionInfo txInfo;
    m_wallet->getTransaction(trantransactionNumber, txInfo);
    if (txInfo.totalAmount < 0) continue;
    hasTransfers = true;
    message_writer() << "        amount       \t                              tx id";
    message_writer( epee::log_space::console_color_green, false) <<                     // spent magenta
      std::setw(21) << m_currency.formatAmount(txInfo.totalAmount) << '\t' << epee::string_tools::pod_to_hex(txInfo.hash);
  }

  if (!hasTransfers) success_msg_writer() << "No incoming transfers";
  return true;
}

bool simple_wallet::listTransfers(const std::vector<std::string>& args) {
  size_t transactionsCount = m_wallet->getTransactionCount();
  for (size_t trantransactionNumber = 0; trantransactionNumber < transactionsCount; ++trantransactionNumber) {
    TransactionInfo txInfo;
    m_wallet->getTransaction(trantransactionNumber, txInfo);
    if (txInfo.state != TransactionState::Active) {
      continue;
    }

    std::string paymentIdStr = "";    
    std::vector<uint8_t> extraVec;
    extraVec.reserve(txInfo.extra.size());
    std::for_each(txInfo.extra.begin(), txInfo.extra.end(), [&extraVec](const char el) { extraVec.push_back(el); });

    crypto::hash paymentId;
    paymentIdStr = (getPaymentIdFromTxExtra(extraVec, paymentId) && paymentId != null_hash ? epee::string_tools::pod_to_hex(paymentId) : "");
    
    std::string address = "";
    if (txInfo.totalAmount < 0) {
      if (txInfo.transferCount > 0)
      {
        Transfer tr;
        m_wallet->getTransfer(txInfo.firstTransferId, tr);
        address = tr.address;
      }
<<<<<<< HEAD
      message_writer(td.m_spent ? epee::log_space::console_color_magenta : epee::log_space::console_color_green, false) <<
        std::setw(21) << m_currency.formatAmount(td.amount()) << '\t' <<
        std::setw(3) << (td.m_spent ? 'T' : 'F') << "  \t" <<
        std::setw(12) << td.m_global_output_index << '\t' <<
        get_transaction_hash(td.m_tx);
=======
>>>>>>> fbd72656
    }

    message_writer(txInfo.totalAmount < 0 ? epee::log_space::console_color_magenta : epee::log_space::console_color_green, false)
      << txInfo.timestamp
      << ", " << (txInfo.totalAmount < 0 ? "OUTPUT" : "INPUT")
      << ", " << epee::string_tools::pod_to_hex(txInfo.hash)
      << ", " << (txInfo.totalAmount < 0 ? "-" : "") << m_currency.formatAmount(abs(txInfo.totalAmount))
      << ", " << m_currency.formatAmount(txInfo.fee)
      << ", " << paymentIdStr
      << ", " << address
      << ", " << txInfo.blockHeight
      << ", " << txInfo.unlockTime; 
  }

  if (transactionsCount == 0) success_msg_writer() << "No transfers";
  return true;
}

<<<<<<< HEAD
bool simple_wallet::listTransfers(const std::vector<std::string>& args) {
  const std::vector<tools::wallet2::Transfer>& transfers = m_wallet->getTransfers();
  for (const tools::wallet2::Transfer& transfer : transfers) {
    std::string address = "UNKNOWN";
    if (transfer.hasAddress) {
      address = getAccountAddressAsStr(m_currency.publicAddressBase58Prefix(), transfer.address);
    }

    message_writer(transfer.output ? epee::log_space::console_color_magenta : epee::log_space::console_color_green, false)
      << transfer.time
      << ", " << (transfer.output ? "OUTPUT" : "INPUT")
      << ", " << transfer.transactionHash
      << ", " << m_currency.formatAmount(transfer.amount)
      << ", " << m_currency.formatAmount(transfer.fee)
      << ", " << transfer.paymentId
      << ", " << address
      << ", " << transfer.blockIndex
      << ", " << transfer.unlockTime;
  }

  return true;
}

=======
>>>>>>> fbd72656
bool simple_wallet::show_payments(const std::vector<std::string> &args)
{
  if (args.empty())
  {
    fail_msg_writer() << "expected at least one payment ID";
    return true;
  }

  message_writer() << "                            payment                             \t" <<
    "                          transaction                           \t" <<
    "  height\t       amount        ";

  bool payments_found = false;
  for (const std::string& arg: args)
  {
<<<<<<< HEAD
    crypto::hash payment_id;
    if (tools::wallet2::parse_payment_id(arg, payment_id))
=======
    crypto::hash expectedPaymentId;
    if (cryptonote::parsePaymentId(arg, expectedPaymentId))
>>>>>>> fbd72656
    {

      size_t transactionsCount = m_wallet->getTransactionCount();
      for (size_t trantransactionNumber = 0; trantransactionNumber < transactionsCount; ++trantransactionNumber) {
        TransactionInfo txInfo;
        m_wallet->getTransaction(trantransactionNumber, txInfo);
        if (txInfo.totalAmount < 0) continue;
        std::vector<uint8_t> extraVec;
        extraVec.reserve(txInfo.extra.size());
        std::for_each(txInfo.extra.begin(), txInfo.extra.end(), [&extraVec](const char el) { extraVec.push_back(el); });

        crypto::hash paymentId;
        if (cryptonote::getPaymentIdFromTxExtra(extraVec, paymentId) && paymentId == expectedPaymentId) {
          payments_found = true;
          success_msg_writer(true) <<
            paymentId << "\t\t" <<
            epee::string_tools::pod_to_hex(txInfo.hash) <<
            std::setw(8) << txInfo.blockHeight << '\t' <<
            std::setw(21) << m_currency.formatAmount(txInfo.totalAmount);// << '\t' <<
        }
<<<<<<< HEAD
        success_msg_writer(true) <<
          payment_id << '\t' <<
          pd.m_tx_hash << '\t' <<
          std::setw(8)  << pd.m_block_height << '\t' <<
          std::setw(21) << m_currency.formatAmount(pd.m_amount) << '\t' <<
          pd.m_unlock_time;
=======
      }

      if (!payments_found)
      {
        success_msg_writer() << "No payments with id " << expectedPaymentId;
        continue;
>>>>>>> fbd72656
      }
    }
    else
    {
      fail_msg_writer() << "payment ID has invalid format: \"" << arg << "\", expected 64-character string";
    }
  }

  return true;
}
//----------------------------------------------------------------------------------------------------
bool simple_wallet::show_blockchain_height(const std::vector<std::string>& args)
{
  try {
    uint64_t bc_height = m_node->getLastLocalBlockHeight();
    success_msg_writer() << bc_height;
  } catch (std::exception &e) {
    fail_msg_writer() << "failed to get blockchain height: " << e.what();
  }

  return true;
}
//----------------------------------------------------------------------------------------------------
bool simple_wallet::transfer(const std::vector<std::string> &args)
{
<<<<<<< HEAD
  if (!try_connect_to_daemon())
    return true;

=======
>>>>>>> fbd72656
  try
  {
    TransferCommand cmd(m_currency);

    if (!cmd.parseArguments(args))
<<<<<<< HEAD
      return true;

    cryptonote::Transaction tx;
    m_wallet->transfer(cmd.dsts, cmd.fake_outs_count, 0, cmd.fee, std::vector<cryptonote::tx_message_entry>(), cmd.extra, tx);
    success_msg_writer(true) << "Money successfully sent, transaction " << get_transaction_hash(tx);

    try {
      m_wallet->store();
    } catch (const std::exception& e) {
      fail_msg_writer() << e.what();
      return false;
    }
  }
  catch (const tools::error::daemon_busy&)
  {
    fail_msg_writer() << "daemon is busy. Please try later";
  }
  catch (const tools::error::no_connection_to_daemon&)
  {
    fail_msg_writer() << "no connection to daemon. Please, make sure daemon is running.";
  }
  catch (const tools::error::wallet_rpc_error& e)
  {
    LOG_ERROR("Unknown RPC error: " << e.to_string());
    fail_msg_writer() << "RPC error \"" << e.what() << '"';
  }
  catch (const tools::error::get_random_outs_error&)
  {
    fail_msg_writer() << "failed to get random outputs to mix";
  }
  catch (const tools::error::not_enough_money& e)
  {
    fail_msg_writer() << "not enough money to transfer, available only " << m_currency.formatAmount(e.available()) <<
      ", transaction amount " << m_currency.formatAmount(e.tx_amount() + e.fee()) << " = " <<
      m_currency.formatAmount(e.tx_amount()) << " + " << m_currency.formatAmount(e.fee()) << " (fee)";
  }
  catch (const tools::error::not_enough_outs_to_mix& e)
  {
    auto writer = fail_msg_writer();
    writer << "not enough outputs for specified mixin_count = " << e.mixin_count() << ":";
    for (const cryptonote::COMMAND_RPC_GET_RANDOM_OUTPUTS_FOR_AMOUNTS::outs_for_amount& outs_for_amount : e.scanty_outs())
    {
      writer << "\noutput amount = " << m_currency.formatAmount(outs_for_amount.amount) <<
        ", fount outputs to mix = " << outs_for_amount.outs.size();
    }
  }
  catch (const tools::error::tx_not_constructed&)
  {
    fail_msg_writer() << "transaction was not constructed";
  }
  catch (const tools::error::tx_rejected& e)
  {
    fail_msg_writer() << "transaction " << get_transaction_hash(e.tx()) << " was rejected by daemon with status \"" << e.status() << '"';
  }
  catch (const tools::error::tx_sum_overflow& e)
  {
    fail_msg_writer() << e.what();
  }
  catch (const tools::error::tx_too_big& e)
  {
    cryptonote::Transaction tx = e.tx();
    fail_msg_writer() << "transaction " << get_transaction_hash(e.tx()) << " is too big. Transaction size: " <<
      get_object_blobsize(e.tx()) << " bytes, transaction size limit: " << e.tx_size_limit() << " bytes";
  }
  catch (const tools::error::zero_destination&)
  {
    fail_msg_writer() << "one of destinations is zero";
  }
  catch (const tools::error::transfer_error& e)
=======
      return false;
    cryptonote::WalletHelper::SendCompleteResultObserver sent;
    std::promise<TransactionId> txId;
    sent.expectedTxID = txId.get_future();
    std::future<std::error_code> f_sendError = sent.sendResult.get_future();
    std::string extraString;
    std::copy(cmd.extra.begin(), cmd.extra.end(), std::back_inserter(extraString));

    m_wallet->addObserver(&sent);
    CryptoNote::TransactionId tx = m_wallet->sendTransaction(cmd.dsts, cmd.fee, extraString, cmd.fake_outs_count, 0);
    if (tx == INVALID_TRANSACTION_ID) {
      fail_msg_writer() << "Can't send money";
      return true;
    }
    txId.set_value(tx);
    std::error_code sendError = f_sendError.get();
    m_wallet->removeObserver(&sent);
    if (sendError) {
      fail_msg_writer() << sendError.message();
      return true;
    }

    CryptoNote::TransactionInfo txInfo;
    m_wallet->getTransaction(tx, txInfo);
    success_msg_writer(true) << "Money successfully sent, transaction " << epee::string_tools::pod_to_hex(txInfo.hash);

    try {
      std::ofstream walletFile;
      walletFile.open(m_wallet_file, std::ios_base::binary | std::ios_base::out | std::ios::trunc);
      if (walletFile.fail()) {
        fail_msg_writer() << "cant open " << m_wallet_file << " for save";
        return true;
      }
      m_saveResultPromise.reset(new std::promise<std::error_code>());
      std::future<std::error_code> f_saveError = m_saveResultPromise->get_future();
      m_wallet->save(walletFile);
      auto saveError = f_saveError.get();
      m_saveResultPromise.reset(nullptr);
      if (saveError) {
        fail_msg_writer() << saveError.message();
        return true;
      }
    } catch (const std::exception& e) {
      fail_msg_writer() << e.what();
      return true;
    }
  }
  catch (const std::system_error& e) 
>>>>>>> fbd72656
  {
    fail_msg_writer() << "unexpected error: " << e.what();
  }
  catch (const std::exception& e)
  {
    fail_msg_writer() << "unexpected error: " << e.what();
  }
  catch (...)
  {
    fail_msg_writer() << "unknown error";
  }

  return true;
}
//----------------------------------------------------------------------------------------------------
bool simple_wallet::run()
{
<<<<<<< HEAD
  std::string addr_start = m_currency.accountAddressAsString(m_wallet->get_account()).substr(0, 6);
=======
  std::string addr_start = m_wallet->getAddress().substr(0, 6);
>>>>>>> fbd72656
  return m_cmd_binder.run_handling("[wallet " + addr_start + "]: ", "");
}
//----------------------------------------------------------------------------------------------------
void simple_wallet::stop()
{
  m_cmd_binder.stop_handling();
}
//----------------------------------------------------------------------------------------------------
bool simple_wallet::print_address(const std::vector<std::string> &args/* = std::vector<std::string>()*/)
{
<<<<<<< HEAD
  success_msg_writer() << m_currency.accountAddressAsString(m_wallet->get_account());
=======
  success_msg_writer() << m_wallet->getAddress();
>>>>>>> fbd72656
  return true;
}
//----------------------------------------------------------------------------------------------------
bool simple_wallet::process_command(const std::vector<std::string> &args)
{
  return m_cmd_binder.process_command_vec(args);
}
//----------------------------------------------------------------------------------------------------

int main(int argc, char* argv[])
{
#ifdef WIN32
  _CrtSetDbgFlag(_CRTDBG_ALLOC_MEM_DF | _CRTDBG_LEAK_CHECK_DF);
#endif

  string_tools::set_module_name_and_folder(argv[0]);

  po::options_description desc_general("General options");
  command_line::add_arg(desc_general, command_line::arg_help);
  command_line::add_arg(desc_general, command_line::arg_version);

  po::options_description desc_params("Wallet options");
  command_line::add_arg(desc_params, arg_wallet_file);
  command_line::add_arg(desc_params, arg_generate_new_wallet);
  command_line::add_arg(desc_params, arg_password);
  command_line::add_arg(desc_params, arg_daemon_address);
  command_line::add_arg(desc_params, arg_daemon_host);
  command_line::add_arg(desc_params, arg_daemon_port);
  command_line::add_arg(desc_params, arg_command);
  command_line::add_arg(desc_params, arg_log_level);
  command_line::add_arg(desc_params, arg_testnet);
  tools::wallet_rpc_server::init_options(desc_params);

  po::positional_options_description positional_options;
  positional_options.add(arg_command.name, -1);

  po::options_description desc_all;
  desc_all.add(desc_general).add(desc_params);
  cryptonote::Currency tmp_currency = cryptonote::CurrencyBuilder().currency();
  cryptonote::simple_wallet tmp_wallet(tmp_currency);
  po::variables_map vm;
  bool r = command_line::handle_error_helper(desc_all, [&]()
  {
    po::store(command_line::parse_command_line(argc, argv, desc_general, true), vm);

    if (command_line::get_arg(vm, command_line::arg_help))
    {
      success_msg_writer() << CRYPTONOTE_NAME << " wallet v" << PROJECT_VERSION_LONG;
      success_msg_writer() << "Usage: simplewallet [--wallet-file=<file>|--generate-new-wallet=<file>] [--daemon-address=<host>:<port>] [<COMMAND>]";
      success_msg_writer() << desc_all << '\n' << tmp_wallet.get_commands_str();
      return false;
    }
    else if (command_line::get_arg(vm, command_line::arg_version))
    {
      success_msg_writer() << CRYPTONOTE_NAME << " wallet v" << PROJECT_VERSION_LONG;
      return false;
    }

    auto parser = po::command_line_parser(argc, argv).options(desc_params).positional(positional_options);
    po::store(parser.run(), vm);
    po::notify(vm);
    return true;
  });
  if (!r)
    return 1;

  //set up logging options
  log_space::get_set_log_detalisation_level(true, LOG_LEVEL_2);
  //log_space::log_singletone::add_logger(LOGGER_CONSOLE, NULL, NULL, LOG_LEVEL_0);
  log_space::log_singletone::add_logger(LOGGER_FILE,
    log_space::log_singletone::get_default_log_file().c_str(),
    log_space::log_singletone::get_default_log_folder().c_str(), LOG_LEVEL_4);

  message_writer(epee::log_space::console_color_white, true) << CRYPTONOTE_NAME << " wallet v" << PROJECT_VERSION_LONG;

  if (command_line::has_arg(vm, arg_log_level))
  {
    LOG_PRINT_L0("Setting log level = " << command_line::get_arg(vm, arg_log_level));
    log_space::get_set_log_detalisation_level(true, command_line::get_arg(vm, arg_log_level));
  }

  cryptonote::CurrencyBuilder currencyBuilder;
  currencyBuilder.testnet(command_line::get_arg(vm, arg_testnet));
  cryptonote::Currency currency = currencyBuilder.currency();

<<<<<<< HEAD
  if(command_line::has_arg(vm, tools::wallet_rpc_server::arg_rpc_bind_port))
=======
  if (command_line::has_arg(vm, tools::wallet_rpc_server::arg_rpc_bind_port))
>>>>>>> fbd72656
  {
    log_space::log_singletone::add_logger(LOGGER_CONSOLE, NULL, NULL, LOG_LEVEL_2);
    //runs wallet with rpc interface
    if (!command_line::has_arg(vm, arg_wallet_file))
    {
      fail_msg_writer() << "Wallet file not set.";
      return 1;
    }
    if (!command_line::has_arg(vm, arg_daemon_address))
    {
      fail_msg_writer() << "Daemon address not set.";
      return 1;
    }
    if (!command_line::has_arg(vm, arg_password))
    {
      fail_msg_writer() << "Wallet password not set.";
      return 1;
    }

    std::string wallet_file = command_line::get_arg(vm, arg_wallet_file);
    std::string wallet_password = command_line::get_arg(vm, arg_password);
    std::string daemon_address = command_line::get_arg(vm, arg_daemon_address);
    std::string daemon_host = command_line::get_arg(vm, arg_daemon_host);
    int daemon_port = command_line::get_arg(vm, arg_daemon_port);
    if (daemon_host.empty())
      daemon_host = "localhost";
    if (!daemon_port)
      daemon_port = RPC_DEFAULT_PORT;
    if (daemon_address.empty())
      daemon_address = std::string("http://") + daemon_host + ":" + std::to_string(daemon_port);

<<<<<<< HEAD
    tools::wallet2 wal(currency);
=======

    std::unique_ptr<INode> node;

    node.reset(new NodeRpcProxy(daemon_host, daemon_port));

    std::promise<std::error_code> errorPromise;
    std::future<std::error_code> error = errorPromise.get_future();
    auto callback = [&errorPromise](std::error_code e) {errorPromise.set_value(e); };
    node->init(callback);
    if (error.get()) {
      fail_msg_writer() << ("failed to init NodeRPCProxy");
      return 1;
    }

    std::unique_ptr<IWallet> wallet;

    wallet.reset(new Wallet(currency, *node.get()));
    std::string walletFileName;
>>>>>>> fbd72656
    try
    {
      walletFileName = ::tryToOpenWalletOrLoadKeysOrThrow(wallet, wallet_file, wallet_password);      
      LOG_PRINT_L1("available balance: " << currency.formatAmount(wallet->actualBalance()) <<
        ", locked amount: " << currency.formatAmount(wallet->pendingBalance()));
      LOG_PRINT_GREEN("Loaded ok", LOG_LEVEL_0);
    }
    catch (const std::exception& e)
    {
      fail_msg_writer() << "Wallet initialize failed: " << e.what();
      return 1;
    }

    tools::wallet_rpc_server wrpc(*wallet, *node, currency, walletFileName);
    wrpc.init(vm);
    CHECK_AND_ASSERT_MES(r, 1, "Failed to initialize wallet rpc server");

<<<<<<< HEAD
    tools::SignalHandler::install([&wrpc, &wal] {
=======
    tools::SignalHandler::install([&wrpc, &wallet] {
>>>>>>> fbd72656
      wrpc.send_stop_signal();
    });
    LOG_PRINT_L0("Starting wallet rpc server");
    wrpc.run();
    LOG_PRINT_L0("Stopped wallet rpc server");
    try
    {
      LOG_PRINT_L0("Storing wallet...");
      std::ofstream walletFile;
      walletFile.open(walletFileName, std::ios_base::binary | std::ios_base::out | std::ios::trunc);
      if (walletFile.fail())
        return false;
      WalletHelper::SaveWalletResultObserver saveObserver;
      std::future<std::error_code> f_saveError = saveObserver.saveResult.get_future();
      wallet->addObserver(&saveObserver);
      wallet->save(walletFile);
      auto saveError = f_saveError.get();
      wallet->removeObserver(&saveObserver);
      if (saveError) {
        fail_msg_writer() << "Failed to store wallet: " << saveError.message();
        return 1;
      }
      LOG_PRINT_GREEN("Stored ok", LOG_LEVEL_0);
    }
    catch (const std::exception& e)
    {
      fail_msg_writer() << "Failed to store wallet: " << e.what();
      return 1;
    }
  }
  else
  {
    //runs wallet with console interface
    cryptonote::simple_wallet wal(currency);
    r = wal.init(vm);
    CHECK_AND_ASSERT_MES(r, 1, "Failed to initialize wallet");

    std::vector<std::string> command = command_line::get_arg(vm, arg_command);
    if (!command.empty())
      wal.process_command(command);

    tools::SignalHandler::install([&wal] {
      wal.stop();
    });
    wal.run();

<<<<<<< HEAD
    wal.deinit();
=======
    if (!wal.deinit()) {
      fail_msg_writer() << "Failed to close wallet";
    }    
>>>>>>> fbd72656
  }
  return 1;
  //CATCH_ENTRY_L0("main", 1);
}<|MERGE_RESOLUTION|>--- conflicted
+++ resolved
@@ -1,25 +1,7 @@
-<<<<<<< HEAD
-// Copyright (c) 2012-2014, The CryptoNote developers, The Bytecoin developers
-//
-// This file is part of Bytecoin.
-//
-// Bytecoin is free software: you can redistribute it and/or modify
-// it under the terms of the GNU Lesser General Public License as published by
-// the Free Software Foundation, either version 3 of the License, or
-// (at your option) any later version.
-//
-// Bytecoin is distributed in the hope that it will be useful,
-// but WITHOUT ANY WARRANTY; without even the implied warranty of
-// MERCHANTABILITY or FITNESS FOR A PARTICULAR PURPOSE.  See the
-// GNU Lesser General Public License for more details.
-//
-// You should have received a copy of the GNU Lesser General Public License
-// along with Bytecoin.  If not, see <http://www.gnu.org/licenses/>.
-=======
 // Copyright (c) 2011-2015 The Cryptonote developers
+// Copyright (c) 2014-2015 XDN developers
 // Distributed under the MIT/X11 software license, see the accompanying
 // file COPYING or http://www.opensource.org/licenses/mit-license.php.
->>>>>>> fbd72656
 
 #include <thread>
 #include <set>
@@ -64,20 +46,7 @@
 #define EXTENDED_LOGS_FILE "wallet_details.log"
 
 
-<<<<<<< HEAD
-namespace
-{
-  const command_line::arg_descriptor<std::string> arg_wallet_file = {"wallet-file", "Use wallet <arg>", ""};
-  const command_line::arg_descriptor<std::string> arg_generate_new_wallet = {"generate-new-wallet", "Generate new wallet and save it to <arg> or <address>.wallet by default", ""};
-  const command_line::arg_descriptor<std::string> arg_daemon_address = {"daemon-address", "Use daemon instance at <host>:<port>", ""};
-  const command_line::arg_descriptor<std::string> arg_daemon_host = {"daemon-host", "Use daemon instance at host <arg> instead of localhost", ""};
-  const command_line::arg_descriptor<std::string> arg_password = {"password", "Wallet password", "", true};
-  const command_line::arg_descriptor<int> arg_daemon_port = {"daemon-port", "Use daemon instance at port <arg> instead of 8081", 0};
-  const command_line::arg_descriptor<uint32_t> arg_log_level = {"set_log", "", 0, true};
-  const command_line::arg_descriptor<bool> arg_testnet = {"testnet", "Used to deploy test nets. The daemon must be launched with --testnet flag", false};
-=======
 namespace {
->>>>>>> fbd72656
 
 const command_line::arg_descriptor<std::string> arg_wallet_file = { "wallet-file", "Use wallet <arg>", "" };
 const command_line::arg_descriptor<std::string> arg_generate_new_wallet = { "generate-new-wallet", "Generate new wallet and save it to <arg>", "" };
@@ -151,20 +120,6 @@
     }
   }
 
-<<<<<<< HEAD
-  class message_writer
-  {
-  public:
-    message_writer(epee::log_space::console_colors color = epee::log_space::console_color_default, bool bright = false,
-      std::string&& prefix = std::string(), int log_level = LOG_LEVEL_2)
-      : m_flush(true)
-      , m_color(color)
-      , m_bright(bright)
-      , m_log_level(log_level)
-    {
-      m_oss << prefix;
-    }
-=======
 private:
   message_writer(message_writer& rhs);
   message_writer& operator=(message_writer& rhs);
@@ -308,7 +263,6 @@
 std::error_code initAndLoadWallet(IWallet& wallet, std::istream& walletFile, const std::string& password) {
   WalletHelper::InitWalletResultObserver initObserver;
   std::future<std::error_code> f_initError = initObserver.initResult.get_future();
->>>>>>> fbd72656
 
   wallet.addObserver(&initObserver);
   wallet.initAndLoad(walletFile, password);
@@ -421,136 +375,6 @@
   }
 }
 
-<<<<<<< HEAD
-  message_writer fail_msg_writer()
-  {
-    return message_writer(epee::log_space::console_color_red, true, "Error: ", LOG_LEVEL_0);
-  }
-
-
-  template <typename IterT, typename ValueT = typename IterT::value_type>
-  class ArgumentReader {
-  public:
-
-    ArgumentReader(IterT begin, IterT end) :
-      m_begin(begin), m_end(end), m_cur(begin) {}
-
-    bool eof() const {
-      return m_cur == m_end;
-    }
-
-    ValueT next() {
-      if (eof()) {
-        throw std::runtime_error("unexpected end of arguments");
-      }
-
-      return *m_cur++;
-    }
-
-  private:
-
-    IterT m_cur;
-    IterT m_begin;
-    IterT m_end;
-  };
-
-  struct TransferCommand {
-    const cryptonote::Currency& m_currency;
-    size_t fake_outs_count;
-    vector<cryptonote::tx_destination_entry> dsts;
-    std::vector<uint8_t> extra;
-    uint64_t fee;
-
-    TransferCommand(const cryptonote::Currency& currency) :
-      m_currency(currency), fake_outs_count(0), fee(currency.minimumFee()) {
-    }
-
-    bool parseArguments(const std::vector<std::string> &args) {
-
-      ArgumentReader<std::vector<std::string>::const_iterator> ar(args.begin(), args.end());
-
-      try {
-
-        auto mixin_str = ar.next();
-
-        if (!epee::string_tools::get_xtype_from_string(fake_outs_count, mixin_str)) {
-          fail_msg_writer() << "mixin_count should be non-negative integer, got " << mixin_str;
-          return false;
-        }
-
-        while (!ar.eof()) {
-
-          auto arg = ar.next();
-
-          if (arg.size() && arg[0] == '-') {
-
-            const auto& value = ar.next();
-
-            if (arg == "-p") {
-              crypto::hash payment_id;
-              bool r = tools::wallet2::parse_payment_id(value, payment_id);
-              if (r) {
-                std::string extra_nonce;
-                set_payment_id_to_tx_extra_nonce(extra_nonce, payment_id);
-                r = add_extra_nonce_to_tx_extra(extra, extra_nonce);
-              }
-
-              if (!r) {
-                fail_msg_writer() << "payment ID has invalid format: \"" << value << "\", expected 64-character string";
-                return false;
-              }
-            } else if (arg == "-f") {
-              bool ok = m_currency.parseAmount(value, fee);
-              if (!ok) {
-                fail_msg_writer() << "Fee value is invalid: " << value;
-                return false;
-              }
-
-              if (fee < m_currency.minimumFee()) {
-                fail_msg_writer() << "Fee value is less than minimum: " << m_currency.minimumFee();
-                return false;
-              }
-            }
-          } else {
-            cryptonote::tx_destination_entry de;
-
-            if (!m_currency.parseAccountAddressString(arg, de.addr)) {
-              crypto::hash paymentId;
-              if (tools::wallet2::parse_payment_id(arg, paymentId)) {
-                fail_msg_writer() << "Invalid payment ID usage. Please, use -p <payment_id>. See help for details.";
-              } else {
-                fail_msg_writer() << "Wrong address: " << arg;
-              }
-
-              return false;
-            }
-
-            auto value = ar.next();
-            bool ok = m_currency.parseAmount(value, de.amount);
-            if (!ok || 0 == de.amount) {
-              fail_msg_writer() << "amount is wrong: " << arg << ' ' << value <<
-                ", expected number from 0 to " << m_currency.formatAmount(std::numeric_limits<uint64_t>::max());
-              return false;
-            }
-
-            dsts.push_back(de);
-          }
-        }
-
-        if (dsts.empty()) {
-          fail_msg_writer() << "At least one destination address is required";
-          return false;
-        }
-      } catch (const std::exception& e) {
-        fail_msg_writer() << e.what();
-        return false;
-      }
-
-      return true;
-    }
-  };
-=======
->>>>>>> fbd72656
 }
 
 
@@ -582,19 +406,11 @@
   m_cmd_binder.set_handler("stop_mining", boost::bind(&simple_wallet::stop_mining, this, _1), "Stop mining in daemon");
   //m_cmd_binder.set_handler("refresh", boost::bind(&simple_wallet::refresh, this, _1), "Resynchronize transactions and balance");
   m_cmd_binder.set_handler("balance", boost::bind(&simple_wallet::show_balance, this, _1), "Show current wallet balance");
-<<<<<<< HEAD
-  m_cmd_binder.set_handler("incoming_transfers", boost::bind(&simple_wallet::show_incoming_transfers, this, _1), "incoming_transfers [available|unavailable] - Show incoming transfers - all of them or filter them by availability");
-  m_cmd_binder.set_handler("list_transfers", boost::bind(&simple_wallet::listTransfers, this, _1), "Show all known transfers");
-  m_cmd_binder.set_handler("payments", boost::bind(&simple_wallet::show_payments, this, _1), "payments <payment_id_1> [<payment_id_2> ... <payment_id_N>] - Show payments <payment_id_1>, ... <payment_id_N>");
-  m_cmd_binder.set_handler("bc_height", boost::bind(&simple_wallet::show_blockchain_height, this, _1), "Show blockchain height");
-  m_cmd_binder.set_handler("transfer", boost::bind(&simple_wallet::transfer, this, _1), 
-=======
   m_cmd_binder.set_handler("incoming_transfers", boost::bind(&simple_wallet::show_incoming_transfers, this, _1), "Show incoming transfers");
   m_cmd_binder.set_handler("list_transfers", boost::bind(&simple_wallet::listTransfers, this, _1), "Show all known transfers");
   m_cmd_binder.set_handler("payments", boost::bind(&simple_wallet::show_payments, this, _1), "payments <payment_id_1> [<payment_id_2> ... <payment_id_N>] - Show payments <payment_id_1>, ... <payment_id_N>");
   m_cmd_binder.set_handler("bc_height", boost::bind(&simple_wallet::show_blockchain_height, this, _1), "Show blockchain height");
   m_cmd_binder.set_handler("transfer", boost::bind(&simple_wallet::transfer, this, _1),
->>>>>>> fbd72656
     "transfer <mixin_count> <addr_1> <amount_1> [<addr_2> <amount_2> ... <addr_N> <amount_N>] [-p payment_id] [-f fee]"
     " - Transfer <amount_1>,... <amount_N> to <address_1>,... <address_N>, respectively. "
     "<mixin_count> is the number of transactions yours is indistinguishable from (from 0 to maximum available)");
@@ -773,16 +589,6 @@
 {
   m_wallet_file = wallet_file;
 
-<<<<<<< HEAD
-  m_wallet.reset(new tools::wallet2(m_currency));
-  m_wallet->callback(this);
-  try
-  {
-    m_wallet->generate(wallet_file, password);
-    message_writer(epee::log_space::console_color_white, true) <<
-      "Generated new wallet: " << m_currency.accountAddressAsString(m_wallet->get_account()) << std::endl <<
-      "view key: " << string_tools::pod_to_hex(m_wallet->get_account().get_keys().m_view_secret_key);
-=======
   m_wallet.reset(new Wallet(m_currency, *m_node.get()));
   m_node->addObserver(this);
   m_wallet->addObserver(this);
@@ -817,7 +623,6 @@
     message_writer(epee::log_space::console_color_white, true) <<
       "Generated new wallet: " << m_wallet->getAddress() << std::endl <<
       "view key: " << epee::string_tools::pod_to_hex(keys.viewSecretKey);
->>>>>>> fbd72656
   }
   catch (const std::exception& e)
   {
@@ -836,37 +641,6 @@
   return true;
 }
 //----------------------------------------------------------------------------------------------------
-<<<<<<< HEAD
-bool simple_wallet::open_wallet(const string &wallet_file, const std::string& password)
-{
-  m_wallet_file = wallet_file;
-  m_wallet.reset(new tools::wallet2(m_currency));
-  m_wallet->callback(this);
-
-  try
-  {
-    m_wallet->load(m_wallet_file, password);
-    message_writer(epee::log_space::console_color_white, true) << "Opened wallet: " <<
-      m_currency.accountAddressAsString(m_wallet->get_account());
-  }
-  catch (const std::exception& e)
-  {
-    fail_msg_writer() << "failed to load wallet: " << e.what();
-    return false;
-  }
-
-  m_wallet->init(m_daemon_address);
-
-  refresh(std::vector<std::string>());
-  success_msg_writer() <<
-    "**********************************************************************\n" <<
-    "Use \"help\" command to see the list of available commands.\n" <<
-    "**********************************************************************";
-  return true;
-}
-//----------------------------------------------------------------------------------------------------
-=======
->>>>>>> fbd72656
 bool simple_wallet::close_wallet()
 {
   try
@@ -924,21 +698,13 @@
 bool simple_wallet::reset(const std::vector<std::string> &args) {
   m_wallet->reset();
   success_msg_writer(true) << "Reset is complete successfully";
-<<<<<<< HEAD
-  refresh();
-=======
->>>>>>> fbd72656
   return true;
 }
 
 bool simple_wallet::start_mining(const std::vector<std::string>& args)
 {
   COMMAND_RPC_START_MINING::request req;
-<<<<<<< HEAD
-  req.miner_address = m_currency.accountAddressAsString(m_wallet->get_account());
-=======
   req.miner_address = m_wallet->getAddress();
->>>>>>> fbd72656
 
   bool ok = true;
   size_t max_mining_threads_count = (std::max)(std::thread::hardware_concurrency(), static_cast<unsigned>(2));
@@ -991,32 +757,6 @@
   return true;
 }
 //----------------------------------------------------------------------------------------------------
-<<<<<<< HEAD
-void simple_wallet::on_new_block(uint64_t height)
-{
-  m_refresh_progress_reporter.update(height, false);
-}
-//----------------------------------------------------------------------------------------------------
-void simple_wallet::on_money_received(uint64_t height, const cryptonote::Transaction& tx, size_t out_index)
-{
-  message_writer(epee::log_space::console_color_green, false) <<
-    "Height " << height <<
-    ", transaction " << get_transaction_hash(tx) <<
-    ", received " << m_currency.formatAmount(tx.vout[out_index].amount);
-  m_refresh_progress_reporter.update(height, true);
-}
-//----------------------------------------------------------------------------------------------------
-void simple_wallet::on_money_spent(uint64_t height, const cryptonote::Transaction& in_tx, size_t out_index, const cryptonote::Transaction& spend_tx)
-{
-  message_writer(epee::log_space::console_color_magenta, false) <<
-    "Height " << height <<
-    ", transaction " << get_transaction_hash(spend_tx) <<
-    ", spent " << m_currency.formatAmount(in_tx.vout[out_index].amount);
-  m_refresh_progress_reporter.update(height, true);
-}
-//----------------------------------------------------------------------------------------------------
-void simple_wallet::on_skip_transaction(uint64_t height, const cryptonote::Transaction& tx)
-=======
 void simple_wallet::initCompleted(std::error_code result) {
   if (m_initResultPromise.get() != nullptr) {
     m_initResultPromise->set_value(result);
@@ -1030,16 +770,11 @@
 }
 //----------------------------------------------------------------------------------------------------
 void simple_wallet::localBlockchainUpdated(uint64_t height)
->>>>>>> fbd72656
 {
   m_refresh_progress_reporter.update(height, false);
 }
 //----------------------------------------------------------------------------------------------------
-<<<<<<< HEAD
-bool simple_wallet::refresh(const std::vector<std::string>& args/* = std::vector<std::string>()*/)
-=======
 void simple_wallet::externalTransactionCreated(CryptoNote::TransactionId transactionId) 
->>>>>>> fbd72656
 {
   TransactionInfo txInfo;
   m_wallet->getTransaction(transactionId, txInfo);
@@ -1060,13 +795,8 @@
 //----------------------------------------------------------------------------------------------------
 bool simple_wallet::show_balance(const std::vector<std::string>& args/* = std::vector<std::string>()*/)
 {
-<<<<<<< HEAD
-  success_msg_writer() << "balance: " << m_currency.formatAmount(m_wallet->balance()) <<
-    ", unlocked balance: " << m_currency.formatAmount(m_wallet->unlocked_balance());
-=======
   success_msg_writer() << "available balance: " << m_currency.formatAmount(m_wallet->actualBalance()) <<
     ", locked amount: " << m_currency.formatAmount(m_wallet->pendingBalance());
->>>>>>> fbd72656
   return true;
 }
 //----------------------------------------------------------------------------------------------------
@@ -1113,14 +843,6 @@
         m_wallet->getTransfer(txInfo.firstTransferId, tr);
         address = tr.address;
       }
-<<<<<<< HEAD
-      message_writer(td.m_spent ? epee::log_space::console_color_magenta : epee::log_space::console_color_green, false) <<
-        std::setw(21) << m_currency.formatAmount(td.amount()) << '\t' <<
-        std::setw(3) << (td.m_spent ? 'T' : 'F') << "  \t" <<
-        std::setw(12) << td.m_global_output_index << '\t' <<
-        get_transaction_hash(td.m_tx);
-=======
->>>>>>> fbd72656
     }
 
     message_writer(txInfo.totalAmount < 0 ? epee::log_space::console_color_magenta : epee::log_space::console_color_green, false)
@@ -1139,32 +861,6 @@
   return true;
 }
 
-<<<<<<< HEAD
-bool simple_wallet::listTransfers(const std::vector<std::string>& args) {
-  const std::vector<tools::wallet2::Transfer>& transfers = m_wallet->getTransfers();
-  for (const tools::wallet2::Transfer& transfer : transfers) {
-    std::string address = "UNKNOWN";
-    if (transfer.hasAddress) {
-      address = getAccountAddressAsStr(m_currency.publicAddressBase58Prefix(), transfer.address);
-    }
-
-    message_writer(transfer.output ? epee::log_space::console_color_magenta : epee::log_space::console_color_green, false)
-      << transfer.time
-      << ", " << (transfer.output ? "OUTPUT" : "INPUT")
-      << ", " << transfer.transactionHash
-      << ", " << m_currency.formatAmount(transfer.amount)
-      << ", " << m_currency.formatAmount(transfer.fee)
-      << ", " << transfer.paymentId
-      << ", " << address
-      << ", " << transfer.blockIndex
-      << ", " << transfer.unlockTime;
-  }
-
-  return true;
-}
-
-=======
->>>>>>> fbd72656
 bool simple_wallet::show_payments(const std::vector<std::string> &args)
 {
   if (args.empty())
@@ -1180,13 +876,8 @@
   bool payments_found = false;
   for (const std::string& arg: args)
   {
-<<<<<<< HEAD
-    crypto::hash payment_id;
-    if (tools::wallet2::parse_payment_id(arg, payment_id))
-=======
     crypto::hash expectedPaymentId;
     if (cryptonote::parsePaymentId(arg, expectedPaymentId))
->>>>>>> fbd72656
     {
 
       size_t transactionsCount = m_wallet->getTransactionCount();
@@ -1207,21 +898,12 @@
             std::setw(8) << txInfo.blockHeight << '\t' <<
             std::setw(21) << m_currency.formatAmount(txInfo.totalAmount);// << '\t' <<
         }
-<<<<<<< HEAD
-        success_msg_writer(true) <<
-          payment_id << '\t' <<
-          pd.m_tx_hash << '\t' <<
-          std::setw(8)  << pd.m_block_height << '\t' <<
-          std::setw(21) << m_currency.formatAmount(pd.m_amount) << '\t' <<
-          pd.m_unlock_time;
-=======
       }
 
       if (!payments_found)
       {
         success_msg_writer() << "No payments with id " << expectedPaymentId;
         continue;
->>>>>>> fbd72656
       }
     }
     else
@@ -1247,88 +929,11 @@
 //----------------------------------------------------------------------------------------------------
 bool simple_wallet::transfer(const std::vector<std::string> &args)
 {
-<<<<<<< HEAD
-  if (!try_connect_to_daemon())
-    return true;
-
-=======
->>>>>>> fbd72656
   try
   {
     TransferCommand cmd(m_currency);
 
     if (!cmd.parseArguments(args))
-<<<<<<< HEAD
-      return true;
-
-    cryptonote::Transaction tx;
-    m_wallet->transfer(cmd.dsts, cmd.fake_outs_count, 0, cmd.fee, std::vector<cryptonote::tx_message_entry>(), cmd.extra, tx);
-    success_msg_writer(true) << "Money successfully sent, transaction " << get_transaction_hash(tx);
-
-    try {
-      m_wallet->store();
-    } catch (const std::exception& e) {
-      fail_msg_writer() << e.what();
-      return false;
-    }
-  }
-  catch (const tools::error::daemon_busy&)
-  {
-    fail_msg_writer() << "daemon is busy. Please try later";
-  }
-  catch (const tools::error::no_connection_to_daemon&)
-  {
-    fail_msg_writer() << "no connection to daemon. Please, make sure daemon is running.";
-  }
-  catch (const tools::error::wallet_rpc_error& e)
-  {
-    LOG_ERROR("Unknown RPC error: " << e.to_string());
-    fail_msg_writer() << "RPC error \"" << e.what() << '"';
-  }
-  catch (const tools::error::get_random_outs_error&)
-  {
-    fail_msg_writer() << "failed to get random outputs to mix";
-  }
-  catch (const tools::error::not_enough_money& e)
-  {
-    fail_msg_writer() << "not enough money to transfer, available only " << m_currency.formatAmount(e.available()) <<
-      ", transaction amount " << m_currency.formatAmount(e.tx_amount() + e.fee()) << " = " <<
-      m_currency.formatAmount(e.tx_amount()) << " + " << m_currency.formatAmount(e.fee()) << " (fee)";
-  }
-  catch (const tools::error::not_enough_outs_to_mix& e)
-  {
-    auto writer = fail_msg_writer();
-    writer << "not enough outputs for specified mixin_count = " << e.mixin_count() << ":";
-    for (const cryptonote::COMMAND_RPC_GET_RANDOM_OUTPUTS_FOR_AMOUNTS::outs_for_amount& outs_for_amount : e.scanty_outs())
-    {
-      writer << "\noutput amount = " << m_currency.formatAmount(outs_for_amount.amount) <<
-        ", fount outputs to mix = " << outs_for_amount.outs.size();
-    }
-  }
-  catch (const tools::error::tx_not_constructed&)
-  {
-    fail_msg_writer() << "transaction was not constructed";
-  }
-  catch (const tools::error::tx_rejected& e)
-  {
-    fail_msg_writer() << "transaction " << get_transaction_hash(e.tx()) << " was rejected by daemon with status \"" << e.status() << '"';
-  }
-  catch (const tools::error::tx_sum_overflow& e)
-  {
-    fail_msg_writer() << e.what();
-  }
-  catch (const tools::error::tx_too_big& e)
-  {
-    cryptonote::Transaction tx = e.tx();
-    fail_msg_writer() << "transaction " << get_transaction_hash(e.tx()) << " is too big. Transaction size: " <<
-      get_object_blobsize(e.tx()) << " bytes, transaction size limit: " << e.tx_size_limit() << " bytes";
-  }
-  catch (const tools::error::zero_destination&)
-  {
-    fail_msg_writer() << "one of destinations is zero";
-  }
-  catch (const tools::error::transfer_error& e)
-=======
       return false;
     cryptonote::WalletHelper::SendCompleteResultObserver sent;
     std::promise<TransactionId> txId;
@@ -1377,7 +982,6 @@
     }
   }
   catch (const std::system_error& e) 
->>>>>>> fbd72656
   {
     fail_msg_writer() << "unexpected error: " << e.what();
   }
@@ -1395,11 +999,7 @@
 //----------------------------------------------------------------------------------------------------
 bool simple_wallet::run()
 {
-<<<<<<< HEAD
-  std::string addr_start = m_currency.accountAddressAsString(m_wallet->get_account()).substr(0, 6);
-=======
   std::string addr_start = m_wallet->getAddress().substr(0, 6);
->>>>>>> fbd72656
   return m_cmd_binder.run_handling("[wallet " + addr_start + "]: ", "");
 }
 //----------------------------------------------------------------------------------------------------
@@ -1410,11 +1010,7 @@
 //----------------------------------------------------------------------------------------------------
 bool simple_wallet::print_address(const std::vector<std::string> &args/* = std::vector<std::string>()*/)
 {
-<<<<<<< HEAD
-  success_msg_writer() << m_currency.accountAddressAsString(m_wallet->get_account());
-=======
   success_msg_writer() << m_wallet->getAddress();
->>>>>>> fbd72656
   return true;
 }
 //----------------------------------------------------------------------------------------------------
@@ -1500,11 +1096,7 @@
   currencyBuilder.testnet(command_line::get_arg(vm, arg_testnet));
   cryptonote::Currency currency = currencyBuilder.currency();
 
-<<<<<<< HEAD
-  if(command_line::has_arg(vm, tools::wallet_rpc_server::arg_rpc_bind_port))
-=======
   if (command_line::has_arg(vm, tools::wallet_rpc_server::arg_rpc_bind_port))
->>>>>>> fbd72656
   {
     log_space::log_singletone::add_logger(LOGGER_CONSOLE, NULL, NULL, LOG_LEVEL_2);
     //runs wallet with rpc interface
@@ -1536,9 +1128,6 @@
     if (daemon_address.empty())
       daemon_address = std::string("http://") + daemon_host + ":" + std::to_string(daemon_port);
 
-<<<<<<< HEAD
-    tools::wallet2 wal(currency);
-=======
 
     std::unique_ptr<INode> node;
 
@@ -1557,7 +1146,6 @@
 
     wallet.reset(new Wallet(currency, *node.get()));
     std::string walletFileName;
->>>>>>> fbd72656
     try
     {
       walletFileName = ::tryToOpenWalletOrLoadKeysOrThrow(wallet, wallet_file, wallet_password);      
@@ -1575,11 +1163,7 @@
     wrpc.init(vm);
     CHECK_AND_ASSERT_MES(r, 1, "Failed to initialize wallet rpc server");
 
-<<<<<<< HEAD
-    tools::SignalHandler::install([&wrpc, &wal] {
-=======
     tools::SignalHandler::install([&wrpc, &wallet] {
->>>>>>> fbd72656
       wrpc.send_stop_signal();
     });
     LOG_PRINT_L0("Starting wallet rpc server");
@@ -1626,13 +1210,9 @@
     });
     wal.run();
 
-<<<<<<< HEAD
-    wal.deinit();
-=======
     if (!wal.deinit()) {
       fail_msg_writer() << "Failed to close wallet";
     }    
->>>>>>> fbd72656
   }
   return 1;
   //CATCH_ENTRY_L0("main", 1);
