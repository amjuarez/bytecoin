<<<<<<< HEAD
// Copyright (c) 2011-2014 The Cryptonote developers
// Distributed under the MIT/X11 software license, see the accompanying
// file COPYING or http://www.opensource.org/licenses/mit-license.php.
=======
// Copyright (c) 2012-2014, The CryptoNote developers, The Bytecoin developers
//
// This file is part of Bytecoin.
//
// Bytecoin is free software: you can redistribute it and/or modify
// it under the terms of the GNU Lesser General Public License as published by
// the Free Software Foundation, either version 3 of the License, or
// (at your option) any later version.
//
// Bytecoin is distributed in the hope that it will be useful,
// but WITHOUT ANY WARRANTY; without even the implied warranty of
// MERCHANTABILITY or FITNESS FOR A PARTICULAR PURPOSE.  See the
// GNU Lesser General Public License for more details.
//
// You should have received a copy of the GNU Lesser General Public License
// along with Bytecoin.  If not, see <http://www.gnu.org/licenses/>.
>>>>>>> 89271f54

#include <thread>
#include <set>
#include <future>
#include <sstream>
#include <boost/lexical_cast.hpp>
#include <boost/filesystem.hpp>
#include <boost/program_options.hpp>
#include <boost/algorithm/string.hpp>

// epee
#include "include_base_utils.h"
#include "storages/http_abstract_invoke.h"

#include "common/command_line.h"
#include "common/SignalHandler.h"
#include "common/util.h"
#include "cryptonote_core/cryptonote_format_utils.h"
#include "cryptonote_protocol/cryptonote_protocol_handler.h"
#include "p2p/net_node.h"
#include "rpc/core_rpc_server_commands_defs.h"
#include "simplewallet.h"
#include "wallet/wallet_rpc_server.h"
#include "version.h"
#include "wallet/WalletHelper.h"
#include "wallet/Wallet.h"
#include "wallet/wallet_errors.h"
#include "node_rpc_proxy/NodeRpcProxy.h"
#include "wallet/LegacyKeysImporter.h"

#if defined(WIN32)
#include <crtdbg.h>
#endif

using namespace std;
using namespace epee;
using namespace cryptonote;
using namespace CryptoNote;
using boost::lexical_cast;
namespace po = boost::program_options;

#define EXTENDED_LOGS_FILE "wallet_details.log"


<<<<<<< HEAD
namespace
{
  const command_line::arg_descriptor<std::string> arg_wallet_file = {"wallet-file", "Use wallet <arg>", ""};
  const command_line::arg_descriptor<std::string> arg_generate_new_wallet = {"generate-new-wallet", "Generate new wallet and save it to <arg> or <address>.wallet by default", ""};
  const command_line::arg_descriptor<std::string> arg_daemon_address = {"daemon-address", "Use daemon instance at <host>:<port>", ""};
  const command_line::arg_descriptor<std::string> arg_daemon_host = {"daemon-host", "Use daemon instance at host <arg> instead of localhost", ""};
  const command_line::arg_descriptor<std::string> arg_password = {"password", "Wallet password", "", true};
  const command_line::arg_descriptor<int> arg_daemon_port = {"daemon-port", "Use daemon instance at port <arg> instead of 8081", 0};
  const command_line::arg_descriptor<uint32_t> arg_log_level = {"set_log", "", 0, true};
  const command_line::arg_descriptor<bool> arg_testnet = {"testnet", "Used to deploy test nets. The daemon must be launched with --testnet flag", false};
=======
namespace {
>>>>>>> 89271f54

const command_line::arg_descriptor<std::string> arg_wallet_file = { "wallet-file", "Use wallet <arg>", "" };
const command_line::arg_descriptor<std::string> arg_generate_new_wallet = { "generate-new-wallet", "Generate new wallet and save it to <arg>", "" };
const command_line::arg_descriptor<std::string> arg_daemon_address = { "daemon-address", "Use daemon instance at <host>:<port>", "" };
const command_line::arg_descriptor<std::string> arg_daemon_host = { "daemon-host", "Use daemon instance at host <arg> instead of localhost", "" };
const command_line::arg_descriptor<std::string> arg_password = { "password", "Wallet password", "", true };
const command_line::arg_descriptor<int> arg_daemon_port = { "daemon-port", "Use daemon instance at port <arg> instead of 8081", 0 };
const command_line::arg_descriptor<uint32_t> arg_log_level = { "set_log", "", 0, true };
const command_line::arg_descriptor<bool> arg_testnet = { "testnet", "Used to deploy test nets. The daemon must be launched with --testnet flag", false };

const command_line::arg_descriptor< std::vector<std::string> > arg_command = { "command", "" };

inline std::string interpret_rpc_response(bool ok, const std::string& status) {
  std::string err;
  if (ok) {
    if (status == CORE_RPC_STATUS_BUSY) {
      err = "daemon is busy. Please try later";
    } else if (status != CORE_RPC_STATUS_OK) {
      err = status;
    }
  } else {
    err = "possible lost connection to daemon";
  }
  return err;
}

class message_writer {
public:
  message_writer(epee::log_space::console_colors color = epee::log_space::console_color_default, bool bright = false,
    std::string&& prefix = std::string(), int log_level = LOG_LEVEL_2)
    : m_flush(true)
    , m_color(color)
    , m_bright(bright)
    , m_log_level(log_level) {
    m_oss << prefix;
  }

  message_writer(message_writer&& rhs)
    : m_flush(std::move(rhs.m_flush))
#if defined(_MSC_VER)
    , m_oss(std::move(rhs.m_oss))
#else
    // GCC bug: http://gcc.gnu.org/bugzilla/show_bug.cgi?id=54316
    , m_oss(rhs.m_oss.str(), ios_base::out | ios_base::ate)
#endif
    , m_color(std::move(rhs.m_color))
    , m_log_level(std::move(rhs.m_log_level)) {
    rhs.m_flush = false;
  }

  template<typename T>
  std::ostream& operator<<(const T& val) {
    m_oss << val;
    return m_oss;
  }

  ~message_writer() {
    if (m_flush) {
      m_flush = false;

      LOG_PRINT(m_oss.str(), m_log_level)

        if (epee::log_space::console_color_default == m_color) {
        std::cout << m_oss.str();
        } else {
        epee::log_space::set_console_color(m_color, m_bright);
        std::cout << m_oss.str();
        epee::log_space::reset_console_color();
        }
      std::cout << std::endl;
    }
  }

private:
  message_writer(message_writer& rhs);
  message_writer& operator=(message_writer& rhs);
  message_writer& operator=(message_writer&& rhs);

private:
  bool m_flush;
  std::stringstream m_oss;
  epee::log_space::console_colors m_color;
  bool m_bright;
  int m_log_level;
};

message_writer success_msg_writer(bool color = false) {
  return message_writer(color ? epee::log_space::console_color_green : epee::log_space::console_color_default, false, std::string(), LOG_LEVEL_2);
}

message_writer fail_msg_writer() {
  return message_writer(epee::log_space::console_color_red, true, std::string("Error: "), LOG_LEVEL_0);
}


template <typename IterT, typename ValueT = typename IterT::value_type>
class ArgumentReader {
public:

  ArgumentReader(IterT begin, IterT end) :
    m_begin(begin), m_end(end), m_cur(begin) {
  }

  bool eof() const {
    return m_cur == m_end;
  }

  ValueT next() {
    if (eof()) {
      throw std::runtime_error("unexpected end of arguments");
    }

    return *m_cur++;
  }

private:

  IterT m_cur;
  IterT m_begin;
  IterT m_end;
};

struct TransferCommand {
  const cryptonote::Currency& m_currency;
  size_t fake_outs_count;
  vector<CryptoNote::Transfer> dsts;
  std::vector<uint8_t> extra;
  uint64_t fee;

  TransferCommand(const cryptonote::Currency& currency) :
    m_currency(currency), fake_outs_count(0), fee(currency.minimumFee()) {
  }

  bool parseArguments(const std::vector<std::string> &args) {

    ArgumentReader<std::vector<std::string>::const_iterator> ar(args.begin(), args.end());

    try {

      auto mixin_str = ar.next();

      if (!epee::string_tools::get_xtype_from_string(fake_outs_count, mixin_str)) {
        fail_msg_writer() << "mixin_count should be non-negative integer, got " << mixin_str;
        return false;
      }

      while (!ar.eof()) {

        auto arg = ar.next();

        if (arg.size() && arg[0] == '-') {

          const auto& value = ar.next();

          if (arg == "-p") {
            if (!createTxExtraWithPaymentId(value, extra)) {
              fail_msg_writer() << "payment ID has invalid format: \"" << value << "\", expected 64-character string";
              return false;
            }
          } else if (arg == "-f") {
            bool ok = m_currency.parseAmount(value, fee);
            if (!ok) {
              fail_msg_writer() << "Fee value is invalid: " << value;
              return false;
            }

            if (fee < m_currency.minimumFee()) {
              fail_msg_writer() << "Fee value is less than minimum: " << m_currency.minimumFee();
              return false;
            }
          }
        } else {
          Transfer destination;
          cryptonote::tx_destination_entry de;

          if (!m_currency.parseAccountAddressString(arg, de.addr)) {
            crypto::hash paymentId;
            if (cryptonote::parsePaymentId(arg, paymentId)) {
              fail_msg_writer() << "Invalid payment ID usage. Please, use -p <payment_id>. See help for details.";
            } else {
              fail_msg_writer() << "Wrong address: " << arg;
            }

            return false;
          }

          auto value = ar.next();
          bool ok = m_currency.parseAmount(value, de.amount);
          if (!ok || 0 == de.amount) {
            fail_msg_writer() << "amount is wrong: " << arg << ' ' << value <<
              ", expected number from 0 to " << m_currency.formatAmount(std::numeric_limits<uint64_t>::max());
            return false;
          }
          destination.address = arg;
          destination.amount = de.amount;

          dsts.push_back(destination);
        }
      }

      if (dsts.empty()) {
        fail_msg_writer() << "At least one destination address is required";
        return false;
      }
    } catch (const std::exception& e) {
      fail_msg_writer() << e.what();
      return false;
    }

    return true;
  }
};

std::error_code initAndLoadWallet(IWallet& wallet, std::istream& walletFile, const std::string& password) {
  WalletHelper::InitWalletResultObserver initObserver;
  std::future<std::error_code> f_initError = initObserver.initResult.get_future();

  wallet.addObserver(&initObserver);
  wallet.initAndLoad(walletFile, password);
  auto initError = f_initError.get();
  wallet.removeObserver(&initObserver);

  return initError;
}

std::string tryToOpenWalletOrLoadKeysOrThrow(std::unique_ptr<IWallet>& wallet, const std::string& walletFile, const std::string& password) {
  std::string keys_file, walletFileName;
  WalletHelper::prepareFileNames(walletFile, keys_file, walletFileName);

  boost::system::error_code ignore;
  bool keysExists = boost::filesystem::exists(keys_file, ignore);
  bool walletExists = boost::filesystem::exists(walletFileName, ignore);
  if (!walletExists && !keysExists && boost::filesystem::exists(walletFile, ignore)) {
    auto replaceEc = tools::replace_file(walletFile, walletFileName);
    if (replaceEc) {
      throw std::runtime_error("failed to rename file '" + walletFile + "' to '" + walletFileName + "'");
    }

    walletExists = true;
  }

  if (walletExists) {
    LOG_PRINT_L0("Loading wallet...");
    std::ifstream walletFile;
    walletFile.open(walletFileName, std::ios_base::binary | std::ios_base::in);
    if (walletFile.fail()) {
      throw std::runtime_error("error opening wallet file '" + walletFileName + "'");
    }

    auto initError = initAndLoadWallet(*wallet, walletFile, password);

    walletFile.close();
    if (initError) { //bad password, or legacy format
      if (keysExists) {
        std::stringstream ss;
        cryptonote::importLegacyKeys(keys_file, password, ss);
        boost::filesystem::rename(keys_file, keys_file + ".back");
        boost::filesystem::rename(walletFileName, walletFileName + ".back");

        initError = initAndLoadWallet(*wallet, ss, password);
        if (initError) {
          throw std::runtime_error("failed to load wallet: " + initError.message());
        }

        LOG_PRINT_L0("Storing wallet...");
        std::ofstream walletFile;
        walletFile.open(walletFileName, std::ios_base::binary | std::ios_base::out | std::ios::trunc);
        if (walletFile.fail()) {
          throw std::runtime_error("error saving wallet file '" + walletFileName + "'");
        }
        WalletHelper::SaveWalletResultObserver saveObserver;
        std::future<std::error_code> f_saveError = saveObserver.saveResult.get_future();
        wallet->addObserver(&saveObserver);
        wallet->save(walletFile, false, false);
        auto saveError = f_saveError.get();
        wallet->removeObserver(&saveObserver);
        if (saveError) {
          fail_msg_writer() << "Failed to store wallet: " << saveError.message();
          throw std::runtime_error("error saving wallet file '" + walletFileName + "'");
        }

        LOG_PRINT_GREEN("Stored ok", LOG_LEVEL_0);
        return walletFileName;
      } else { // no keys, wallet error loading
        throw std::runtime_error("can't load wallet file '" + walletFileName + "', check password");
      }
    } else { //new wallet ok 
      return walletFileName;
    }
  } else if (keysExists) { //wallet not exists but keys presented
    std::stringstream ss;
    cryptonote::importLegacyKeys(keys_file, password, ss);
    boost::filesystem::rename(keys_file, keys_file + ".back");

    WalletHelper::InitWalletResultObserver initObserver;
    std::future<std::error_code> f_initError = initObserver.initResult.get_future();
    wallet->addObserver(&initObserver);
    wallet->initAndLoad(ss, password);
    auto initError = f_initError.get();
    wallet->removeObserver(&initObserver);
    if (initError) {
      throw std::runtime_error("failed to load wallet: " + initError.message());
    }

    LOG_PRINT_L0("Storing wallet...");
    std::ofstream walletFile;
    walletFile.open(walletFileName, std::ios_base::binary | std::ios_base::out | std::ios::trunc);
    if (walletFile.fail()) {
      throw std::runtime_error("error saving wallet file '" + walletFileName  + "'");
    }
    WalletHelper::SaveWalletResultObserver saveObserver;
    std::future<std::error_code> f_saveError = saveObserver.saveResult.get_future();
    wallet->addObserver(&saveObserver);
    wallet->save(walletFile, false, false);
    auto saveError = f_saveError.get();
    wallet->removeObserver(&saveObserver);
    if (saveError) {
      fail_msg_writer() << "Failed to store wallet: " << saveError.message();
      throw std::runtime_error("error saving wallet file '" + walletFileName + "'");
    }

    LOG_PRINT_GREEN("Stored ok", LOG_LEVEL_0);
    return walletFileName;
  } else { //no wallet no keys
    throw std::runtime_error("wallet file '" + walletFileName + "' is not found");
  }
}

}


std::string simple_wallet::get_commands_str()
{
  std::stringstream ss;
  ss << "Commands: " << ENDL;
  std::string usage = m_cmd_binder.get_usage();
  boost::replace_all(usage, "\n", "\n  ");
  usage.insert(0, "  ");
  ss << usage << ENDL;
  return ss.str();
}

bool simple_wallet::help(const std::vector<std::string> &args/* = std::vector<std::string>()*/)
{
  success_msg_writer() << get_commands_str();
  return true;
}

simple_wallet::simple_wallet(const cryptonote::Currency& currency)
  : m_daemon_port(0)
  , m_currency(currency)
  , m_refresh_progress_reporter(*this)
  , m_saveResultPromise(nullptr)
  , m_initResultPromise(nullptr)
{
  m_cmd_binder.set_handler("start_mining", boost::bind(&simple_wallet::start_mining, this, _1), "start_mining [<number_of_threads>] - Start mining in daemon");
  m_cmd_binder.set_handler("stop_mining", boost::bind(&simple_wallet::stop_mining, this, _1), "Stop mining in daemon");
  //m_cmd_binder.set_handler("refresh", boost::bind(&simple_wallet::refresh, this, _1), "Resynchronize transactions and balance");
  m_cmd_binder.set_handler("balance", boost::bind(&simple_wallet::show_balance, this, _1), "Show current wallet balance");
  m_cmd_binder.set_handler("incoming_transfers", boost::bind(&simple_wallet::show_incoming_transfers, this, _1), "Show incoming transfers");
  m_cmd_binder.set_handler("list_transfers", boost::bind(&simple_wallet::listTransfers, this, _1), "Show all known transfers");
  m_cmd_binder.set_handler("payments", boost::bind(&simple_wallet::show_payments, this, _1), "payments <payment_id_1> [<payment_id_2> ... <payment_id_N>] - Show payments <payment_id_1>, ... <payment_id_N>");
  m_cmd_binder.set_handler("bc_height", boost::bind(&simple_wallet::show_blockchain_height, this, _1), "Show blockchain height");
  m_cmd_binder.set_handler("transfer", boost::bind(&simple_wallet::transfer, this, _1),
    "transfer <mixin_count> <addr_1> <amount_1> [<addr_2> <amount_2> ... <addr_N> <amount_N>] [-p payment_id] [-f fee]"
    " - Transfer <amount_1>,... <amount_N> to <address_1>,... <address_N>, respectively. "
    "<mixin_count> is the number of transactions yours is indistinguishable from (from 0 to maximum available)");
  m_cmd_binder.set_handler("set_log", boost::bind(&simple_wallet::set_log, this, _1), "set_log <level> - Change current log detalization level, <level> is a number 0-4");
  m_cmd_binder.set_handler("address", boost::bind(&simple_wallet::print_address, this, _1), "Show current wallet public address");
  m_cmd_binder.set_handler("save", boost::bind(&simple_wallet::save, this, _1), "Save wallet synchronized data");
  m_cmd_binder.set_handler("reset", boost::bind(&simple_wallet::reset, this, _1), "Discard cache data and start synchronizing from the start");
  m_cmd_binder.set_handler("help", boost::bind(&simple_wallet::help, this, _1), "Show this help");
}
//----------------------------------------------------------------------------------------------------
bool simple_wallet::set_log(const std::vector<std::string> &args)
{
  if (args.size() != 1)
  {
    fail_msg_writer() << "use: set_log <log_level_number_0-4>";
    return true;
  }
  uint16_t l = 0;
  if (!epee::string_tools::get_xtype_from_string(l, args[0]))
  {
    fail_msg_writer() << "wrong number format, use: set_log <log_level_number_0-4>";
    return true;
  }
  if (LOG_LEVEL_4 < l)
  {
    fail_msg_writer() << "wrong number range, use: set_log <log_level_number_0-4>";
    return true;
  }

  log_space::log_singletone::get_set_log_detalisation_level(true, l);
  return true;
}
//----------------------------------------------------------------------------------------------------
bool simple_wallet::init(const boost::program_options::variables_map& vm)
{
  handle_command_line(vm);

  if (!m_daemon_address.empty() && (!m_daemon_host.empty() || 0 != m_daemon_port)) {
    fail_msg_writer() << "you can't specify daemon host or port several times";
    return false;
  }

  if (m_generate_new.empty() && m_wallet_file_arg.empty()) {
    std::cout << "Nor 'generate-new-wallet' neither 'wallet-file' argument was specified.\nWhat do you want to do?\n[O]pen existing wallet, [G]enerate new wallet file or [E]xit.\n";
    char c;
    do {
      std::string answer;
      std::getline(std::cin, answer);
      c = answer[0];
      if (!(c == 'O' || c == 'G' || c == 'E' || c == 'o' || c == 'g' || c == 'e')) {
        std::cout << "Unknown command: " << c <<std::endl;
      } else {
        break;
      }
    } while (true);

    if (c == 'E' || c == 'e') {
      return false;
    }

    std::cout << "Specify wallet file name (e.g., wallet.bin).\n";
    std::string userInput;
    do {
      std::cout << "Wallet file name: ";
      std::getline(std::cin, userInput);
      userInput = string_tools::trim(userInput);
    } while (userInput.empty());

    if (c == 'g' || c == 'G') {
      m_generate_new = userInput;
    } else {
      m_wallet_file_arg = userInput;
    }
  }

  if (!m_generate_new.empty() && !m_wallet_file_arg.empty()) {
    fail_msg_writer() << "you can't specify 'generate-new-wallet' and 'wallet-file' arguments simultaneously";
    return false;
  }

  std::string walletFileName;
  if (!m_generate_new.empty()) {
    std::string ignoredString;
    WalletHelper::prepareFileNames(m_generate_new, ignoredString, walletFileName);
    boost::system::error_code ignore;
    if (boost::filesystem::exists(walletFileName, ignore)) {
      fail_msg_writer() << walletFileName << " already exists";
      return false;
    }
  }

  if (m_daemon_host.empty())
    m_daemon_host = "localhost";
  if (!m_daemon_port)
    m_daemon_port = RPC_DEFAULT_PORT;
  if (m_daemon_address.empty())
    m_daemon_address = std::string("http://") + m_daemon_host + ":" + std::to_string(m_daemon_port);

  bool testnet = command_line::get_arg(vm, arg_testnet);

  tools::password_container pwd_container;
  if (command_line::has_arg(vm, arg_password))
  {
    pwd_container.password(command_line::get_arg(vm, arg_password));
  }
  else
  {
    bool r = pwd_container.read_password();
    if (!r)
    {
      fail_msg_writer() << "failed to read wallet password";
      return false;
    }
  }

  this->m_node.reset(new NodeRpcProxy(m_daemon_host, m_daemon_port));

  std::promise<std::error_code> errorPromise;
  std::future<std::error_code> f_error = errorPromise.get_future();
  auto callback = [&errorPromise](std::error_code e) {errorPromise.set_value(e); };
  m_node->init(callback);
  auto error = f_error.get();
  if (error) {
    fail_msg_writer() << "failed to init NodeRPCProxy: " << error.message();
    return false;
  }

  if (!m_generate_new.empty())
  {
<<<<<<< HEAD
    bool r = new_wallet(m_generate_new, pwd_container.password(), testnet);
=======
    bool r = new_wallet(walletFileName, pwd_container.password());
>>>>>>> 89271f54
    CHECK_AND_ASSERT_MES(r, false, "account creation failed");
  }
  else
  {
<<<<<<< HEAD
    bool r = open_wallet(m_wallet_file, pwd_container.password(), testnet);
    CHECK_AND_ASSERT_MES(r, false, "could not open account");
=======
    m_wallet.reset(new Wallet(m_currency, *m_node));

    try {
      m_wallet_file = tryToOpenWalletOrLoadKeysOrThrow(m_wallet, m_wallet_file_arg, pwd_container.password());
    } catch (const std::exception& e) {
      fail_msg_writer() << "failed to load wallet: " << e.what();
      return false;
    }

    m_wallet->addObserver(this);
    m_node->addObserver(this);

    message_writer(epee::log_space::console_color_white, true) << "Opened wallet: " << m_wallet->getAddress();

    success_msg_writer() <<
      "**********************************************************************\n" <<
      "Use \"help\" command to see the list of available commands.\n" <<
      "**********************************************************************";
>>>>>>> 89271f54
  }

  return true;
}
//----------------------------------------------------------------------------------------------------
bool simple_wallet::deinit()
{
  if (!m_wallet.get())
    return true;

  bool r = close_wallet();
  m_wallet->shutdown();
  return r;
}
//----------------------------------------------------------------------------------------------------
void simple_wallet::handle_command_line(const boost::program_options::variables_map& vm)
{
  m_wallet_file_arg = command_line::get_arg(vm, arg_wallet_file);
  m_generate_new = command_line::get_arg(vm, arg_generate_new_wallet);
  m_daemon_address = command_line::get_arg(vm, arg_daemon_address);
  m_daemon_host = command_line::get_arg(vm, arg_daemon_host);
  m_daemon_port = command_line::get_arg(vm, arg_daemon_port);
}
//----------------------------------------------------------------------------------------------------
bool simple_wallet::new_wallet(const string &wallet_file, const std::string& password, bool testnet)
{
  m_wallet_file = wallet_file;

<<<<<<< HEAD
  m_wallet.reset(new tools::wallet2(testnet));
  m_wallet->callback(this);
=======
  m_wallet.reset(new Wallet(m_currency, *m_node.get()));
  m_node->addObserver(this);
  m_wallet->addObserver(this);
>>>>>>> 89271f54
  try
  {
    m_initResultPromise.reset(new std::promise<std::error_code>());
    std::future<std::error_code> f_initError = m_initResultPromise->get_future();
    m_wallet->initAndGenerate(password);
    auto initError = f_initError.get();
    m_initResultPromise.reset(nullptr);
    if (initError) {
      fail_msg_writer() << "failed to generate new wallet: " << initError.message();
      return false;
    }
    std::ofstream walletFile;
    walletFile.open(m_wallet_file, std::ios_base::binary | std::ios_base::out | std::ios::trunc);
    if (walletFile.fail())
      return false;
    m_saveResultPromise.reset(new std::promise<std::error_code>());
    std::future<std::error_code> f_saveError = m_saveResultPromise->get_future();
    m_wallet->save(walletFile);
    auto saveError = f_saveError.get();
    m_saveResultPromise.reset(nullptr);
    if (saveError) {
      fail_msg_writer() << "failed to save new wallet: " << saveError.message();
      return false;
    }

    WalletAccountKeys keys;
    m_wallet->getAccountKeys(keys);

    message_writer(epee::log_space::console_color_white, true) <<
      "Generated new wallet: " << m_wallet->getAddress() << std::endl <<
      "view key: " << epee::string_tools::pod_to_hex(keys.viewSecretKey);
  }
  catch (const std::exception& e)
  {
    fail_msg_writer() << "failed to generate new wallet: " << e.what();
    return false;
  }

  success_msg_writer() <<
    "**********************************************************************\n" <<
    "Your wallet has been generated.\n" <<
    "Use \"help\" command to see the list of available commands.\n" <<
    "Always use \"exit\" command when closing simplewallet to save\n" <<
    "current session's state. Otherwise, you will possibly need to synchronize \n" <<
    "your wallet again. Your wallet key is NOT under risk anyway.\n" <<
    "**********************************************************************";
  return true;
}
//----------------------------------------------------------------------------------------------------
<<<<<<< HEAD
bool simple_wallet::open_wallet(const string &wallet_file, const std::string& password, bool testnet)
{
  m_wallet_file = wallet_file;
  m_wallet.reset(new tools::wallet2(testnet));
  m_wallet->callback(this);

  try
  {
    m_wallet->load(m_wallet_file, password);
    message_writer(epee::log_space::console_color_white, true) << "Opened wallet: " << m_wallet->get_account().get_public_address_str();
  }
  catch (const std::exception& e)
  {
    fail_msg_writer() << "failed to load wallet: " << e.what();
    return false;
  }

  m_wallet->init(m_daemon_address);

  refresh(std::vector<std::string>());
  success_msg_writer() <<
    "**********************************************************************\n" <<
    "Use \"help\" command to see the list of available commands.\n" <<
    "**********************************************************************";
  return true;
}
//----------------------------------------------------------------------------------------------------
=======
>>>>>>> 89271f54
bool simple_wallet::close_wallet()
{
  try
  {
    std::ofstream walletFile;
    walletFile.open(m_wallet_file, std::ios_base::binary | std::ios_base::out | std::ios::trunc);
    if (walletFile.fail())
      return false;
    m_saveResultPromise.reset(new std::promise<std::error_code>());
    std::future<std::error_code> f_saveError = m_saveResultPromise->get_future();
    m_wallet->save(walletFile);
    auto saveError = f_saveError.get();
    m_saveResultPromise.reset(nullptr);
     if (saveError) {
      fail_msg_writer() << saveError.message();
      return false;
    }
  }
  catch (const std::exception& e)
  {
    fail_msg_writer() << e.what();
    return false;
  }
  m_wallet->removeObserver(this);
  return true;
}
//----------------------------------------------------------------------------------------------------
bool simple_wallet::save(const std::vector<std::string> &args)
{
  try
  {
    std::ofstream walletFile;
    walletFile.open(m_wallet_file, std::ios_base::binary | std::ios_base::out | std::ios::trunc);
    if (walletFile.fail())
      return false;
    m_saveResultPromise.reset(new std::promise<std::error_code>());
    std::future<std::error_code> f_saveError = m_saveResultPromise->get_future();
    m_wallet->save(walletFile);
    auto saveError = f_saveError.get();
    m_saveResultPromise.reset(nullptr);
    if (saveError) {
      fail_msg_writer() << saveError.message();
      return false;
    }
    success_msg_writer() << "Wallet data saved";
  }
  catch (const std::exception& e)
  {
    fail_msg_writer() << e.what();
  }

  return true;
}

bool simple_wallet::reset(const std::vector<std::string> &args) {
  m_wallet->reset();
  success_msg_writer(true) << "Reset is complete successfully";
  return true;
}

bool simple_wallet::start_mining(const std::vector<std::string>& args)
{
  COMMAND_RPC_START_MINING::request req;
  req.miner_address = m_wallet->getAddress();

  bool ok = true;
  size_t max_mining_threads_count = (std::max)(std::thread::hardware_concurrency(), static_cast<unsigned>(2));
  if (0 == args.size())
  {
    req.threads_count = 1;
  }
  else if (1 == args.size())
  {
    uint16_t num = 1;
    ok = string_tools::get_xtype_from_string(num, args[0]);
    ok = ok && (1 <= num && num <= max_mining_threads_count);
    req.threads_count = num;
  }
  else
  {
    ok = false;
  }

  if (!ok)
  {
    fail_msg_writer() << "invalid arguments. Please use start_mining [<number_of_threads>], " <<
      "<number_of_threads> should be from 1 to " << max_mining_threads_count;
    return true;
  }

  COMMAND_RPC_START_MINING::response res;
  bool r = net_utils::invoke_http_json_remote_command2(m_daemon_address + "/start_mining", req, res, m_http_client);
  std::string err = interpret_rpc_response(r, res.status);
  if (err.empty())
    success_msg_writer() << "Mining started in daemon";
  else
    fail_msg_writer() << "mining has NOT been started: " << err;
  return true;
}
//----------------------------------------------------------------------------------------------------
bool simple_wallet::stop_mining(const std::vector<std::string>& args)
{
  /* if (!try_connect_to_daemon())
     return true;*/

  COMMAND_RPC_STOP_MINING::request req;
  COMMAND_RPC_STOP_MINING::response res;
  bool r = net_utils::invoke_http_json_remote_command2(m_daemon_address + "/stop_mining", req, res, m_http_client);
  std::string err = interpret_rpc_response(r, res.status);
  if (err.empty())
    success_msg_writer() << "Mining stopped in daemon";
  else
    fail_msg_writer() << "mining has NOT been stopped: " << err;
  return true;
}
//----------------------------------------------------------------------------------------------------
void simple_wallet::initCompleted(std::error_code result) {
  if (m_initResultPromise.get() != nullptr) {
    m_initResultPromise->set_value(result);
  }
}
//----------------------------------------------------------------------------------------------------
void simple_wallet::saveCompleted(std::error_code result) {
  if (m_saveResultPromise.get() != nullptr) {
    m_saveResultPromise->set_value(result);
  }
}
//----------------------------------------------------------------------------------------------------
void simple_wallet::localBlockchainUpdated(uint64_t height)
{
  m_refresh_progress_reporter.update(height, false);
}
//----------------------------------------------------------------------------------------------------
void simple_wallet::externalTransactionCreated(CryptoNote::TransactionId transactionId) 
{
  TransactionInfo txInfo;
  m_wallet->getTransaction(transactionId, txInfo);

  if (txInfo.totalAmount >= 0) {
  message_writer(epee::log_space::console_color_green, false) <<
    "Height " << txInfo.blockHeight <<
    ", transaction " << epee::string_tools::pod_to_hex(txInfo.hash) <<
    ", received " << m_currency.formatAmount(static_cast<uint64_t>(txInfo.totalAmount));
  } else {
    message_writer(epee::log_space::console_color_magenta, false) <<
      "Height " << txInfo.blockHeight <<
      ", transaction " << epee::string_tools::pod_to_hex(txInfo.hash) <<
      ", spent " << m_currency.formatAmount(static_cast<uint64_t>(-txInfo.totalAmount));
  }
  m_refresh_progress_reporter.update(txInfo.blockHeight, true);
}
//----------------------------------------------------------------------------------------------------
bool simple_wallet::show_balance(const std::vector<std::string>& args/* = std::vector<std::string>()*/)
{
  success_msg_writer() << "available balance: " << m_currency.formatAmount(m_wallet->actualBalance()) <<
    ", locked amount: " << m_currency.formatAmount(m_wallet->pendingBalance());
  return true;
}
//----------------------------------------------------------------------------------------------------
bool simple_wallet::show_incoming_transfers(const std::vector<std::string>& args)
{
  bool hasTransfers = false;
  size_t transactionsCount = m_wallet->getTransactionCount();
  for (size_t trantransactionNumber = 0; trantransactionNumber < transactionsCount; ++trantransactionNumber) {
    TransactionInfo txInfo;
    m_wallet->getTransaction(trantransactionNumber, txInfo);
    if (txInfo.totalAmount < 0) continue;
    hasTransfers = true;
    message_writer() << "        amount       \t                              tx id";
    message_writer( epee::log_space::console_color_green, false) <<                     // spent magenta
      std::setw(21) << m_currency.formatAmount(txInfo.totalAmount) << '\t' << epee::string_tools::pod_to_hex(txInfo.hash);
  }

  if (!hasTransfers) success_msg_writer() << "No incoming transfers";
  return true;
}

bool simple_wallet::listTransfers(const std::vector<std::string>& args) {
  size_t transactionsCount = m_wallet->getTransactionCount();
  for (size_t trantransactionNumber = 0; trantransactionNumber < transactionsCount; ++trantransactionNumber) {
    TransactionInfo txInfo;
    m_wallet->getTransaction(trantransactionNumber, txInfo);
    if (txInfo.state != TransactionState::Active) {
      continue;
    }

    std::string paymentIdStr = "";    
    std::vector<uint8_t> extraVec;
    extraVec.reserve(txInfo.extra.size());
    std::for_each(txInfo.extra.begin(), txInfo.extra.end(), [&extraVec](const char el) { extraVec.push_back(el); });

    crypto::hash paymentId;
    paymentIdStr = (getPaymentIdFromTxExtra(extraVec, paymentId) && paymentId != null_hash ? epee::string_tools::pod_to_hex(paymentId) : "");
    
    std::string address = "";
    if (txInfo.totalAmount < 0) {
      if (txInfo.transferCount > 0)
      {
        Transfer tr;
        m_wallet->getTransfer(txInfo.firstTransferId, tr);
        address = tr.address;
      }
    }

    message_writer(txInfo.totalAmount < 0 ? epee::log_space::console_color_magenta : epee::log_space::console_color_green, false)
      << txInfo.timestamp
      << ", " << (txInfo.totalAmount < 0 ? "OUTPUT" : "INPUT")
      << ", " << epee::string_tools::pod_to_hex(txInfo.hash)
      << ", " << (txInfo.totalAmount < 0 ? "-" : "") << m_currency.formatAmount(abs(txInfo.totalAmount))
      << ", " << m_currency.formatAmount(txInfo.fee)
      << ", " << paymentIdStr
      << ", " << address
      << ", " << txInfo.blockHeight
      << ", " << txInfo.unlockTime; 
  }

  if (transactionsCount == 0) success_msg_writer() << "No transfers";
  return true;
}

bool simple_wallet::show_payments(const std::vector<std::string> &args)
{
  if (args.empty())
  {
    fail_msg_writer() << "expected at least one payment ID";
    return true;
  }

  message_writer() << "                            payment                             \t" <<
    "                          transaction                           \t" <<
    "  height\t       amount        ";

  bool payments_found = false;
  for (const std::string& arg: args)
  {
    crypto::hash expectedPaymentId;
    if (cryptonote::parsePaymentId(arg, expectedPaymentId))
    {

      size_t transactionsCount = m_wallet->getTransactionCount();
      for (size_t trantransactionNumber = 0; trantransactionNumber < transactionsCount; ++trantransactionNumber) {
        TransactionInfo txInfo;
        m_wallet->getTransaction(trantransactionNumber, txInfo);
        if (txInfo.totalAmount < 0) continue;
        std::vector<uint8_t> extraVec;
        extraVec.reserve(txInfo.extra.size());
        std::for_each(txInfo.extra.begin(), txInfo.extra.end(), [&extraVec](const char el) { extraVec.push_back(el); });

        crypto::hash paymentId;
        if (cryptonote::getPaymentIdFromTxExtra(extraVec, paymentId) && paymentId == expectedPaymentId) {
          payments_found = true;
          success_msg_writer(true) <<
            paymentId << "\t\t" <<
            epee::string_tools::pod_to_hex(txInfo.hash) <<
            std::setw(8) << txInfo.blockHeight << '\t' <<
            std::setw(21) << m_currency.formatAmount(txInfo.totalAmount);// << '\t' <<
        }
      }

      if (!payments_found)
      {
        success_msg_writer() << "No payments with id " << expectedPaymentId;
        continue;
      }
    }
    else
    {
      fail_msg_writer() << "payment ID has invalid format: \"" << arg << "\", expected 64-character string";
    }
  }

  return true;
}
//----------------------------------------------------------------------------------------------------
bool simple_wallet::show_blockchain_height(const std::vector<std::string>& args)
{
  try {
    uint64_t bc_height = m_node->getLastLocalBlockHeight();
    success_msg_writer() << bc_height;
  } catch (std::exception &e) {
    fail_msg_writer() << "failed to get blockchain height: " << e.what();
  }

  return true;
}
//----------------------------------------------------------------------------------------------------
bool simple_wallet::transfer(const std::vector<std::string> &args)
{
  try
  {
    TransferCommand cmd(m_currency);

    if (!cmd.parseArguments(args))
      return false;
    cryptonote::WalletHelper::SendCompleteResultObserver sent;
    std::promise<TransactionId> txId;
    sent.expectedTxID = txId.get_future();
    std::future<std::error_code> f_sendError = sent.sendResult.get_future();
    std::string extraString;
    std::copy(cmd.extra.begin(), cmd.extra.end(), std::back_inserter(extraString));

    m_wallet->addObserver(&sent);
    CryptoNote::TransactionId tx = m_wallet->sendTransaction(cmd.dsts, cmd.fee, extraString, cmd.fake_outs_count, 0);
    if (tx == INVALID_TRANSACTION_ID) {
      fail_msg_writer() << "Can't send money";
      return true;
    }
    txId.set_value(tx);
    std::error_code sendError = f_sendError.get();
    m_wallet->removeObserver(&sent);
    if (sendError) {
      fail_msg_writer() << sendError.message();
      return true;
    }

    CryptoNote::TransactionInfo txInfo;
    m_wallet->getTransaction(tx, txInfo);
    success_msg_writer(true) << "Money successfully sent, transaction " << epee::string_tools::pod_to_hex(txInfo.hash);

<<<<<<< HEAD
  try
  {
    cryptonote::transaction tx;
    m_wallet->transfer(dsts, fake_outs_count, 0, DEFAULT_FEE, extra, tx);
    success_msg_writer(true) << "Money successfully sent, transaction " << get_transaction_hash(tx);
  }
  catch (const tools::error::daemon_busy&)
  {
    fail_msg_writer() << "daemon is busy. Please try later";
  }
  catch (const tools::error::no_connection_to_daemon&)
  {
    fail_msg_writer() << "no connection to daemon. Please, make sure daemon is running.";
  }
  catch (const tools::error::wallet_rpc_error& e)
  {
    LOG_ERROR("Unknown RPC error: " << e.to_string());
    fail_msg_writer() << "RPC error \"" << e.what() << '"';
  }
  catch (const tools::error::get_random_outs_error&)
  {
    fail_msg_writer() << "failed to get random outputs to mix";
  }
  catch (const tools::error::not_enough_money& e)
  {
    fail_msg_writer() << "not enough money to transfer, available only " << print_money(e.available()) <<
      ", transaction amount " << print_money(e.tx_amount() + e.fee()) << " = " << print_money(e.tx_amount()) <<
      " + " << print_money(e.fee()) << " (fee)";
  }
  catch (const tools::error::not_enough_outs_to_mix& e)
  {
    auto writer = fail_msg_writer();
    writer << "not enough outputs for specified mixin_count = " << e.mixin_count() << ":";
    for (const cryptonote::COMMAND_RPC_GET_RANDOM_OUTPUTS_FOR_AMOUNTS::outs_for_amount& outs_for_amount : e.scanty_outs())
    {
      writer << "\noutput amount = " << print_money(outs_for_amount.amount) << ", fount outputs to mix = " << outs_for_amount.outs.size();
=======
    try {
      std::ofstream walletFile;
      walletFile.open(m_wallet_file, std::ios_base::binary | std::ios_base::out | std::ios::trunc);
      if (walletFile.fail()) {
        fail_msg_writer() << "cant open " << m_wallet_file << " for save";
        return true;
      }
      m_saveResultPromise.reset(new std::promise<std::error_code>());
      std::future<std::error_code> f_saveError = m_saveResultPromise->get_future();
      m_wallet->save(walletFile);
      auto saveError = f_saveError.get();
      m_saveResultPromise.reset(nullptr);
      if (saveError) {
        fail_msg_writer() << saveError.message();
        return true;
      }
    } catch (const std::exception& e) {
      fail_msg_writer() << e.what();
      return true;
>>>>>>> 89271f54
    }
  }
  catch (const std::system_error& e) 
  {
    fail_msg_writer() << "unexpected error: " << e.what();
  }
  catch (const std::exception& e)
  {
    fail_msg_writer() << "unexpected error: " << e.what();
  }
  catch (...)
  {
    fail_msg_writer() << "unknown error";
  }

  return true;
}
//----------------------------------------------------------------------------------------------------
bool simple_wallet::run()
{
  std::string addr_start = m_wallet->getAddress().substr(0, 6);
  return m_cmd_binder.run_handling("[wallet " + addr_start + "]: ", "");
}
//----------------------------------------------------------------------------------------------------
void simple_wallet::stop()
{
  m_cmd_binder.stop_handling();
}
//----------------------------------------------------------------------------------------------------
bool simple_wallet::print_address(const std::vector<std::string> &args/* = std::vector<std::string>()*/)
{
  success_msg_writer() << m_wallet->getAddress();
  return true;
}
//----------------------------------------------------------------------------------------------------
bool simple_wallet::process_command(const std::vector<std::string> &args)
{
  return m_cmd_binder.process_command_vec(args);
}
//----------------------------------------------------------------------------------------------------

int main(int argc, char* argv[])
{
#ifdef WIN32
  _CrtSetDbgFlag(_CRTDBG_ALLOC_MEM_DF | _CRTDBG_LEAK_CHECK_DF);
#endif

  string_tools::set_module_name_and_folder(argv[0]);

  po::options_description desc_general("General options");
  command_line::add_arg(desc_general, command_line::arg_help);
  command_line::add_arg(desc_general, command_line::arg_version);

  po::options_description desc_params("Wallet options");
  command_line::add_arg(desc_params, arg_wallet_file);
  command_line::add_arg(desc_params, arg_generate_new_wallet);
  command_line::add_arg(desc_params, arg_password);
  command_line::add_arg(desc_params, arg_daemon_address);
  command_line::add_arg(desc_params, arg_daemon_host);
  command_line::add_arg(desc_params, arg_daemon_port);
  command_line::add_arg(desc_params, arg_command);
  command_line::add_arg(desc_params, arg_log_level);
  command_line::add_arg(desc_params, arg_testnet);
  tools::wallet_rpc_server::init_options(desc_params);

  po::positional_options_description positional_options;
  positional_options.add(arg_command.name, -1);

  po::options_description desc_all;
  desc_all.add(desc_general).add(desc_params);
  cryptonote::Currency tmp_currency = cryptonote::CurrencyBuilder().currency();
  cryptonote::simple_wallet tmp_wallet(tmp_currency);
  po::variables_map vm;
  bool r = command_line::handle_error_helper(desc_all, [&]()
  {
    po::store(command_line::parse_command_line(argc, argv, desc_general, true), vm);

    if (command_line::get_arg(vm, command_line::arg_help))
    {
<<<<<<< HEAD
      success_msg_writer() << CRYPTONOTE_NAME " wallet v" << PROJECT_VERSION_LONG;
=======
      success_msg_writer() << CRYPTONOTE_NAME << " wallet v" << PROJECT_VERSION_LONG;
>>>>>>> 89271f54
      success_msg_writer() << "Usage: simplewallet [--wallet-file=<file>|--generate-new-wallet=<file>] [--daemon-address=<host>:<port>] [<COMMAND>]";
      success_msg_writer() << desc_all << '\n' << tmp_wallet.get_commands_str();
      return false;
    }
    else if (command_line::get_arg(vm, command_line::arg_version))
    {
      success_msg_writer() << CRYPTONOTE_NAME << " wallet v" << PROJECT_VERSION_LONG;
      return false;
    }

    auto parser = po::command_line_parser(argc, argv).options(desc_params).positional(positional_options);
    po::store(parser.run(), vm);
    po::notify(vm);
    return true;
  });
  if (!r)
    return 1;

  //set up logging options
  log_space::get_set_log_detalisation_level(true, LOG_LEVEL_2);
  //log_space::log_singletone::add_logger(LOGGER_CONSOLE, NULL, NULL, LOG_LEVEL_0);
  log_space::log_singletone::add_logger(LOGGER_FILE,
    log_space::log_singletone::get_default_log_file().c_str(),
    log_space::log_singletone::get_default_log_folder().c_str(), LOG_LEVEL_4);

  message_writer(epee::log_space::console_color_white, true) << CRYPTONOTE_NAME << " wallet v" << PROJECT_VERSION_LONG;

  if (command_line::has_arg(vm, arg_log_level))
  {
    LOG_PRINT_L0("Setting log level = " << command_line::get_arg(vm, arg_log_level));
    log_space::get_set_log_detalisation_level(true, command_line::get_arg(vm, arg_log_level));
  }

  cryptonote::CurrencyBuilder currencyBuilder;
  currencyBuilder.testnet(command_line::get_arg(vm, arg_testnet));
  cryptonote::Currency currency = currencyBuilder.currency();

  if (command_line::has_arg(vm, tools::wallet_rpc_server::arg_rpc_bind_port))
  {
    log_space::log_singletone::add_logger(LOGGER_CONSOLE, NULL, NULL, LOG_LEVEL_2);
    //runs wallet with rpc interface
    if (!command_line::has_arg(vm, arg_wallet_file))
    {
      fail_msg_writer() << "Wallet file not set.";
      return 1;
    }
    if (!command_line::has_arg(vm, arg_daemon_address))
    {
      fail_msg_writer() << "Daemon address not set.";
      return 1;
    }
    if (!command_line::has_arg(vm, arg_password))
    {
      fail_msg_writer() << "Wallet password not set.";
      return 1;
    }

<<<<<<< HEAD
    bool testnet = command_line::get_arg(vm, arg_testnet);
    std::string wallet_file     = command_line::get_arg(vm, arg_wallet_file);
=======
    std::string wallet_file = command_line::get_arg(vm, arg_wallet_file);
>>>>>>> 89271f54
    std::string wallet_password = command_line::get_arg(vm, arg_password);
    std::string daemon_address = command_line::get_arg(vm, arg_daemon_address);
    std::string daemon_host = command_line::get_arg(vm, arg_daemon_host);
    int daemon_port = command_line::get_arg(vm, arg_daemon_port);
    if (daemon_host.empty())
      daemon_host = "localhost";
    if (!daemon_port)
      daemon_port = RPC_DEFAULT_PORT;
    if (daemon_address.empty())
      daemon_address = std::string("http://") + daemon_host + ":" + std::to_string(daemon_port);

<<<<<<< HEAD
    tools::wallet2 wal(testnet);
=======

    std::unique_ptr<INode> node;

    node.reset(new NodeRpcProxy(daemon_host, daemon_port));

    std::promise<std::error_code> errorPromise;
    std::future<std::error_code> error = errorPromise.get_future();
    auto callback = [&errorPromise](std::error_code e) {errorPromise.set_value(e); };
    node->init(callback);
    if (error.get()) {
      fail_msg_writer() << ("failed to init NodeRPCProxy");
      return 1;
    }

    std::unique_ptr<IWallet> wallet;

    wallet.reset(new Wallet(currency, *node.get()));
    std::string walletFileName;
>>>>>>> 89271f54
    try
    {
      walletFileName = ::tryToOpenWalletOrLoadKeysOrThrow(wallet, wallet_file, wallet_password);      
      LOG_PRINT_L1("available balance: " << currency.formatAmount(wallet->actualBalance()) <<
        ", locked amount: " << currency.formatAmount(wallet->pendingBalance()));
      LOG_PRINT_GREEN("Loaded ok", LOG_LEVEL_0);
    }
    catch (const std::exception& e)
    {
      fail_msg_writer() << "Wallet initialize failed: " << e.what();
      return 1;
    }

    tools::wallet_rpc_server wrpc(*wallet, *node, currency, walletFileName);
    wrpc.init(vm);
    CHECK_AND_ASSERT_MES(r, 1, "Failed to initialize wallet rpc server");

    tools::SignalHandler::install([&wrpc, &wallet] {
      wrpc.send_stop_signal();
    });
    LOG_PRINT_L0("Starting wallet rpc server");
    wrpc.run();
    LOG_PRINT_L0("Stopped wallet rpc server");
    try
    {
      LOG_PRINT_L0("Storing wallet...");
      std::ofstream walletFile;
      walletFile.open(walletFileName, std::ios_base::binary | std::ios_base::out | std::ios::trunc);
      if (walletFile.fail())
        return false;
      WalletHelper::SaveWalletResultObserver saveObserver;
      std::future<std::error_code> f_saveError = saveObserver.saveResult.get_future();
      wallet->addObserver(&saveObserver);
      wallet->save(walletFile);
      auto saveError = f_saveError.get();
      wallet->removeObserver(&saveObserver);
      if (saveError) {
        fail_msg_writer() << "Failed to store wallet: " << saveError.message();
        return 1;
      }
      LOG_PRINT_GREEN("Stored ok", LOG_LEVEL_0);
    }
    catch (const std::exception& e)
    {
      fail_msg_writer() << "Failed to store wallet: " << e.what();
      return 1;
    }
  }
  else
  {
    //runs wallet with console interface
    cryptonote::simple_wallet wal(currency);
    r = wal.init(vm);
    CHECK_AND_ASSERT_MES(r, 1, "Failed to initialize wallet");

    std::vector<std::string> command = command_line::get_arg(vm, arg_command);
    if (!command.empty())
      wal.process_command(command);

    tools::SignalHandler::install([&wal] {
      wal.stop();
    });
    wal.run();

    if (!wal.deinit()) {
      fail_msg_writer() << "Failed to close wallet";
    }    
  }
  return 1;
  //CATCH_ENTRY_L0("main", 1);
}<|MERGE_RESOLUTION|>--- conflicted
+++ resolved
@@ -1,25 +1,6 @@
-<<<<<<< HEAD
-// Copyright (c) 2011-2014 The Cryptonote developers
+// Copyright (c) 2011-2015 The Cryptonote developers
 // Distributed under the MIT/X11 software license, see the accompanying
 // file COPYING or http://www.opensource.org/licenses/mit-license.php.
-=======
-// Copyright (c) 2012-2014, The CryptoNote developers, The Bytecoin developers
-//
-// This file is part of Bytecoin.
-//
-// Bytecoin is free software: you can redistribute it and/or modify
-// it under the terms of the GNU Lesser General Public License as published by
-// the Free Software Foundation, either version 3 of the License, or
-// (at your option) any later version.
-//
-// Bytecoin is distributed in the hope that it will be useful,
-// but WITHOUT ANY WARRANTY; without even the implied warranty of
-// MERCHANTABILITY or FITNESS FOR A PARTICULAR PURPOSE.  See the
-// GNU Lesser General Public License for more details.
-//
-// You should have received a copy of the GNU Lesser General Public License
-// along with Bytecoin.  If not, see <http://www.gnu.org/licenses/>.
->>>>>>> 89271f54
 
 #include <thread>
 #include <set>
@@ -64,20 +45,7 @@
 #define EXTENDED_LOGS_FILE "wallet_details.log"
 
 
-<<<<<<< HEAD
-namespace
-{
-  const command_line::arg_descriptor<std::string> arg_wallet_file = {"wallet-file", "Use wallet <arg>", ""};
-  const command_line::arg_descriptor<std::string> arg_generate_new_wallet = {"generate-new-wallet", "Generate new wallet and save it to <arg> or <address>.wallet by default", ""};
-  const command_line::arg_descriptor<std::string> arg_daemon_address = {"daemon-address", "Use daemon instance at <host>:<port>", ""};
-  const command_line::arg_descriptor<std::string> arg_daemon_host = {"daemon-host", "Use daemon instance at host <arg> instead of localhost", ""};
-  const command_line::arg_descriptor<std::string> arg_password = {"password", "Wallet password", "", true};
-  const command_line::arg_descriptor<int> arg_daemon_port = {"daemon-port", "Use daemon instance at port <arg> instead of 8081", 0};
-  const command_line::arg_descriptor<uint32_t> arg_log_level = {"set_log", "", 0, true};
-  const command_line::arg_descriptor<bool> arg_testnet = {"testnet", "Used to deploy test nets. The daemon must be launched with --testnet flag", false};
-=======
 namespace {
->>>>>>> 89271f54
 
 const command_line::arg_descriptor<std::string> arg_wallet_file = { "wallet-file", "Use wallet <arg>", "" };
 const command_line::arg_descriptor<std::string> arg_generate_new_wallet = { "generate-new-wallet", "Generate new wallet and save it to <arg>", "" };
@@ -540,8 +508,6 @@
   if (m_daemon_address.empty())
     m_daemon_address = std::string("http://") + m_daemon_host + ":" + std::to_string(m_daemon_port);
 
-  bool testnet = command_line::get_arg(vm, arg_testnet);
-
   tools::password_container pwd_container;
   if (command_line::has_arg(vm, arg_password))
   {
@@ -571,19 +537,11 @@
 
   if (!m_generate_new.empty())
   {
-<<<<<<< HEAD
-    bool r = new_wallet(m_generate_new, pwd_container.password(), testnet);
-=======
     bool r = new_wallet(walletFileName, pwd_container.password());
->>>>>>> 89271f54
     CHECK_AND_ASSERT_MES(r, false, "account creation failed");
   }
   else
   {
-<<<<<<< HEAD
-    bool r = open_wallet(m_wallet_file, pwd_container.password(), testnet);
-    CHECK_AND_ASSERT_MES(r, false, "could not open account");
-=======
     m_wallet.reset(new Wallet(m_currency, *m_node));
 
     try {
@@ -602,7 +560,6 @@
       "**********************************************************************\n" <<
       "Use \"help\" command to see the list of available commands.\n" <<
       "**********************************************************************";
->>>>>>> 89271f54
   }
 
   return true;
@@ -627,18 +584,13 @@
   m_daemon_port = command_line::get_arg(vm, arg_daemon_port);
 }
 //----------------------------------------------------------------------------------------------------
-bool simple_wallet::new_wallet(const string &wallet_file, const std::string& password, bool testnet)
+bool simple_wallet::new_wallet(const string &wallet_file, const std::string& password)
 {
   m_wallet_file = wallet_file;
 
-<<<<<<< HEAD
-  m_wallet.reset(new tools::wallet2(testnet));
-  m_wallet->callback(this);
-=======
   m_wallet.reset(new Wallet(m_currency, *m_node.get()));
   m_node->addObserver(this);
   m_wallet->addObserver(this);
->>>>>>> 89271f54
   try
   {
     m_initResultPromise.reset(new std::promise<std::error_code>());
@@ -688,36 +640,6 @@
   return true;
 }
 //----------------------------------------------------------------------------------------------------
-<<<<<<< HEAD
-bool simple_wallet::open_wallet(const string &wallet_file, const std::string& password, bool testnet)
-{
-  m_wallet_file = wallet_file;
-  m_wallet.reset(new tools::wallet2(testnet));
-  m_wallet->callback(this);
-
-  try
-  {
-    m_wallet->load(m_wallet_file, password);
-    message_writer(epee::log_space::console_color_white, true) << "Opened wallet: " << m_wallet->get_account().get_public_address_str();
-  }
-  catch (const std::exception& e)
-  {
-    fail_msg_writer() << "failed to load wallet: " << e.what();
-    return false;
-  }
-
-  m_wallet->init(m_daemon_address);
-
-  refresh(std::vector<std::string>());
-  success_msg_writer() <<
-    "**********************************************************************\n" <<
-    "Use \"help\" command to see the list of available commands.\n" <<
-    "**********************************************************************";
-  return true;
-}
-//----------------------------------------------------------------------------------------------------
-=======
->>>>>>> 89271f54
 bool simple_wallet::close_wallet()
 {
   try
@@ -1037,44 +959,6 @@
     m_wallet->getTransaction(tx, txInfo);
     success_msg_writer(true) << "Money successfully sent, transaction " << epee::string_tools::pod_to_hex(txInfo.hash);
 
-<<<<<<< HEAD
-  try
-  {
-    cryptonote::transaction tx;
-    m_wallet->transfer(dsts, fake_outs_count, 0, DEFAULT_FEE, extra, tx);
-    success_msg_writer(true) << "Money successfully sent, transaction " << get_transaction_hash(tx);
-  }
-  catch (const tools::error::daemon_busy&)
-  {
-    fail_msg_writer() << "daemon is busy. Please try later";
-  }
-  catch (const tools::error::no_connection_to_daemon&)
-  {
-    fail_msg_writer() << "no connection to daemon. Please, make sure daemon is running.";
-  }
-  catch (const tools::error::wallet_rpc_error& e)
-  {
-    LOG_ERROR("Unknown RPC error: " << e.to_string());
-    fail_msg_writer() << "RPC error \"" << e.what() << '"';
-  }
-  catch (const tools::error::get_random_outs_error&)
-  {
-    fail_msg_writer() << "failed to get random outputs to mix";
-  }
-  catch (const tools::error::not_enough_money& e)
-  {
-    fail_msg_writer() << "not enough money to transfer, available only " << print_money(e.available()) <<
-      ", transaction amount " << print_money(e.tx_amount() + e.fee()) << " = " << print_money(e.tx_amount()) <<
-      " + " << print_money(e.fee()) << " (fee)";
-  }
-  catch (const tools::error::not_enough_outs_to_mix& e)
-  {
-    auto writer = fail_msg_writer();
-    writer << "not enough outputs for specified mixin_count = " << e.mixin_count() << ":";
-    for (const cryptonote::COMMAND_RPC_GET_RANDOM_OUTPUTS_FOR_AMOUNTS::outs_for_amount& outs_for_amount : e.scanty_outs())
-    {
-      writer << "\noutput amount = " << print_money(outs_for_amount.amount) << ", fount outputs to mix = " << outs_for_amount.outs.size();
-=======
     try {
       std::ofstream walletFile;
       walletFile.open(m_wallet_file, std::ios_base::binary | std::ios_base::out | std::ios::trunc);
@@ -1094,7 +978,6 @@
     } catch (const std::exception& e) {
       fail_msg_writer() << e.what();
       return true;
->>>>>>> 89271f54
     }
   }
   catch (const std::system_error& e) 
@@ -1174,11 +1057,7 @@
 
     if (command_line::get_arg(vm, command_line::arg_help))
     {
-<<<<<<< HEAD
-      success_msg_writer() << CRYPTONOTE_NAME " wallet v" << PROJECT_VERSION_LONG;
-=======
       success_msg_writer() << CRYPTONOTE_NAME << " wallet v" << PROJECT_VERSION_LONG;
->>>>>>> 89271f54
       success_msg_writer() << "Usage: simplewallet [--wallet-file=<file>|--generate-new-wallet=<file>] [--daemon-address=<host>:<port>] [<COMMAND>]";
       success_msg_writer() << desc_all << '\n' << tmp_wallet.get_commands_str();
       return false;
@@ -1236,12 +1115,7 @@
       return 1;
     }
 
-<<<<<<< HEAD
-    bool testnet = command_line::get_arg(vm, arg_testnet);
-    std::string wallet_file     = command_line::get_arg(vm, arg_wallet_file);
-=======
     std::string wallet_file = command_line::get_arg(vm, arg_wallet_file);
->>>>>>> 89271f54
     std::string wallet_password = command_line::get_arg(vm, arg_password);
     std::string daemon_address = command_line::get_arg(vm, arg_daemon_address);
     std::string daemon_host = command_line::get_arg(vm, arg_daemon_host);
@@ -1253,9 +1127,6 @@
     if (daemon_address.empty())
       daemon_address = std::string("http://") + daemon_host + ":" + std::to_string(daemon_port);
 
-<<<<<<< HEAD
-    tools::wallet2 wal(testnet);
-=======
 
     std::unique_ptr<INode> node;
 
@@ -1274,7 +1145,6 @@
 
     wallet.reset(new Wallet(currency, *node.get()));
     std::string walletFileName;
->>>>>>> 89271f54
     try
     {
       walletFileName = ::tryToOpenWalletOrLoadKeysOrThrow(wallet, wallet_file, wallet_password);      
