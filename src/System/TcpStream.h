<<<<<<< HEAD
// Copyright (c) 2011-2015 The Cryptonote developers
// Copyright (c) 2014-2015 XDN developers
=======
// Copyright (c) 2011-2016 The Cryptonote developers
>>>>>>> 8edd9983
// Distributed under the MIT/X11 software license, see the accompanying
// file COPYING or http://www.opensource.org/licenses/mit-license.php.

#pragma once

#include <array>
#include <cstdint>
#include <streambuf>

namespace System {

class TcpConnection;

class TcpStreambuf : public std::streambuf {
public:
  explicit TcpStreambuf(TcpConnection& connection);
  TcpStreambuf(const TcpStreambuf&) = delete;
  ~TcpStreambuf();
  TcpStreambuf& operator=(const TcpStreambuf&) = delete;

private:
  TcpConnection& connection;
  std::array<char, 4096> readBuf;
  std::array<uint8_t, 1024> writeBuf;

  std::streambuf::int_type overflow(std::streambuf::int_type ch) override;
  int sync() override;
  std::streambuf::int_type underflow() override;
  bool dumpBuffer(bool finalize);
};

}<|MERGE_RESOLUTION|>--- conflicted
+++ resolved
@@ -1,9 +1,5 @@
-<<<<<<< HEAD
-// Copyright (c) 2011-2015 The Cryptonote developers
-// Copyright (c) 2014-2015 XDN developers
-=======
 // Copyright (c) 2011-2016 The Cryptonote developers
->>>>>>> 8edd9983
+// Copyright (c) 2014-2016 XDN developers
 // Distributed under the MIT/X11 software license, see the accompanying
 // file COPYING or http://www.opensource.org/licenses/mit-license.php.
 
