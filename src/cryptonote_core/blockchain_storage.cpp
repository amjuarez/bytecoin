--- conflicted
+++ resolved
@@ -1,28 +1,7 @@
-<<<<<<< HEAD
-// Copyright (c) 2012-2014, The CryptoNote developers, The Bytecoin developers
-//
-// This file is part of Bytecoin.
-//
-// Bytecoin is free software: you can redistribute it and/or modify
-// it under the terms of the GNU Lesser General Public License as published by
-// the Free Software Foundation, either version 3 of the License, or
-// (at your option) any later version.
-//
-// Bytecoin is distributed in the hope that it will be useful,
-// but WITHOUT ANY WARRANTY; without even the implied warranty of
-// MERCHANTABILITY or FITNESS FOR A PARTICULAR PURPOSE.  See the
-// GNU Lesser General Public License for more details.
-//
-// You should have received a copy of the GNU Lesser General Public License
-// along with Bytecoin.  If not, see <http://www.gnu.org/licenses/>.
-
-#include <include_base_utils.h>
-#include "blockchain_storage.h"
-=======
 // Copyright (c) 2011-2015 The Cryptonote developers
+// Copyright (c) 2014-2015 XDN developers
 // Distributed under the MIT/X11 software license, see the accompanying
 // file COPYING or http://www.opensource.org/licenses/mit-license.php.
->>>>>>> fbd72656
 
 #include <include_base_utils.h>
 #include "blockchain_storage.h"
@@ -40,30 +19,11 @@
 #include "time_helper.h"
 
 #include "common/boost_serialization_helper.h"
-<<<<<<< HEAD
-=======
 #include "common/ShuffleGenerator.h"
->>>>>>> fbd72656
 #include "cryptonote_format_utils.h"
 #include "cryptonote_boost_serialization.h"
 #include "rpc/core_rpc_server_commands_defs.h"
 
-<<<<<<< HEAD
-
-//namespace {
-//  std::string hashHex(const crypto::hash& hash) {
-//    std::string result;
-//    for (size_t i = 0; i < crypto::HASH_SIZE; ++i) {
-//      result += "0123456789ABCDEF"[static_cast<uint8_t>(hash.data[i]) >> 4];
-//      result += "0123456789ABCDEF"[static_cast<uint8_t>(hash.data[i]) & 15];
-//    }
-//
-//    return result;
-//  }
-//}
-
-=======
->>>>>>> fbd72656
 namespace {
   std::string appendPath(const std::string& path, const std::string& fileName) {
     std::string result = path;
@@ -96,11 +56,6 @@
     uint64_t m_keeper_block_height;
     size_t m_blob_size;
     std::vector<uint64_t> m_global_output_indexes;
-<<<<<<< HEAD
-
-    template<class archive_t> void serialize(archive_t & ar, unsigned int version);
-=======
->>>>>>> fbd72656
   };
 
   struct block_extended_info {
@@ -109,41 +64,7 @@
     size_t block_cumulative_size;
     difficulty_type cumulative_difficulty;
     uint64_t already_generated_coins;
-<<<<<<< HEAD
-
-    template<class archive_t> void serialize(archive_t & ar, unsigned int version);
   };
-
-  template<class archive_t> void transaction_chain_entry::serialize(archive_t & ar, unsigned int version) {
-    ar & tx;
-    ar & m_keeper_block_height;
-    ar & m_blob_size;
-    ar & m_global_output_indexes;
-  }
-
-  template<class archive_t> void block_extended_info::serialize(archive_t & ar, unsigned int version) {
-    ar & bl;
-    ar & height;
-    ar & cumulative_difficulty;
-    ar & block_cumulative_size;
-    ar & already_generated_coins;
-  }
-}
-
-template<class Archive> void cryptonote::blockchain_storage::TransactionEntry::serialize(Archive& archive, unsigned int version) {
-  archive & tx;
-}
-
-template<class Archive> void cryptonote::blockchain_storage::BlockEntry::serialize(Archive& archive, unsigned int version) {
-  archive & bl;
-  archive & height;
-  archive & block_cumulative_size;
-  archive & cumulative_difficulty;
-  archive & already_generated_coins;
-  archive & transactions;
-=======
-  };
->>>>>>> fbd72656
 }
 
 template<class Archive> void cryptonote::blockchain_storage::TransactionIndex::serialize(Archive& archive, unsigned int version) {
@@ -151,95 +72,12 @@
   archive & transaction;
 }
 
-<<<<<<< HEAD
-namespace cryptonote {
-#define CURRENT_BLOCKCHAIN_STORAGE_ARCHIVE_VER    13
-
-  template<class archive_t> void blockchain_storage::serialize(archive_t & ar, const unsigned int version) {
-    CRITICAL_REGION_LOCAL(m_blockchain_lock);
-    if (version < 12) {
-      LOG_PRINT_L0("Detected blockchain of unsupported version, migration is not possible.");
-      return;
-    }
-
-    LOG_PRINT_L0("Blockchain of previous version detected, migrating. This may take several minutes, please be patient...");
-
-    std::vector<block_extended_info> blocks;
-    ar & blocks;
-
-    {
-      std::unordered_map<crypto::hash, size_t> blocks_index;
-      ar & blocks_index;
-    }
-
-    std::unordered_map<crypto::hash, transaction_chain_entry> transactions;
-    ar & transactions;
-
-    {
-      std::unordered_set<crypto::key_image> spent_keys;
-      ar & spent_keys;
-    }
-
-    {
-      std::unordered_map<crypto::hash, block_extended_info> alternative_chains;
-      ar & alternative_chains;
-    }
-
-    {
-      std::map<uint64_t, std::vector<std::pair<crypto::hash, size_t>>> outputs;
-      ar & outputs;
-    }
-
-    {
-      std::unordered_map<crypto::hash, block_extended_info> invalid_blocks;
-      ar & invalid_blocks;
-    }
-
-    size_t current_block_cumul_sz_limit;
-    ar & current_block_cumul_sz_limit;
-    LOG_PRINT_L0("Old blockchain storage:" << ENDL << 
-        "blocks: " << blocks.size() << ENDL  << 
-        "transactions: " << transactions.size() << ENDL  << 
-        "current_block_cumul_sz_limit: " << current_block_cumul_sz_limit);
-
-    BlockEntry block;
-    TransactionEntry transaction;
-    for (uint32_t b = 0; b < blocks.size(); ++b) {
-      block.bl = blocks[b].bl;
-      block.height = b;
-      block.block_cumulative_size = blocks[b].block_cumulative_size;
-      block.cumulative_difficulty = blocks[b].cumulative_difficulty;
-      block.already_generated_coins = blocks[b].already_generated_coins;
-      block.transactions.resize(1 + blocks[b].bl.txHashes.size());
-      block.transactions[0].tx = blocks[b].bl.minerTx;
-      TransactionIndex transactionIndex = { b, 0 };
-      pushTransaction(block, get_transaction_hash(blocks[b].bl.minerTx), transactionIndex);
-      for (uint32_t t = 0; t < blocks[b].bl.txHashes.size(); ++t) {
-        block.transactions[1 + t].tx = transactions[blocks[b].bl.txHashes[t]].tx;
-        transactionIndex.transaction = 1 + t;
-        pushTransaction(block, blocks[b].bl.txHashes[t], transactionIndex);
-      }
-
-      pushBlock(block);
-    }
-
-    update_next_comulative_size_limit();
-    if (m_current_block_cumul_sz_limit != current_block_cumul_sz_limit) {
-      LOG_ERROR("Migration was unsuccessful.");
-    }
-  }
-}
-
-BOOST_CLASS_VERSION(cryptonote::blockchain_storage, CURRENT_BLOCKCHAIN_STORAGE_ARCHIVE_VER)
-
-=======
 template<class Archive> void cryptonote::blockchain_storage::MultisignatureOutputUsage::serialize(Archive& archive, unsigned int version) {
   archive & transactionIndex;
   archive & outputIndex;
   archive & isUsed;
 }
 
->>>>>>> fbd72656
 namespace cryptonote
 {
 
@@ -284,12 +122,9 @@
       LOG_PRINT_L0(operation << "outputs...");
       ar & m_bs.m_outputs;
 
-<<<<<<< HEAD
-=======
       LOG_PRINT_L0(operation << "multi-signature outputs...");
       ar & m_bs.m_multisignatureOutputs;
 
->>>>>>> fbd72656
       m_loaded = true;
     }
 
@@ -313,15 +148,14 @@
       m_tx_pool(tx_pool),
       m_current_block_cumul_sz_limit(0),
       m_is_in_checkpoint_zone(false),
-      m_is_blockchain_storing(false) {
+      m_is_blockchain_storing(false),
+      m_upgradeDetector(currency, m_blocks, BLOCK_MAJOR_VERSION_2) {
   m_outputs.set_deleted_key(0);
 
   crypto::key_image nullImage = AUTO_VAL_INIT(nullImage);
   m_spent_keys.set_deleted_key(nullImage);
 }
 
-<<<<<<< HEAD
-=======
 bool blockchain_storage::addObserver(IBlockchainStorageObserver* observer) {
   return m_observerManager.add(observer);
 }
@@ -330,9 +164,8 @@
   return m_observerManager.remove(observer);
 }
 
->>>>>>> fbd72656
 bool blockchain_storage::checkTransactionInputs(const cryptonote::Transaction& tx, BlockInfo& maxUsedBlock) {
-  return check_tx_inputs(tx, maxUsedBlock.height, maxUsedBlock.id);
+  return check_tx_inputs(tx, maxUsedBlock.height, maxUsedBlock.id) && check_tx_outputs(tx);
 }
 
 bool blockchain_storage::checkTransactionInputs(const cryptonote::Transaction& tx, BlockInfo& maxUsedBlock, BlockInfo& lastFailed) {
@@ -410,14 +243,7 @@
     LOG_PRINT_L0("Loading blockchain...");
 
     if (m_blocks.empty()) {
-<<<<<<< HEAD
-      const std::string filename = appendPath(m_config_folder, cryptonote::parameters::CRYPTONOTE_BLOCKCHAINDATA_FILENAME);
-      if (!tools::unserialize_obj_from_file(*this, filename)) {
-        LOG_PRINT_L0("Can't load blockchain storage from file.");
-      }
-=======
       LOG_PRINT_L0("Can't load blockchain storage from file.");
->>>>>>> fbd72656
     } else {
       BlockCacheSerializer loader(*this, get_block_hash(m_blocks.back().bl));
       tools::unserialize_obj_from_file(loader, appendPath(config_folder, m_currency.blocksCacheFileName()));
@@ -429,11 +255,7 @@
         m_transactionMap.clear();
         m_spent_keys.clear();
         m_outputs.clear();
-<<<<<<< HEAD
-
-=======
         m_multisignatureOutputs.clear();
->>>>>>> fbd72656
         for (uint32_t b = 0; b < m_blocks.size(); ++b) {
           if (b % 1000 == 0) {
             std::cout << "Height " << b << " of " << m_blocks.size() << '\r';
@@ -446,16 +268,6 @@
             crypto::hash transactionHash = get_transaction_hash(transaction.tx);
             TransactionIndex transactionIndex = { b, t };
             m_transactionMap.insert(std::make_pair(transactionHash, transactionIndex));
-<<<<<<< HEAD
-            for (auto& i : transaction.tx.vin) {
-              if (i.type() == typeid(TransactionInputToKey)) {
-                m_spent_keys.insert(::boost::get<TransactionInputToKey>(i).keyImage);
-              }
-            }
-
-            for (uint16_t o = 0; o < transaction.tx.vout.size(); ++o) {
-              m_outputs[transaction.tx.vout[o].amount].push_back(std::make_pair<>(transactionIndex, o));
-=======
 
             // process inputs
             for (auto& i : transaction.tx.vin) {
@@ -476,7 +288,6 @@
                 MultisignatureOutputUsage usage = { transactionIndex, o, false };
                 m_multisignatureOutputs[out.amount].push_back(usage);
               }
->>>>>>> fbd72656
             }
           }
         }
@@ -500,6 +311,11 @@
       "Failed to init: genesis block mismatch. Probably you set --testnet flag with data dir with non-test blockchain or another network.");
   }
 
+  if (!m_upgradeDetector.init()) {
+    LOG_ERROR("Failed to initialize upgrade detector");
+    return false;
+  }
+
   update_next_comulative_size_limit();
 
   uint64_t timestamp_diff = time(NULL) - m_blocks.back().bl.timestamp;
@@ -549,29 +365,6 @@
   height = get_current_blockchain_height() - 1;
   return get_tail_id();
 }
-<<<<<<< HEAD
-
-crypto::hash blockchain_storage::get_tail_id() {
-  CRITICAL_REGION_LOCAL(m_blockchain_lock);
-  return m_blockIndex.getTailId();
-}
-
-bool blockchain_storage::get_short_chain_history(std::list<crypto::hash>& ids) {
-  CRITICAL_REGION_LOCAL(m_blockchain_lock);
-  return m_blockIndex.getShortChainHistory(ids);
-}
-
-crypto::hash blockchain_storage::get_block_id_by_height(uint64_t height) {
-  CRITICAL_REGION_LOCAL(m_blockchain_lock);
-  return m_blockIndex.getBlockId(height);
-}
-
-bool blockchain_storage::get_block_by_hash(const crypto::hash& blockHash, Block& b) {
-  CRITICAL_REGION_LOCAL(m_blockchain_lock);
-
-  uint64_t height = 0;
-
-=======
 
 crypto::hash blockchain_storage::get_tail_id() {
   CRITICAL_REGION_LOCAL(m_blockchain_lock);
@@ -609,7 +402,6 @@
 
   uint64_t height = 0;
 
->>>>>>> fbd72656
   if (m_blockIndex.getBlockHeight(blockHash, height)) {
     b = m_blocks[height].bl;
     return true;
@@ -648,6 +440,10 @@
   } else {
     return m_blocks.back().already_generated_coins;
   }
+}
+
+uint8_t blockchain_storage::get_block_major_version_for_height(uint64_t height) const {
+  return height > m_upgradeDetector.upgradeHeight() ? m_upgradeDetector.targetVersion() : BLOCK_MAJOR_VERSION_1;
 }
 
 bool blockchain_storage::rollback_blockchain_switching(std::list<Block>& original_chain, size_t rollback_height) {
@@ -787,6 +583,11 @@
     false,
     "coinbase transaction transaction have wrong unlock time=" << b.minerTx.unlockTime << ", expected " << height + m_currency.minedMoneyUnlockWindow());
 
+  if (!check_outs_valid(b.minerTx)) {
+    LOG_PRINT_RED_L0("miner transaction have invalid transaction");
+    return false;
+  }
+
   if (!check_outs_overflow(b.minerTx)) {
     LOG_PRINT_RED_L0("miner transaction have money overflow in block " << get_block_hash(b));
     return false;
@@ -807,11 +608,7 @@
   get_last_n_blocks_sizes(lastBlocksSizes, m_currency.rewardBlocksWindow());
   size_t blocksSizeMedian = epee::misc_utils::median(lastBlocksSizes);
 
-<<<<<<< HEAD
   if (!m_currency.getBlockReward(blocksSizeMedian, cumulativeBlockSize, alreadyGeneratedCoins, fee, height, reward, emissionChange)) {
-=======
-  if (!m_currency.getBlockReward(blocksSizeMedian, cumulativeBlockSize, alreadyGeneratedCoins, fee, reward, emissionChange)) {
->>>>>>> fbd72656
     LOG_PRINT_L0("block size " << cumulativeBlockSize << " is bigger than allowed for this blockchain");
     return false;
   }
@@ -863,14 +660,14 @@
   CHECK_AND_ASSERT_MES(diffic, false, "difficulty overhead.");
 
   b = boost::value_initialized<Block>();
-<<<<<<< HEAD
-  b.majorVersion = CURRENT_BLOCK_MAJOR_VERSION;
-  b.minorVersion = CURRENT_BLOCK_MINOR_VERSION;
-=======
-  b.majorVersion = BLOCK_MAJOR_VERSION_1;
-  b.minorVersion = BLOCK_MINOR_VERSION_0;
-
->>>>>>> fbd72656
+  b.majorVersion = get_block_major_version_for_height(height);
+
+  if (BLOCK_MAJOR_VERSION_1 == b.majorVersion) {
+    b.minorVersion = BLOCK_MINOR_VERSION_1;
+  } else if (BLOCK_MAJOR_VERSION_2 == b.majorVersion) {
+    b.minorVersion = BLOCK_MINOR_VERSION_0;
+  }
+
   b.prevId = get_tail_id();
   b.timestamp = time(NULL);
 
@@ -902,10 +699,8 @@
     if (cur_tx.blob_size != get_object_blobsize(cur_tx.tx)) {
       LOG_ERROR("Creating block template: error: invalid transaction size");
     }
-    uint64_t inputs_amount;
-    if (!get_inputs_money_amount(cur_tx.tx, inputs_amount)) {
-      LOG_ERROR("Creating block template: error: cannot get inputs amount");
-    } else if (cur_tx.fee != inputs_amount - get_outs_money_amount(cur_tx.tx)) {
+    uint64_t inputs_amount = m_currency.getTransactionAllInputsAmount(cur_tx.tx);
+    if (cur_tx.fee != inputs_amount - get_outs_money_amount(cur_tx.tx)) {
       LOG_ERROR("Creating block template: error: invalid fee");
     }
   }
@@ -1014,6 +809,11 @@
     LOG_PRINT_L2("Block with id: " << id << std::endl <<
       " can't be accepted for alternative chain, block height: " << block_height << std::endl <<
       " blockchain height: " << get_current_blockchain_height());
+    bvc.m_verifivation_failed = true;
+    return false;
+  }
+
+  if (!checkBlockVersion(b, id)) {
     bvc.m_verifivation_failed = true;
     return false;
   }
@@ -1252,13 +1052,8 @@
 }
 
 bool blockchain_storage::get_random_outs_for_amounts(const COMMAND_RPC_GET_RANDOM_OUTPUTS_FOR_AMOUNTS::request& req, COMMAND_RPC_GET_RANDOM_OUTPUTS_FOR_AMOUNTS::response& res) {
-<<<<<<< HEAD
-  srand(static_cast<unsigned int>(time(NULL)));
-  CRITICAL_REGION_LOCAL(m_blockchain_lock);
-=======
-  CRITICAL_REGION_LOCAL(m_blockchain_lock);
-
->>>>>>> fbd72656
+  CRITICAL_REGION_LOCAL(m_blockchain_lock);
+
   for (uint64_t amount : req.amounts) {
     COMMAND_RPC_GET_RANDOM_OUTPUTS_FOR_AMOUNTS::outs_for_amount& result_outs = *res.outs.insert(res.outs.end(), COMMAND_RPC_GET_RANDOM_OUTPUTS_FOR_AMOUNTS::outs_for_amount());
     result_outs.amount = amount;
@@ -1273,32 +1068,12 @@
     //lets find upper bound of not fresh outs
     size_t up_index_limit = find_end_of_allowed_index(amount_outs);
     CHECK_AND_ASSERT_MES(up_index_limit <= amount_outs.size(), false, "internal error: find_end_of_allowed_index returned wrong index=" << up_index_limit << ", with amount_outs.size = " << amount_outs.size());
-<<<<<<< HEAD
-    if (amount_outs.size() > req.outs_count) {
-      std::set<size_t> used;
-      size_t try_count = 0;
-      for (uint64_t j = 0; j != req.outs_count && try_count < up_index_limit;) {
-        size_t i = rand() % up_index_limit;
-        if (used.count(i))
-          continue;
-        bool added = add_out_to_get_random_outs(amount_outs, result_outs, amount, i);
-        used.insert(i);
-        if (added)
-          ++j;
-        ++try_count;
-      }
-    } else {
-      for (size_t i = 0; i != up_index_limit; i++) {
-        add_out_to_get_random_outs(amount_outs, result_outs, amount, i);
-      }
-=======
 
     if (up_index_limit > 0) {
       ShuffleGenerator<size_t, crypto::random_engine<size_t>> generator(up_index_limit);
       for (uint64_t j = 0; j < up_index_limit && result_outs.outs.size() < req.outs_count; ++j) {
         add_out_to_get_random_outs(amount_outs, result_outs, amount, generator());
       }
->>>>>>> fbd72656
     }
   }
   return true;
@@ -1424,7 +1199,6 @@
     get_transactions(m_blocks[i].bl.txHashes, blocks.back().second, mis);
     CHECK_AND_ASSERT_MES(!mis.size(), false, "internal error, transaction from block not found");
   }
-<<<<<<< HEAD
 
   return true;
 }
@@ -1441,24 +1215,6 @@
   return false;
 }
 
-=======
-
-  return true;
-}
-
-bool blockchain_storage::have_block(const crypto::hash& id)
-{
-  CRITICAL_REGION_LOCAL(m_blockchain_lock);
-  if (m_blockIndex.hasBlock(id))
-    return true;
-
-  if (m_alternative_chains.count(id))
-    return true;
-
-  return false;
-}
-
->>>>>>> fbd72656
 size_t blockchain_storage::get_total_transactions() {
   CRITICAL_REGION_LOCAL(m_blockchain_lock);
   return m_transactionMap.size();
@@ -1536,15 +1292,12 @@
       }
 
       ++inputIndex;
-<<<<<<< HEAD
-=======
     } else if (txin.type() == typeid(TransactionInputMultisignature)) {
       if (!validateInput(::boost::get<TransactionInputMultisignature>(txin), transactionHash, tx_prefix_hash, tx.signatures[inputIndex])) {
         return false;
       }
 
       ++inputIndex;
->>>>>>> fbd72656
     } else {
       LOG_PRINT_L0("Transaction << " << transactionHash << " contains input of unsupported type.");
       return false;
@@ -1627,6 +1380,30 @@
   return time(NULL);
 }
 
+bool blockchain_storage::check_tx_outputs(const Transaction& tx) const {
+  for (TransactionOutput out : tx.vout) {
+    if (out.target.type() == typeid(TransactionOutputMultisignature)) {
+      if (tx.version < TRANSACTION_VERSION_2) {
+        LOG_PRINT_L0(get_transaction_hash(tx) << " contains multisignature output but have verion " << tx.version);
+        return false;
+      } else {
+        const auto& multisignatureOutput = ::boost::get<TransactionOutputMultisignature>(out.target);
+        if (multisignatureOutput.term != 0) {
+          if (multisignatureOutput.term < m_currency.depositMinTerm() || multisignatureOutput.term > m_currency.depositMaxTerm()) {
+            LOG_PRINT_L0(get_transaction_hash(tx) << " multisignature output has invalid term: " << multisignatureOutput.term);
+            return false;
+          } else if (out.amount < m_currency.depositMinAmount()) {
+            LOG_PRINT_L0(get_transaction_hash(tx) << " multisignature output is a deposit output, but it has too small amount: " << out.amount);
+            return false;
+          }
+        }
+      }
+    }
+  }
+
+  return true;
+}
+
 bool blockchain_storage::check_block_timestamp_main(const Block& b) {
   if (b.timestamp > get_adjusted_time() + m_currency.blockFutureTimeLimit()) {
     LOG_PRINT_L0("Timestamp of block with id: " << get_block_hash(b) << ", " << b.timestamp << ", bigger than adjusted time + 2 hours");
@@ -1652,6 +1429,18 @@
   if (b.timestamp < median_ts) {
     LOG_PRINT_L0("Timestamp of block with id: " << get_block_hash(b) << ", " << b.timestamp <<
       ", less than median of last " << m_currency.timestampCheckWindow() << " blocks, " << median_ts);
+    return false;
+  }
+
+  return true;
+}
+
+bool blockchain_storage::checkBlockVersion(const Block& b, const crypto::hash& blockHash) {
+  uint64_t height = get_block_height(b);
+  const uint8_t expectedBlockVersion = get_block_major_version_for_height(height);
+  if (b.majorVersion != expectedBlockVersion) {
+    LOG_PRINT_L2("Block " << blockHash << " has wrong major version: " << static_cast<int>(b.majorVersion) <<
+      ", at height " << height << " expected version is " << static_cast<int>(expectedBlockVersion));
     return false;
   }
 
@@ -1685,22 +1474,12 @@
 
 // Precondition: m_blockchain_lock is locked.
 bool blockchain_storage::update_next_comulative_size_limit() {
-<<<<<<< HEAD
-  size_t nextBlockGrantedFullRewardZone = m_currency.blockGrantedFullRewardZone();
-
-=======
->>>>>>> fbd72656
   std::vector<size_t> sz;
   get_last_n_blocks_sizes(sz, m_currency.rewardBlocksWindow());
 
   uint64_t median = epee::misc_utils::median(sz);
-<<<<<<< HEAD
-  if (median <= nextBlockGrantedFullRewardZone) {
-    median = nextBlockGrantedFullRewardZone;
-=======
   if (median <= m_currency.blockGrantedFullRewardZone()) {
     median = m_currency.blockGrantedFullRewardZone();
->>>>>>> fbd72656
   }
 
   m_current_block_cumul_sz_limit = median * 2;
@@ -1717,14 +1496,9 @@
     return false;
   }
 
-<<<<<<< HEAD
-  CRITICAL_REGION_LOCAL(m_tx_pool);//to avoid deadlock lets lock tx_pool for whole add/reorganize process
-  CRITICAL_REGION_LOCAL1(m_blockchain_lock);
-=======
   bool add_result;
   CRITICAL_REGION_BEGIN(m_tx_pool);//to avoid deadlock lets lock tx_pool for whole add/reorganize process
   CRITICAL_REGION_BEGIN1(m_blockchain_lock);
->>>>>>> fbd72656
   if (have_block(id)) {
     LOG_PRINT_L3("block with id = " << id << " already exists");
     bvc.m_already_exists = true;
@@ -1735,13 +1509,6 @@
   if (!(bl.prevId == get_tail_id())) {
     //chain switching or wrong block
     bvc.m_added_to_main_chain = false;
-<<<<<<< HEAD
-    return handle_alternative_block(bl, id, bvc);
-    //never relay alternative blocks
-  }
-
-  return pushBlock(bl, bvc);
-=======
     add_result = handle_alternative_block(bl, id, bvc);
   } else {
     add_result = pushBlock(bl, bvc);
@@ -1754,7 +1521,6 @@
   }
 
   return add_result;
->>>>>>> fbd72656
 }
 
 const blockchain_storage::TransactionEntry& blockchain_storage::transactionByIndex(TransactionIndex index) {
@@ -1769,6 +1535,11 @@
 
   if (m_blockIndex.hasBlock(blockHash)) {
     LOG_ERROR("Block " << blockHash << " already exists in blockchain.");
+    bvc.m_verifivation_failed = true;
+    return false;
+  }
+
+  if (!checkBlockVersion(blockData, blockHash)) {
     bvc.m_verifivation_failed = true;
     return false;
   }
@@ -1826,6 +1597,7 @@
   size_t coinbase_blob_size = get_object_blobsize(blockData.minerTx);
   size_t cumulative_block_size = coinbase_blob_size;
   uint64_t fee_summary = 0;
+  uint64_t interestSummary = 0;
   for (const crypto::hash& tx_id : blockData.txHashes) {
     block.transactions.resize(block.transactions.size() + 1);
     size_t blob_size = 0;
@@ -1839,11 +1611,28 @@
       return false;
     }
 
-    if (!check_tx_inputs(block.transactions.back().tx)) {
-      LOG_PRINT_L0("Block " << blockHash << " has at least one transaction with wrong inputs: " << tx_id);
+    const Transaction& transaction = block.transactions.back().tx;
+    bool isTransactionValid = true;
+    if (block.bl.majorVersion == BLOCK_MAJOR_VERSION_1 && transaction.version > TRANSACTION_VERSION_1) {
+      isTransactionValid = false;
+      LOG_PRINT_L0("Block " << blockHash << " can't contain transaction " << tx_id << " because it has invalid version " << transaction.version);
+    }
+
+    if (!check_tx_inputs(transaction)) {
+      isTransactionValid = false;
+      LOG_PRINT_L0("Transaction " << tx_id << " has at least one invalid input");
+    }
+
+    if (!check_tx_outputs(transaction)) {
+      isTransactionValid = false;
+      LOG_PRINT_L0("Transaction " << tx_id << " has at least one invalid output");
+    }
+
+    if (!isTransactionValid) {
+      LOG_PRINT_L0("Block " << blockHash << " has at least one invalid transaction: " << tx_id);
       bvc.m_verifivation_failed = true;
       tx_verification_context tvc = ::AUTO_VAL_INIT(tvc);
-      if (!m_tx_pool.add_tx(block.transactions.back().tx, tvc, true)) {
+      if (!m_tx_pool.add_tx(transaction, tvc, true)) {
         LOG_ERROR("Cannot move transaction from blockchain to transaction pool.");
       }
 
@@ -1857,6 +1646,7 @@
 
     cumulative_block_size += blob_size;
     fee_summary += fee;
+    interestSummary += m_currency.calculateTotalTransactionInterest(transaction);
   }
 
   if (!checkCumulativeBlockSize(blockHash, cumulative_block_size, m_blocks.size())) {
@@ -1877,7 +1667,7 @@
   block.height = static_cast<uint32_t>(m_blocks.size());
   block.block_cumulative_size = cumulative_block_size;
   block.cumulative_difficulty = currentDifficulty;
-  block.already_generated_coins = already_generated_coins + emissionChange;
+  block.already_generated_coins = already_generated_coins + emissionChange + interestSummary;
   if (m_blocks.size() > 0) {
     block.cumulative_difficulty += m_blocks.back().cumulative_difficulty;
   }
@@ -1893,11 +1683,9 @@
 
   bvc.m_added_to_main_chain = true;
 
+  m_upgradeDetector.blockPushed();
   update_next_comulative_size_limit();
-<<<<<<< HEAD
-=======
-
->>>>>>> fbd72656
+
   return true;
 }
 
@@ -1923,6 +1711,8 @@
   m_blockIndex.pop();
 
   assert(m_blockIndex.size() == m_blocks.size());
+
+  m_upgradeDetector.blockPopped();
 }
 
 bool blockchain_storage::pushTransaction(BlockEntry& block, const crypto::hash& transactionHash, TransactionIndex transactionIndex) {
@@ -1934,15 +1724,12 @@
 
   TransactionEntry& transaction = block.transactions[transactionIndex.transaction];
 
-<<<<<<< HEAD
-=======
   if (!checkMultisignatureInputsDiff(transaction.tx)) {
     LOG_ERROR("Double spending transaction was pushed to blockchain.");
     m_transactionMap.erase(transactionHash);
     return false;
   }
 
->>>>>>> fbd72656
   for (size_t i = 0; i < transaction.tx.vin.size(); ++i) {
     if (transaction.tx.vin[i].type() == typeid(TransactionInputToKey)) {
       auto result = m_spent_keys.insert(::boost::get<TransactionInputToKey>(transaction.tx.vin[i]).keyImage);
@@ -1958,8 +1745,6 @@
     }
   }
 
-<<<<<<< HEAD
-=======
   for (const auto& inv : transaction.tx.vin) {
     if (inv.type() == typeid(TransactionInputMultisignature)) {
       const TransactionInputMultisignature& in = ::boost::get<TransactionInputMultisignature>(inv);
@@ -1968,21 +1753,17 @@
     }
   }
 
->>>>>>> fbd72656
   transaction.m_global_output_indexes.resize(transaction.tx.vout.size());
   for (uint16_t output = 0; output < transaction.tx.vout.size(); ++output) {
     if (transaction.tx.vout[output].target.type() == typeid(TransactionOutputToKey)) {
       auto& amountOutputs = m_outputs[transaction.tx.vout[output].amount];
       transaction.m_global_output_indexes[output] = amountOutputs.size();
       amountOutputs.push_back(std::make_pair<>(transactionIndex, output));
-<<<<<<< HEAD
-=======
     } else if (transaction.tx.vout[output].target.type() == typeid(TransactionOutputMultisignature)) {
       auto& amountOutputs = m_multisignatureOutputs[transaction.tx.vout[output].amount];
       transaction.m_global_output_indexes[output] = amountOutputs.size();
       MultisignatureOutputUsage outputUsage = { transactionIndex, output, false };
       amountOutputs.push_back(outputUsage);
->>>>>>> fbd72656
     }
   }
 
@@ -2019,8 +1800,6 @@
       if (amountOutputs->second.empty()) {
         m_outputs.erase(amountOutputs);
       }
-<<<<<<< HEAD
-=======
     } else if (output.target.type() == typeid(TransactionOutputMultisignature)) {
       auto amountOutputs = m_multisignatureOutputs.find(output.amount);
       if (amountOutputs == m_multisignatureOutputs.end()) {
@@ -2052,7 +1831,6 @@
       if (amountOutputs->second.empty()) {
         m_multisignatureOutputs.erase(amountOutputs);
       }
->>>>>>> fbd72656
     }
   }
 
@@ -2062,8 +1840,6 @@
       if (count != 1) {
         LOG_ERROR("Blockchain consistency broken - cannot find spent key.");
       }
-<<<<<<< HEAD
-=======
     } else if (input.type() == typeid(TransactionInputMultisignature)) {
       const TransactionInputMultisignature& in = ::boost::get<TransactionInputMultisignature>(input);
       auto& amountOutputs = m_multisignatureOutputs[in.amount];
@@ -2072,7 +1848,6 @@
       }
 
       amountOutputs[in.outputIndex].isUsed = false;
->>>>>>> fbd72656
     }
   }
 
@@ -2094,15 +1869,6 @@
   popTransaction(block.bl.minerTx, minerTransactionHash);
 }
 
-<<<<<<< HEAD
-bool blockchain_storage::getLowerBound(uint64_t timestamp, uint64_t startOffset, uint64_t& height) {
-  CRITICAL_REGION_LOCAL(m_blockchain_lock);
-  
-  if (startOffset >= m_blocks.size()) {
-    return false;
-  }
-
-=======
 bool blockchain_storage::validateInput(const TransactionInputMultisignature& input, const crypto::hash& transactionHash, const crypto::hash& transactionPrefixHash, const std::vector<crypto::signature>& transactionSignatures) {
   assert(input.signatures == transactionSignatures.size());
   MultisignatureOutputsContainer::const_iterator amountOutputs = m_multisignatureOutputs.find(input.amount);
@@ -2133,6 +1899,16 @@
   const TransactionOutputMultisignature& output = ::boost::get<TransactionOutputMultisignature>(outputTransaction.vout[outputIndex.outputIndex].target);
   if (input.signatures != output.requiredSignatures) {
     LOG_PRINT_L1("Transaction << " << transactionHash << " contains multisignature input with invalid signature count.");
+    return false;
+  }
+
+  if (input.term != output.term) {
+    LOG_PRINT_L1("Transaction << " << transactionHash << " contains multisignature input with invalid term.");
+    return false;
+  }
+
+  if (output.term != 0 && outputIndex.transactionIndex.block + output.term > get_current_blockchain_height()) {
+    LOG_PRINT_L1("Transaction << " << transactionHash << " contains multisignature input that spends locked deposit output");
     return false;
   }
 
@@ -2161,7 +1937,6 @@
     return false;
   }
 
->>>>>>> fbd72656
   auto bound = std::lower_bound(m_blocks.begin() + startOffset, m_blocks.end(), timestamp - m_currency.blockFutureTimeLimit(),
     [](const BlockEntry& b, uint64_t timestamp) { return b.bl.timestamp < timestamp; });
 
