<<<<<<< HEAD
// Copyright (c) 2011-2014 The Cryptonote developers
// Distributed under the MIT/X11 software license, see the accompanying
// file COPYING or http://www.opensource.org/licenses/mit-license.php.
=======
// Copyright (c) 2012-2014, The CryptoNote developers, The Bytecoin developers
//
// This file is part of Bytecoin.
//
// Bytecoin is free software: you can redistribute it and/or modify
// it under the terms of the GNU Lesser General Public License as published by
// the Free Software Foundation, either version 3 of the License, or
// (at your option) any later version.
//
// Bytecoin is distributed in the hope that it will be useful,
// but WITHOUT ANY WARRANTY; without even the implied warranty of
// MERCHANTABILITY or FITNESS FOR A PARTICULAR PURPOSE.  See the
// GNU Lesser General Public License for more details.
//
// You should have received a copy of the GNU Lesser General Public License
// along with Bytecoin.  If not, see <http://www.gnu.org/licenses/>.

#include "tx_pool.h"
>>>>>>> 89271f54

#include <algorithm>
#include <ctime>
#include <vector>
#include <unordered_set>

#include <boost/filesystem.hpp>

// epee
#include "misc_language.h"
#include "misc_log_ex.h"
#include "warnings.h"

#include "common/boost_serialization_helper.h"
#include "common/int-util.h"
#include "common/util.h"
#include "crypto/hash.h"
#include "cryptonote_core/cryptonote_format_utils.h"
#include "cryptonote_core/cryptonote_boost_serialization.h"
#include "cryptonote_config.h"


DISABLE_VS_WARNINGS(4244 4345 4503) //'boost::foreach_detail_::or_' : decorated name length exceeded, name was truncated

<<<<<<< HEAD
namespace cryptonote
{
  //---------------------------------------------------------------------------------
  tx_memory_pool::tx_memory_pool(blockchain_storage& bchs): m_blockchain(bchs)
  {

=======
namespace cryptonote {

  //---------------------------------------------------------------------------------
  // BlockTemplate
  //---------------------------------------------------------------------------------
  class BlockTemplate {
  public:

    bool addTransaction(const crypto::hash& txid, const Transaction& tx) {
      if (!canAdd(tx))
        return false;

      for (const auto& in : tx.vin) {
        if (in.type() == typeid(TransactionInputToKey)) {
          auto r = m_keyImages.insert(boost::get<TransactionInputToKey>(in).keyImage);
          (void)r; //just to make compiler to shut up
          assert(r.second);
        } else if (in.type() == typeid(TransactionInputMultisignature)) {
          const auto& msig = boost::get<TransactionInputMultisignature>(in);
          auto r = m_usedOutputs.insert(std::make_pair(msig.amount, msig.outputIndex));
          (void)r; //just to make compiler to shut up
          assert(r.second);
        }
      }

      m_txHashes.push_back(txid);
      return true;
    }

    const std::vector<crypto::hash>& getTransactions() const {
      return m_txHashes;
    }

  private:

    bool canAdd(const Transaction& tx) {
      for (const auto& in : tx.vin) {
        if (in.type() == typeid(TransactionInputToKey)) {
          if (m_keyImages.count(boost::get<TransactionInputToKey>(in).keyImage)) {
            return false;
          }
        } else if (in.type() == typeid(TransactionInputMultisignature)) {
          const auto& msig = boost::get<TransactionInputMultisignature>(in);
          if (m_usedOutputs.count(std::make_pair(msig.amount, msig.outputIndex))) {
            return false;
          }
        }
      }
      return true;
    }
    
    std::unordered_set<crypto::key_image> m_keyImages;
    std::set<std::pair<uint64_t, uint64_t>> m_usedOutputs;
    std::vector<crypto::hash> m_txHashes;
  };

  using CryptoNote::BlockInfo;

  //---------------------------------------------------------------------------------
  tx_memory_pool::tx_memory_pool(const cryptonote::Currency& currency, CryptoNote::ITransactionValidator& validator, CryptoNote::ITimeProvider& timeProvider) :
    m_currency(currency),
    m_validator(validator), 
    m_timeProvider(timeProvider), 
    m_txCheckInterval(60, timeProvider),
    m_fee_index(boost::get<1>(m_transactions)) {
>>>>>>> 89271f54
  }

  //---------------------------------------------------------------------------------
<<<<<<< HEAD
  bool tx_memory_pool::add_tx(const transaction &tx, /*const crypto::hash& tx_prefix_hash,*/ const crypto::hash &id, size_t blob_size, tx_verification_context& tvc, bool kept_by_block)
  {


    if(!check_inputs_types_supported(tx))
    {
=======
  bool tx_memory_pool::add_tx(const Transaction &tx, /*const crypto::hash& tx_prefix_hash,*/ const crypto::hash &id, size_t blobSize, tx_verification_context& tvc, bool keptByBlock) {
    if (!check_inputs_types_supported(tx)) {
>>>>>>> 89271f54
      tvc.m_verifivation_failed = true;
      return false;
    }

    uint64_t inputs_amount = 0;
    if(!get_inputs_money_amount(tx, inputs_amount))
    {
      tvc.m_verifivation_failed = true;
      return false;
    }

    uint64_t outputs_amount = get_outs_money_amount(tx);

<<<<<<< HEAD
    if(outputs_amount >= inputs_amount)
    {
      LOG_PRINT_L0("transaction use more money then it has: use " << outputs_amount << ", have " << inputs_amount);
=======
    if (outputs_amount >= inputs_amount) {
      LOG_PRINT_L0("transaction use more money then it has: use " << m_currency.formatAmount(outputs_amount) <<
        ", have " << m_currency.formatAmount(inputs_amount));
      tvc.m_verifivation_failed = true;
      return false;
    }

    const uint64_t fee = inputs_amount - outputs_amount;
    if (!keptByBlock && fee < m_currency.minimumFee()) {
      LOG_PRINT_L0("transaction fee is not enought: " << m_currency.formatAmount(fee) <<
        ", minumim fee: " << m_currency.formatAmount(m_currency.minimumFee()));
>>>>>>> 89271f54
      tvc.m_verifivation_failed = true;
      tvc.m_tx_fee_too_small = true;
      return false;
    }

    //check key images for transaction if it is not kept by block
<<<<<<< HEAD
    if(!kept_by_block)
    {
      if(have_tx_keyimges_as_spent(tx))
      {
        LOG_ERROR("Transaction with id= "<< id << " used already spent key images");
=======
    if (!keptByBlock) {
      CRITICAL_REGION_LOCAL(m_transactions_lock);
      if (haveSpentInputs(tx)) {
        LOG_PRINT_L0("Transaction with id= " << id << " used already spent inputs");
>>>>>>> 89271f54
        tvc.m_verifivation_failed = true;
        return false;
      }
    }

<<<<<<< HEAD

    crypto::hash max_used_block_id = null_hash;
    uint64_t max_used_block_height = 0;
    bool ch_inp_res = m_blockchain.check_tx_inputs(tx, max_used_block_height, max_used_block_id);
    CRITICAL_REGION_LOCAL(m_transactions_lock);
    if(!ch_inp_res)
    {
      if(kept_by_block)
      {
        //anyway add this transaction to pool, because it related to block
        auto txd_p = m_transactions.insert(transactions_container::value_type(id, tx_details()));
        CHECK_AND_ASSERT_MES(txd_p.second, false, "transaction already exists at inserting in memory pool");
        txd_p.first->second.blob_size = blob_size;
        txd_p.first->second.tx = tx;
        txd_p.first->second.fee = inputs_amount - outputs_amount;
        txd_p.first->second.max_used_block_id = null_hash;
        txd_p.first->second.max_used_block_height = 0;
        txd_p.first->second.kept_by_block = kept_by_block;
        tvc.m_verifivation_impossible = true;
        tvc.m_added_to_pool = true;
      }else
      {
=======
    BlockInfo maxUsedBlock;

    // check inputs
    bool inputsValid = m_validator.checkTransactionInputs(tx, maxUsedBlock);

    if (!inputsValid) {
      if (!keptByBlock) {
>>>>>>> 89271f54
        LOG_PRINT_L0("tx used wrong inputs, rejected");
        tvc.m_verifivation_failed = true;
        return false;
      }
<<<<<<< HEAD
    }else
    {
      //update transactions container
      auto txd_p = m_transactions.insert(transactions_container::value_type(id, tx_details()));
      CHECK_AND_ASSERT_MES(txd_p.second, false, "intrnal error: transaction already exists at inserting in memorypool");
      txd_p.first->second.blob_size = blob_size;
      txd_p.first->second.tx = tx;
      txd_p.first->second.kept_by_block = kept_by_block;
      txd_p.first->second.fee = inputs_amount - outputs_amount;
      txd_p.first->second.max_used_block_id = max_used_block_id;
      txd_p.first->second.max_used_block_height = max_used_block_height;
      txd_p.first->second.last_failed_height = 0;
      txd_p.first->second.last_failed_id = null_hash;
      tvc.m_added_to_pool = true;

      if(txd_p.first->second.fee > 0)
        tvc.m_should_be_relayed = true;
    }

    tvc.m_verifivation_failed = true;
    //update image_keys container, here should everything goes ok.
    BOOST_FOREACH(const auto& in, tx.vin)
    {
      CHECKED_GET_SPECIFIC_VARIANT(in, const txin_to_key, txin, false);
      std::unordered_set<crypto::hash>& kei_image_set = m_spent_key_images[txin.k_image];
      CHECK_AND_ASSERT_MES(kept_by_block || kei_image_set.size() == 0, false, "internal error: keeped_by_block=" << kept_by_block
                                          << ",  kei_image_set.size()=" << kei_image_set.size() << ENDL << "txin.k_image=" << txin.k_image << ENDL
                                          << "tx_id=" << id );
      auto ins_res = kei_image_set.insert(id);
      CHECK_AND_ASSERT_MES(ins_res.second, false, "internal error: try to insert duplicate iterator in key_image set");
=======

      maxUsedBlock.clear();
      tvc.m_verifivation_impossible = true;
    }

    CRITICAL_REGION_LOCAL(m_transactions_lock);

    // add to pool
    {
      TransactionDetails txd;

      txd.id = id;
      txd.blobSize = blobSize;
      txd.tx = tx;
      txd.fee = fee;
      txd.keptByBlock = keptByBlock;
      txd.receiveTime = m_timeProvider.now();

      txd.maxUsedBlock = maxUsedBlock;
      txd.lastFailedBlock.clear();

      auto txd_p = m_transactions.insert(std::move(txd));
      CHECK_AND_ASSERT_MES(txd_p.second, false, "transaction already exists at inserting in memory pool");
>>>>>>> 89271f54
    }

    tvc.m_added_to_pool = true;

    if (inputsValid && fee > 0)
      tvc.m_should_be_relayed = true;

    tvc.m_verifivation_failed = true;

    if (!addTransactionInputs(id, tx, keptByBlock))
      return false;

    tvc.m_verifivation_failed = false;
    //succeed
    return true;
  }
  //---------------------------------------------------------------------------------
<<<<<<< HEAD
  bool tx_memory_pool::add_tx(const transaction &tx, tx_verification_context& tvc, bool keeped_by_block)
  {
    crypto::hash h = null_hash;
    size_t blob_size = 0;
    get_transaction_hash(tx, h, blob_size);
    return add_tx(tx, h, blob_size, tvc, keeped_by_block);
  }
  //---------------------------------------------------------------------------------
  bool tx_memory_pool::remove_transaction_keyimages(const transaction& tx)
  {
    CRITICAL_REGION_LOCAL(m_transactions_lock);
    BOOST_FOREACH(const txin_v& vi, tx.vin)
    {
      CHECKED_GET_SPECIFIC_VARIANT(vi, const txin_to_key, txin, false);
      auto it = m_spent_key_images.find(txin.k_image);
      CHECK_AND_ASSERT_MES(it != m_spent_key_images.end(), false, "failed to find transaction input in key images. img=" << txin.k_image << ENDL
                                    << "transaction id = " << get_transaction_hash(tx));
      std::unordered_set<crypto::hash>& key_image_set =  it->second;
      CHECK_AND_ASSERT_MES(key_image_set.size(), false, "empty key_image set, img=" << txin.k_image << ENDL
        << "transaction id = " << get_transaction_hash(tx));

      auto it_in_set = key_image_set.find(get_transaction_hash(tx));
      CHECK_AND_ASSERT_MES(key_image_set.size(), false, "transaction id not found in key_image set, img=" << txin.k_image << ENDL
        << "transaction id = " << get_transaction_hash(tx));
      key_image_set.erase(it_in_set);
      if(!key_image_set.size())
      {
        //it is now empty hash container for this key_image
        m_spent_key_images.erase(it);
      }

    }
    return true;
  }
  //---------------------------------------------------------------------------------
  bool tx_memory_pool::take_tx(const crypto::hash &id, transaction &tx, size_t& blob_size, uint64_t& fee)
  {
=======
  bool tx_memory_pool::add_tx(const Transaction &tx, tx_verification_context& tvc, bool keeped_by_block) {
    crypto::hash h = null_hash;
    size_t blobSize = 0;
    get_transaction_hash(tx, h, blobSize);
    return add_tx(tx, h, blobSize, tvc, keeped_by_block);
  }
  //---------------------------------------------------------------------------------
  bool tx_memory_pool::take_tx(const crypto::hash &id, Transaction &tx, size_t& blobSize, uint64_t& fee) {
>>>>>>> 89271f54
    CRITICAL_REGION_LOCAL(m_transactions_lock);
    auto it = m_transactions.find(id);
    if(it == m_transactions.end())
      return false;

    auto& txd = *it;

    tx = txd.tx;
    blobSize = txd.blobSize;
    fee = txd.fee;

    removeTransaction(it);
    return true;
  }
  //---------------------------------------------------------------------------------
  size_t tx_memory_pool::get_transactions_count()
  {
    CRITICAL_REGION_LOCAL(m_transactions_lock);
    return m_transactions.size();
  }
  //---------------------------------------------------------------------------------
<<<<<<< HEAD
  bool tx_memory_pool::get_transactions(std::list<transaction>& txs)
  {
    CRITICAL_REGION_LOCAL(m_transactions_lock);
    BOOST_FOREACH(const auto& tx_vt, m_transactions)
      txs.push_back(tx_vt.second.tx);

    return true;
  }
  //---------------------------------------------------------------------------------
  bool tx_memory_pool::get_transaction(const crypto::hash& id, transaction& tx)
  {
    CRITICAL_REGION_LOCAL(m_transactions_lock);
    auto it = m_transactions.find(id);
    if(it == m_transactions.end())
      return false;
    tx = it->second.tx;
    return true;
=======
  void tx_memory_pool::get_transactions(std::list<Transaction>& txs) const {
    CRITICAL_REGION_LOCAL(m_transactions_lock);
    for (const auto& tx_vt : m_transactions) {
      txs.push_back(tx_vt.tx);
    }
  }
  //---------------------------------------------------------------------------------
  void tx_memory_pool::get_difference(const std::vector<crypto::hash>& known_tx_ids, std::vector<crypto::hash>& new_tx_ids, std::vector<crypto::hash>& deleted_tx_ids) const {
    CRITICAL_REGION_LOCAL(m_transactions_lock);
    std::unordered_set<crypto::hash> ready_tx_ids;
    for (const auto& tx : m_transactions) {
      TransactionCheckInfo checkInfo(tx);
      if (is_transaction_ready_to_go(tx.tx, checkInfo)) {
        ready_tx_ids.insert(tx.id);
      }
    }

    std::unordered_set<crypto::hash> known_set(known_tx_ids.begin(), known_tx_ids.end());
    for (auto it = ready_tx_ids.begin(), e = ready_tx_ids.end(); it != e;) {
      auto known_it = known_set.find(*it);
      if (known_it != known_set.end()) {
        known_set.erase(known_it);
        it = ready_tx_ids.erase(it);
      }
      else {
        ++it;
      }
    }

    new_tx_ids.assign(ready_tx_ids.begin(), ready_tx_ids.end());
    deleted_tx_ids.assign(known_set.begin(), known_set.end());
>>>>>>> 89271f54
  }
  //---------------------------------------------------------------------------------
  bool tx_memory_pool::on_blockchain_inc(uint64_t new_block_height, const crypto::hash& top_block_id)
  {
    return true;
  }
  //---------------------------------------------------------------------------------
  bool tx_memory_pool::on_blockchain_dec(uint64_t new_block_height, const crypto::hash& top_block_id)
  {
    return true;
  }
  //---------------------------------------------------------------------------------
  bool tx_memory_pool::have_tx(const crypto::hash &id)
  {
    CRITICAL_REGION_LOCAL(m_transactions_lock);
    if(m_transactions.count(id))
      return true;
    return false;
  }
  //---------------------------------------------------------------------------------
<<<<<<< HEAD
  bool tx_memory_pool::have_tx_keyimges_as_spent(const transaction& tx)
  {
    CRITICAL_REGION_LOCAL(m_transactions_lock);
    BOOST_FOREACH(const auto& in, tx.vin)
    {
      CHECKED_GET_SPECIFIC_VARIANT(in, const txin_to_key, tokey_in, true);//should never fail
      if(have_tx_keyimg_as_spent(tokey_in.k_image))
         return true;
    }
    return false;
  }
  //---------------------------------------------------------------------------------
  bool tx_memory_pool::have_tx_keyimg_as_spent(const crypto::key_image& key_im)
  {
    CRITICAL_REGION_LOCAL(m_transactions_lock);
    return m_spent_key_images.end() != m_spent_key_images.find(key_im);
  }
  //---------------------------------------------------------------------------------
  void tx_memory_pool::lock()
  {
=======
  void tx_memory_pool::lock() const {
>>>>>>> 89271f54
    m_transactions_lock.lock();
  }
  //---------------------------------------------------------------------------------
  void tx_memory_pool::unlock()
  {
    m_transactions_lock.unlock();
  }
  //---------------------------------------------------------------------------------
<<<<<<< HEAD
  bool tx_memory_pool::is_transaction_ready_to_go(tx_details& txd)
  {
    //not the best implementation at this time, sorry :(
    //check is ring_signature already checked ?
    if(txd.max_used_block_id == null_hash)
    {//not checked, lets try to check

      if(txd.last_failed_id != null_hash && m_blockchain.get_current_blockchain_height() > txd.last_failed_height && txd.last_failed_id == m_blockchain.get_block_id_by_height(txd.last_failed_height))
        return false;//we already sure that this tx is broken for this height

      if(!m_blockchain.check_tx_inputs(txd.tx, txd.max_used_block_height, txd.max_used_block_id))
      {
        txd.last_failed_height = m_blockchain.get_current_blockchain_height()-1;
        txd.last_failed_id = m_blockchain.get_block_id_by_height(txd.last_failed_height);
        return false;
      }
    }else
    {
      if(txd.max_used_block_height >= m_blockchain.get_current_blockchain_height())
        return false;
      if(m_blockchain.get_block_id_by_height(txd.max_used_block_height) != txd.max_used_block_id)
      {
        //if we already failed on this height and id, skip actual ring signature check
        if(txd.last_failed_id == m_blockchain.get_block_id_by_height(txd.last_failed_height))
          return false;
        //check ring signature again, it is possible (with very small chance) that this transaction become again valid
        if(!m_blockchain.check_tx_inputs(txd.tx, txd.max_used_block_height, txd.max_used_block_id))
        {
          txd.last_failed_height = m_blockchain.get_current_blockchain_height()-1;
          txd.last_failed_id = m_blockchain.get_block_id_by_height(txd.last_failed_height);
          return false;
        }
      }
    }
    //if we here, transaction seems valid, but, anyway, check for key_images collisions with blockchain, just to be sure
    if(m_blockchain.have_tx_keyimges_as_spent(txd.tx))
=======
  bool tx_memory_pool::is_transaction_ready_to_go(const Transaction& tx, TransactionCheckInfo& txd) const {

    if (!m_validator.checkTransactionInputs(tx, txd.maxUsedBlock, txd.lastFailedBlock))
      return false;

    //if we here, transaction seems valid, but, anyway, check for key_images collisions with blockchain, just to be sure
    if (m_validator.haveSpentKeyImages(tx))
>>>>>>> 89271f54
      return false;

    //transaction is ok.
    return true;
  }
  //---------------------------------------------------------------------------------
<<<<<<< HEAD
  bool tx_memory_pool::have_key_images(const std::unordered_set<crypto::key_image>& k_images, const transaction& tx)
  {
    for(size_t i = 0; i!= tx.vin.size(); i++)
    {
      CHECKED_GET_SPECIFIC_VARIANT(tx.vin[i], const txin_to_key, itk, false);
      if(k_images.count(itk.k_image))
        return true;
    }
    return false;
  }
  //---------------------------------------------------------------------------------
  bool tx_memory_pool::append_key_images(std::unordered_set<crypto::key_image>& k_images, const transaction& tx)
  {
    for(size_t i = 0; i!= tx.vin.size(); i++)
    {
      CHECKED_GET_SPECIFIC_VARIANT(tx.vin[i], const txin_to_key, itk, false);
      auto i_res = k_images.insert(itk.k_image);
      CHECK_AND_ASSERT_MES(i_res.second, false, "internal error: key images pool cache - inserted duplicate image in set: " << itk.k_image);
    }
    return true;
  }
  //---------------------------------------------------------------------------------
  std::string tx_memory_pool::print_pool(bool short_format)
  {
    std::stringstream ss;
    CRITICAL_REGION_LOCAL(m_transactions_lock);
    BOOST_FOREACH(transactions_container::value_type& txe,  m_transactions)
    {
      if(short_format)
      {
        tx_details& txd = txe.second;
        ss << "id: " << txe.first << ENDL
          << "blob_size: " << txd.blob_size << ENDL
          << "fee: " << txd.fee << ENDL
          << "kept_by_block: " << txd.kept_by_block << ENDL
          << "max_used_block_height: " << txd.max_used_block_height << ENDL
          << "max_used_block_id: " << txd.max_used_block_id << ENDL
          << "last_failed_height: " << txd.last_failed_height << ENDL
          << "last_failed_id: " << txd.last_failed_id << ENDL;
      }else
      {
        tx_details& txd = txe.second;
        ss << "id: " << txe.first << ENDL
          <<  obj_to_json_str(txd.tx) << ENDL
          << "blob_size: " << txd.blob_size << ENDL
          << "fee: " << txd.fee << ENDL
          << "kept_by_block: " << txd.kept_by_block << ENDL
          << "max_used_block_height: " << txd.max_used_block_height << ENDL
          << "max_used_block_id: " << txd.max_used_block_id << ENDL
          << "last_failed_height: " << txd.last_failed_height << ENDL
          << "last_failed_id: " << txd.last_failed_id << ENDL;
      }
=======
  std::string tx_memory_pool::print_pool(bool short_format) const {
    std::stringstream ss;
    CRITICAL_REGION_LOCAL(m_transactions_lock);
    for (const auto& txd : m_fee_index) {
      ss << "id: " << txd.id << std::endl;
      if (!short_format) {
        ss << obj_to_json_str(txd.tx) << std::endl;
      }
      ss << "blobSize: " << txd.blobSize << std::endl
        << "fee: " << m_currency.formatAmount(txd.fee) << std::endl
        << "keptByBlock: " << (txd.keptByBlock ? 'T' : 'F') << std::endl
        << "max_used_block_height: " << txd.maxUsedBlock.height << std::endl
        << "max_used_block_id: " << txd.maxUsedBlock.id << std::endl
        << "last_failed_height: " << txd.lastFailedBlock.height << std::endl
        << "last_failed_id: " << txd.lastFailedBlock.id << std::endl
        << "received: " << std::ctime(&txd.receiveTime) << std::endl;
    }
>>>>>>> 89271f54

    }
    return ss.str();
  }
  //---------------------------------------------------------------------------------
<<<<<<< HEAD
  bool tx_memory_pool::fill_block_template(block &bl, size_t median_size, uint64_t already_generated_coins, size_t &total_size, uint64_t &fee)
  {
=======
  bool tx_memory_pool::fill_block_template(Block& bl, size_t median_size, size_t maxCumulativeSize,
                                           uint64_t already_generated_coins, size_t& total_size, uint64_t& fee) {
>>>>>>> 89271f54
    CRITICAL_REGION_LOCAL(m_transactions_lock);

    total_size = 0;
    fee = 0;

<<<<<<< HEAD
    size_t max_total_size = 2 * median_size - CRYPTONOTE_COINBASE_BLOB_RESERVED_SIZE;
    std::unordered_set<crypto::key_image> k_images;
    BOOST_FOREACH(transactions_container::value_type& tx, m_transactions)
    {
      if (max_total_size < total_size + tx.second.blob_size)
        continue;

      if (!is_transaction_ready_to_go(tx.second) || have_key_images(k_images, tx.second.tx))
=======
    size_t max_total_size = (125 * median_size) / 100 - m_currency.minerTxBlobReservedSize();
    max_total_size = std::min(max_total_size, maxCumulativeSize);

    BlockTemplate blockTemplate;

    for (auto i = m_fee_index.begin(); i != m_fee_index.end(); ++i) {
      const auto& txd = *i;

      if (max_total_size < total_size + txd.blobSize) {
>>>>>>> 89271f54
        continue;

      TransactionCheckInfo checkInfo(txd);
      bool ready = is_transaction_ready_to_go(txd.tx, checkInfo);

      // update item state
      m_fee_index.modify(i, [&checkInfo](TransactionCheckInfo& item) {
        item = checkInfo;
      });
      
      if (ready && blockTemplate.addTransaction(txd.id, txd.tx)) {
        total_size += txd.blobSize;
        fee += txd.fee;
      }
    }

    bl.txHashes = blockTemplate.getTransactions();
    return true;
  }
  //---------------------------------------------------------------------------------
  bool tx_memory_pool::init(const std::string& config_folder)
  {
    m_config_folder = config_folder;
    std::string state_file_path = config_folder + "/" + m_currency.txPoolFileName();
    boost::system::error_code ec;
    if(!boost::filesystem::exists(state_file_path, ec))
      return true;
    bool res = tools::unserialize_obj_from_file(*this, state_file_path);
<<<<<<< HEAD
    if(!res)
    {
      LOG_PRINT_L0("Failed to load memory pool from file " << state_file_path);
=======
    if (!res) {
      LOG_ERROR("Failed to load memory pool from file " << state_file_path);

      m_transactions.clear();
      m_spent_key_images.clear();
      m_spentOutputs.clear();
>>>>>>> 89271f54
    }
    return res;
  }

  //---------------------------------------------------------------------------------
  bool tx_memory_pool::deinit()
  {
    if (!tools::create_directories_if_necessary(m_config_folder))
    {
      LOG_PRINT_L0("Failed to create data directory: " << m_config_folder);
      return false;
    }

    std::string state_file_path = m_config_folder + "/" + m_currency.txPoolFileName();
    bool res = tools::serialize_obj_to_file(*this, state_file_path);
    if(!res)
    {
      LOG_PRINT_L0("Failed to serialize memory pool to file " << state_file_path);
    }
    return true;
  }

  //---------------------------------------------------------------------------------
  void tx_memory_pool::on_idle() {
    m_txCheckInterval.call([this](){ return removeExpiredTransactions(); });
  }

  //---------------------------------------------------------------------------------
  bool tx_memory_pool::removeExpiredTransactions() {
    bool somethingRemoved = false;
    {
      CRITICAL_REGION_LOCAL(m_transactions_lock);

      auto now = m_timeProvider.now();

      for (auto it = m_transactions.begin(); it != m_transactions.end();) {
        uint64_t txAge = now - it->receiveTime;
        bool remove = txAge > (it->keptByBlock ? m_currency.mempoolTxFromAltBlockLiveTime() : m_currency.mempoolTxLiveTime());

        if (remove) {
          LOG_PRINT_L2("Tx " << it->id << " removed from tx pool due to outdated, age: " << txAge);
          it = removeTransaction(it);
          somethingRemoved = true;
        } else {
          ++it;
        }
      }
    }

    if (somethingRemoved) {
      m_observerManager.notify(&ITxPoolObserver::txDeletedFromPool);
    }

    return true;
  }

  tx_memory_pool::tx_container_t::iterator tx_memory_pool::removeTransaction(tx_memory_pool::tx_container_t::iterator i) {
    removeTransactionInputs(i->id, i->tx, i->keptByBlock);
    return m_transactions.erase(i);
  }

  bool tx_memory_pool::removeTransactionInputs(const crypto::hash& tx_id, const Transaction& tx, bool keptByBlock) {
    for (const auto& in : tx.vin) {
      if (in.type() == typeid(TransactionInputToKey)) {
        const auto& txin = boost::get<TransactionInputToKey>(in);
        auto it = m_spent_key_images.find(txin.keyImage);
        CHECK_AND_ASSERT_MES(it != m_spent_key_images.end(), false, "failed to find transaction input in key images. img=" << txin.keyImage << std::endl
          << "transaction id = " << tx_id);
        std::unordered_set<crypto::hash>& key_image_set = it->second;
        CHECK_AND_ASSERT_MES(!key_image_set.empty(), false, "empty key_image set, img=" << txin.keyImage << std::endl
          << "transaction id = " << tx_id);

        auto it_in_set = key_image_set.find(tx_id);
        CHECK_AND_ASSERT_MES(it_in_set != key_image_set.end(), false, "transaction id not found in key_image set, img=" << txin.keyImage << std::endl
          << "transaction id = " << tx_id);
        key_image_set.erase(it_in_set);
        if (key_image_set.empty()) {
          //it is now empty hash container for this key_image
          m_spent_key_images.erase(it);
        }
      } else if (in.type() == typeid(TransactionInputMultisignature)) {
        if (!keptByBlock) {
          const auto& msig = boost::get<TransactionInputMultisignature>(in);
          auto output = GlobalOutput(msig.amount, msig.outputIndex);
          assert(m_spentOutputs.count(output));
          m_spentOutputs.erase(output);
        }
      }
    }

    return true;
  }

  //---------------------------------------------------------------------------------
  bool tx_memory_pool::addTransactionInputs(const crypto::hash& id, const Transaction& tx, bool keptByBlock) {
    // should not fail
    for (const auto& in : tx.vin) {
      if (in.type() == typeid(TransactionInputToKey)) {
        const auto& txin = boost::get<TransactionInputToKey>(in);
        std::unordered_set<crypto::hash>& kei_image_set = m_spent_key_images[txin.keyImage];
        CHECK_AND_ASSERT_MES(keptByBlock || kei_image_set.size() == 0, false, "internal error: keptByBlock=" << keptByBlock
          << ",  kei_image_set.size()=" << kei_image_set.size() << ENDL << "txin.keyImage=" << txin.keyImage << ENDL
          << "tx_id=" << id);
        auto ins_res = kei_image_set.insert(id);
        CHECK_AND_ASSERT_MES(ins_res.second, false, "internal error: try to insert duplicate iterator in key_image set");
      } else if (in.type() == typeid(TransactionInputMultisignature)) {
        if (!keptByBlock) {
          const auto& msig = boost::get<TransactionInputMultisignature>(in);
          auto r = m_spentOutputs.insert(GlobalOutput(msig.amount, msig.outputIndex));
          (void)r;
          assert(r.second);
        }
      }
    }

    return true;
  }

  //---------------------------------------------------------------------------------
  bool tx_memory_pool::haveSpentInputs(const Transaction& tx) const {
    for (const auto& in : tx.vin) {
      if (in.type() == typeid(TransactionInputToKey)) {
        const auto& tokey_in = boost::get<TransactionInputToKey>(in);
        if (m_spent_key_images.count(tokey_in.keyImage)) {
          return true;
        }
      } else if (in.type() == typeid(TransactionInputMultisignature)) {
        const auto& msig = boost::get<TransactionInputMultisignature>(in);
        if (m_spentOutputs.count(GlobalOutput(msig.amount, msig.outputIndex))) {
          return true;
        }
      }
    }
    return false;
  }

  bool tx_memory_pool::addObserver(ITxPoolObserver* observer) {
    return m_observerManager.add(observer);
  }

  bool tx_memory_pool::removeObserver(ITxPoolObserver* observer) {
    return m_observerManager.remove(observer);
  }
}<|MERGE_RESOLUTION|>--- conflicted
+++ resolved
@@ -1,27 +1,8 @@
-<<<<<<< HEAD
-// Copyright (c) 2011-2014 The Cryptonote developers
+// Copyright (c) 2011-2015 The Cryptonote developers
 // Distributed under the MIT/X11 software license, see the accompanying
 // file COPYING or http://www.opensource.org/licenses/mit-license.php.
-=======
-// Copyright (c) 2012-2014, The CryptoNote developers, The Bytecoin developers
-//
-// This file is part of Bytecoin.
-//
-// Bytecoin is free software: you can redistribute it and/or modify
-// it under the terms of the GNU Lesser General Public License as published by
-// the Free Software Foundation, either version 3 of the License, or
-// (at your option) any later version.
-//
-// Bytecoin is distributed in the hope that it will be useful,
-// but WITHOUT ANY WARRANTY; without even the implied warranty of
-// MERCHANTABILITY or FITNESS FOR A PARTICULAR PURPOSE.  See the
-// GNU Lesser General Public License for more details.
-//
-// You should have received a copy of the GNU Lesser General Public License
-// along with Bytecoin.  If not, see <http://www.gnu.org/licenses/>.
 
 #include "tx_pool.h"
->>>>>>> 89271f54
 
 #include <algorithm>
 #include <ctime>
@@ -46,14 +27,6 @@
 
 DISABLE_VS_WARNINGS(4244 4345 4503) //'boost::foreach_detail_::or_' : decorated name length exceeded, name was truncated
 
-<<<<<<< HEAD
-namespace cryptonote
-{
-  //---------------------------------------------------------------------------------
-  tx_memory_pool::tx_memory_pool(blockchain_storage& bchs): m_blockchain(bchs)
-  {
-
-=======
 namespace cryptonote {
 
   //---------------------------------------------------------------------------------
@@ -119,39 +92,23 @@
     m_timeProvider(timeProvider), 
     m_txCheckInterval(60, timeProvider),
     m_fee_index(boost::get<1>(m_transactions)) {
->>>>>>> 89271f54
-  }
-
-  //---------------------------------------------------------------------------------
-<<<<<<< HEAD
-  bool tx_memory_pool::add_tx(const transaction &tx, /*const crypto::hash& tx_prefix_hash,*/ const crypto::hash &id, size_t blob_size, tx_verification_context& tvc, bool kept_by_block)
-  {
-
-
-    if(!check_inputs_types_supported(tx))
-    {
-=======
+  }
+
+  //---------------------------------------------------------------------------------
   bool tx_memory_pool::add_tx(const Transaction &tx, /*const crypto::hash& tx_prefix_hash,*/ const crypto::hash &id, size_t blobSize, tx_verification_context& tvc, bool keptByBlock) {
     if (!check_inputs_types_supported(tx)) {
->>>>>>> 89271f54
       tvc.m_verifivation_failed = true;
       return false;
     }
 
     uint64_t inputs_amount = 0;
-    if(!get_inputs_money_amount(tx, inputs_amount))
-    {
+    if (!get_inputs_money_amount(tx, inputs_amount)) {
       tvc.m_verifivation_failed = true;
       return false;
     }
 
     uint64_t outputs_amount = get_outs_money_amount(tx);
 
-<<<<<<< HEAD
-    if(outputs_amount >= inputs_amount)
-    {
-      LOG_PRINT_L0("transaction use more money then it has: use " << outputs_amount << ", have " << inputs_amount);
-=======
     if (outputs_amount >= inputs_amount) {
       LOG_PRINT_L0("transaction use more money then it has: use " << m_currency.formatAmount(outputs_amount) <<
         ", have " << m_currency.formatAmount(inputs_amount));
@@ -163,54 +120,21 @@
     if (!keptByBlock && fee < m_currency.minimumFee()) {
       LOG_PRINT_L0("transaction fee is not enought: " << m_currency.formatAmount(fee) <<
         ", minumim fee: " << m_currency.formatAmount(m_currency.minimumFee()));
->>>>>>> 89271f54
       tvc.m_verifivation_failed = true;
       tvc.m_tx_fee_too_small = true;
       return false;
     }
 
     //check key images for transaction if it is not kept by block
-<<<<<<< HEAD
-    if(!kept_by_block)
-    {
-      if(have_tx_keyimges_as_spent(tx))
-      {
-        LOG_ERROR("Transaction with id= "<< id << " used already spent key images");
-=======
     if (!keptByBlock) {
       CRITICAL_REGION_LOCAL(m_transactions_lock);
       if (haveSpentInputs(tx)) {
         LOG_PRINT_L0("Transaction with id= " << id << " used already spent inputs");
->>>>>>> 89271f54
         tvc.m_verifivation_failed = true;
         return false;
       }
     }
 
-<<<<<<< HEAD
-
-    crypto::hash max_used_block_id = null_hash;
-    uint64_t max_used_block_height = 0;
-    bool ch_inp_res = m_blockchain.check_tx_inputs(tx, max_used_block_height, max_used_block_id);
-    CRITICAL_REGION_LOCAL(m_transactions_lock);
-    if(!ch_inp_res)
-    {
-      if(kept_by_block)
-      {
-        //anyway add this transaction to pool, because it related to block
-        auto txd_p = m_transactions.insert(transactions_container::value_type(id, tx_details()));
-        CHECK_AND_ASSERT_MES(txd_p.second, false, "transaction already exists at inserting in memory pool");
-        txd_p.first->second.blob_size = blob_size;
-        txd_p.first->second.tx = tx;
-        txd_p.first->second.fee = inputs_amount - outputs_amount;
-        txd_p.first->second.max_used_block_id = null_hash;
-        txd_p.first->second.max_used_block_height = 0;
-        txd_p.first->second.kept_by_block = kept_by_block;
-        tvc.m_verifivation_impossible = true;
-        tvc.m_added_to_pool = true;
-      }else
-      {
-=======
     BlockInfo maxUsedBlock;
 
     // check inputs
@@ -218,43 +142,10 @@
 
     if (!inputsValid) {
       if (!keptByBlock) {
->>>>>>> 89271f54
         LOG_PRINT_L0("tx used wrong inputs, rejected");
         tvc.m_verifivation_failed = true;
         return false;
       }
-<<<<<<< HEAD
-    }else
-    {
-      //update transactions container
-      auto txd_p = m_transactions.insert(transactions_container::value_type(id, tx_details()));
-      CHECK_AND_ASSERT_MES(txd_p.second, false, "intrnal error: transaction already exists at inserting in memorypool");
-      txd_p.first->second.blob_size = blob_size;
-      txd_p.first->second.tx = tx;
-      txd_p.first->second.kept_by_block = kept_by_block;
-      txd_p.first->second.fee = inputs_amount - outputs_amount;
-      txd_p.first->second.max_used_block_id = max_used_block_id;
-      txd_p.first->second.max_used_block_height = max_used_block_height;
-      txd_p.first->second.last_failed_height = 0;
-      txd_p.first->second.last_failed_id = null_hash;
-      tvc.m_added_to_pool = true;
-
-      if(txd_p.first->second.fee > 0)
-        tvc.m_should_be_relayed = true;
-    }
-
-    tvc.m_verifivation_failed = true;
-    //update image_keys container, here should everything goes ok.
-    BOOST_FOREACH(const auto& in, tx.vin)
-    {
-      CHECKED_GET_SPECIFIC_VARIANT(in, const txin_to_key, txin, false);
-      std::unordered_set<crypto::hash>& kei_image_set = m_spent_key_images[txin.k_image];
-      CHECK_AND_ASSERT_MES(kept_by_block || kei_image_set.size() == 0, false, "internal error: keeped_by_block=" << kept_by_block
-                                          << ",  kei_image_set.size()=" << kei_image_set.size() << ENDL << "txin.k_image=" << txin.k_image << ENDL
-                                          << "tx_id=" << id );
-      auto ins_res = kei_image_set.insert(id);
-      CHECK_AND_ASSERT_MES(ins_res.second, false, "internal error: try to insert duplicate iterator in key_image set");
-=======
 
       maxUsedBlock.clear();
       tvc.m_verifivation_impossible = true;
@@ -278,7 +169,6 @@
 
       auto txd_p = m_transactions.insert(std::move(txd));
       CHECK_AND_ASSERT_MES(txd_p.second, false, "transaction already exists at inserting in memory pool");
->>>>>>> 89271f54
     }
 
     tvc.m_added_to_pool = true;
@@ -296,45 +186,6 @@
     return true;
   }
   //---------------------------------------------------------------------------------
-<<<<<<< HEAD
-  bool tx_memory_pool::add_tx(const transaction &tx, tx_verification_context& tvc, bool keeped_by_block)
-  {
-    crypto::hash h = null_hash;
-    size_t blob_size = 0;
-    get_transaction_hash(tx, h, blob_size);
-    return add_tx(tx, h, blob_size, tvc, keeped_by_block);
-  }
-  //---------------------------------------------------------------------------------
-  bool tx_memory_pool::remove_transaction_keyimages(const transaction& tx)
-  {
-    CRITICAL_REGION_LOCAL(m_transactions_lock);
-    BOOST_FOREACH(const txin_v& vi, tx.vin)
-    {
-      CHECKED_GET_SPECIFIC_VARIANT(vi, const txin_to_key, txin, false);
-      auto it = m_spent_key_images.find(txin.k_image);
-      CHECK_AND_ASSERT_MES(it != m_spent_key_images.end(), false, "failed to find transaction input in key images. img=" << txin.k_image << ENDL
-                                    << "transaction id = " << get_transaction_hash(tx));
-      std::unordered_set<crypto::hash>& key_image_set =  it->second;
-      CHECK_AND_ASSERT_MES(key_image_set.size(), false, "empty key_image set, img=" << txin.k_image << ENDL
-        << "transaction id = " << get_transaction_hash(tx));
-
-      auto it_in_set = key_image_set.find(get_transaction_hash(tx));
-      CHECK_AND_ASSERT_MES(key_image_set.size(), false, "transaction id not found in key_image set, img=" << txin.k_image << ENDL
-        << "transaction id = " << get_transaction_hash(tx));
-      key_image_set.erase(it_in_set);
-      if(!key_image_set.size())
-      {
-        //it is now empty hash container for this key_image
-        m_spent_key_images.erase(it);
-      }
-
-    }
-    return true;
-  }
-  //---------------------------------------------------------------------------------
-  bool tx_memory_pool::take_tx(const crypto::hash &id, transaction &tx, size_t& blob_size, uint64_t& fee)
-  {
-=======
   bool tx_memory_pool::add_tx(const Transaction &tx, tx_verification_context& tvc, bool keeped_by_block) {
     crypto::hash h = null_hash;
     size_t blobSize = 0;
@@ -343,11 +194,11 @@
   }
   //---------------------------------------------------------------------------------
   bool tx_memory_pool::take_tx(const crypto::hash &id, Transaction &tx, size_t& blobSize, uint64_t& fee) {
->>>>>>> 89271f54
     CRITICAL_REGION_LOCAL(m_transactions_lock);
     auto it = m_transactions.find(id);
-    if(it == m_transactions.end())
-      return false;
+    if (it == m_transactions.end()) {
+      return false;
+    }
 
     auto& txd = *it;
 
@@ -359,31 +210,11 @@
     return true;
   }
   //---------------------------------------------------------------------------------
-  size_t tx_memory_pool::get_transactions_count()
-  {
+  size_t tx_memory_pool::get_transactions_count() const {
     CRITICAL_REGION_LOCAL(m_transactions_lock);
     return m_transactions.size();
   }
   //---------------------------------------------------------------------------------
-<<<<<<< HEAD
-  bool tx_memory_pool::get_transactions(std::list<transaction>& txs)
-  {
-    CRITICAL_REGION_LOCAL(m_transactions_lock);
-    BOOST_FOREACH(const auto& tx_vt, m_transactions)
-      txs.push_back(tx_vt.second.tx);
-
-    return true;
-  }
-  //---------------------------------------------------------------------------------
-  bool tx_memory_pool::get_transaction(const crypto::hash& id, transaction& tx)
-  {
-    CRITICAL_REGION_LOCAL(m_transactions_lock);
-    auto it = m_transactions.find(id);
-    if(it == m_transactions.end())
-      return false;
-    tx = it->second.tx;
-    return true;
-=======
   void tx_memory_pool::get_transactions(std::list<Transaction>& txs) const {
     CRITICAL_REGION_LOCAL(m_transactions_lock);
     for (const auto& tx_vt : m_transactions) {
@@ -415,97 +246,32 @@
 
     new_tx_ids.assign(ready_tx_ids.begin(), ready_tx_ids.end());
     deleted_tx_ids.assign(known_set.begin(), known_set.end());
->>>>>>> 89271f54
-  }
-  //---------------------------------------------------------------------------------
-  bool tx_memory_pool::on_blockchain_inc(uint64_t new_block_height, const crypto::hash& top_block_id)
-  {
-    return true;
-  }
-  //---------------------------------------------------------------------------------
-  bool tx_memory_pool::on_blockchain_dec(uint64_t new_block_height, const crypto::hash& top_block_id)
-  {
-    return true;
-  }
-  //---------------------------------------------------------------------------------
-  bool tx_memory_pool::have_tx(const crypto::hash &id)
-  {
-    CRITICAL_REGION_LOCAL(m_transactions_lock);
-    if(m_transactions.count(id))
+  }
+  //---------------------------------------------------------------------------------
+  bool tx_memory_pool::on_blockchain_inc(uint64_t new_block_height, const crypto::hash& top_block_id) {
+    return true;
+  }
+  //---------------------------------------------------------------------------------
+  bool tx_memory_pool::on_blockchain_dec(uint64_t new_block_height, const crypto::hash& top_block_id) {
+    return true;
+  }
+  //---------------------------------------------------------------------------------
+  bool tx_memory_pool::have_tx(const crypto::hash &id) const {
+    CRITICAL_REGION_LOCAL(m_transactions_lock);
+    if (m_transactions.count(id)) {
       return true;
+    }
     return false;
   }
   //---------------------------------------------------------------------------------
-<<<<<<< HEAD
-  bool tx_memory_pool::have_tx_keyimges_as_spent(const transaction& tx)
-  {
-    CRITICAL_REGION_LOCAL(m_transactions_lock);
-    BOOST_FOREACH(const auto& in, tx.vin)
-    {
-      CHECKED_GET_SPECIFIC_VARIANT(in, const txin_to_key, tokey_in, true);//should never fail
-      if(have_tx_keyimg_as_spent(tokey_in.k_image))
-         return true;
-    }
-    return false;
-  }
-  //---------------------------------------------------------------------------------
-  bool tx_memory_pool::have_tx_keyimg_as_spent(const crypto::key_image& key_im)
-  {
-    CRITICAL_REGION_LOCAL(m_transactions_lock);
-    return m_spent_key_images.end() != m_spent_key_images.find(key_im);
-  }
-  //---------------------------------------------------------------------------------
-  void tx_memory_pool::lock()
-  {
-=======
   void tx_memory_pool::lock() const {
->>>>>>> 89271f54
     m_transactions_lock.lock();
   }
   //---------------------------------------------------------------------------------
-  void tx_memory_pool::unlock()
-  {
+  void tx_memory_pool::unlock() const {
     m_transactions_lock.unlock();
   }
   //---------------------------------------------------------------------------------
-<<<<<<< HEAD
-  bool tx_memory_pool::is_transaction_ready_to_go(tx_details& txd)
-  {
-    //not the best implementation at this time, sorry :(
-    //check is ring_signature already checked ?
-    if(txd.max_used_block_id == null_hash)
-    {//not checked, lets try to check
-
-      if(txd.last_failed_id != null_hash && m_blockchain.get_current_blockchain_height() > txd.last_failed_height && txd.last_failed_id == m_blockchain.get_block_id_by_height(txd.last_failed_height))
-        return false;//we already sure that this tx is broken for this height
-
-      if(!m_blockchain.check_tx_inputs(txd.tx, txd.max_used_block_height, txd.max_used_block_id))
-      {
-        txd.last_failed_height = m_blockchain.get_current_blockchain_height()-1;
-        txd.last_failed_id = m_blockchain.get_block_id_by_height(txd.last_failed_height);
-        return false;
-      }
-    }else
-    {
-      if(txd.max_used_block_height >= m_blockchain.get_current_blockchain_height())
-        return false;
-      if(m_blockchain.get_block_id_by_height(txd.max_used_block_height) != txd.max_used_block_id)
-      {
-        //if we already failed on this height and id, skip actual ring signature check
-        if(txd.last_failed_id == m_blockchain.get_block_id_by_height(txd.last_failed_height))
-          return false;
-        //check ring signature again, it is possible (with very small chance) that this transaction become again valid
-        if(!m_blockchain.check_tx_inputs(txd.tx, txd.max_used_block_height, txd.max_used_block_id))
-        {
-          txd.last_failed_height = m_blockchain.get_current_blockchain_height()-1;
-          txd.last_failed_id = m_blockchain.get_block_id_by_height(txd.last_failed_height);
-          return false;
-        }
-      }
-    }
-    //if we here, transaction seems valid, but, anyway, check for key_images collisions with blockchain, just to be sure
-    if(m_blockchain.have_tx_keyimges_as_spent(txd.tx))
-=======
   bool tx_memory_pool::is_transaction_ready_to_go(const Transaction& tx, TransactionCheckInfo& txd) const {
 
     if (!m_validator.checkTransactionInputs(tx, txd.maxUsedBlock, txd.lastFailedBlock))
@@ -513,67 +279,12 @@
 
     //if we here, transaction seems valid, but, anyway, check for key_images collisions with blockchain, just to be sure
     if (m_validator.haveSpentKeyImages(tx))
->>>>>>> 89271f54
       return false;
 
     //transaction is ok.
     return true;
   }
   //---------------------------------------------------------------------------------
-<<<<<<< HEAD
-  bool tx_memory_pool::have_key_images(const std::unordered_set<crypto::key_image>& k_images, const transaction& tx)
-  {
-    for(size_t i = 0; i!= tx.vin.size(); i++)
-    {
-      CHECKED_GET_SPECIFIC_VARIANT(tx.vin[i], const txin_to_key, itk, false);
-      if(k_images.count(itk.k_image))
-        return true;
-    }
-    return false;
-  }
-  //---------------------------------------------------------------------------------
-  bool tx_memory_pool::append_key_images(std::unordered_set<crypto::key_image>& k_images, const transaction& tx)
-  {
-    for(size_t i = 0; i!= tx.vin.size(); i++)
-    {
-      CHECKED_GET_SPECIFIC_VARIANT(tx.vin[i], const txin_to_key, itk, false);
-      auto i_res = k_images.insert(itk.k_image);
-      CHECK_AND_ASSERT_MES(i_res.second, false, "internal error: key images pool cache - inserted duplicate image in set: " << itk.k_image);
-    }
-    return true;
-  }
-  //---------------------------------------------------------------------------------
-  std::string tx_memory_pool::print_pool(bool short_format)
-  {
-    std::stringstream ss;
-    CRITICAL_REGION_LOCAL(m_transactions_lock);
-    BOOST_FOREACH(transactions_container::value_type& txe,  m_transactions)
-    {
-      if(short_format)
-      {
-        tx_details& txd = txe.second;
-        ss << "id: " << txe.first << ENDL
-          << "blob_size: " << txd.blob_size << ENDL
-          << "fee: " << txd.fee << ENDL
-          << "kept_by_block: " << txd.kept_by_block << ENDL
-          << "max_used_block_height: " << txd.max_used_block_height << ENDL
-          << "max_used_block_id: " << txd.max_used_block_id << ENDL
-          << "last_failed_height: " << txd.last_failed_height << ENDL
-          << "last_failed_id: " << txd.last_failed_id << ENDL;
-      }else
-      {
-        tx_details& txd = txe.second;
-        ss << "id: " << txe.first << ENDL
-          <<  obj_to_json_str(txd.tx) << ENDL
-          << "blob_size: " << txd.blob_size << ENDL
-          << "fee: " << txd.fee << ENDL
-          << "kept_by_block: " << txd.kept_by_block << ENDL
-          << "max_used_block_height: " << txd.max_used_block_height << ENDL
-          << "max_used_block_id: " << txd.max_used_block_id << ENDL
-          << "last_failed_height: " << txd.last_failed_height << ENDL
-          << "last_failed_id: " << txd.last_failed_id << ENDL;
-      }
-=======
   std::string tx_memory_pool::print_pool(bool short_format) const {
     std::stringstream ss;
     CRITICAL_REGION_LOCAL(m_transactions_lock);
@@ -591,35 +302,18 @@
         << "last_failed_id: " << txd.lastFailedBlock.id << std::endl
         << "received: " << std::ctime(&txd.receiveTime) << std::endl;
     }
->>>>>>> 89271f54
-
-    }
+
     return ss.str();
   }
   //---------------------------------------------------------------------------------
-<<<<<<< HEAD
-  bool tx_memory_pool::fill_block_template(block &bl, size_t median_size, uint64_t already_generated_coins, size_t &total_size, uint64_t &fee)
-  {
-=======
   bool tx_memory_pool::fill_block_template(Block& bl, size_t median_size, size_t maxCumulativeSize,
                                            uint64_t already_generated_coins, size_t& total_size, uint64_t& fee) {
->>>>>>> 89271f54
     CRITICAL_REGION_LOCAL(m_transactions_lock);
 
     total_size = 0;
     fee = 0;
 
-<<<<<<< HEAD
-    size_t max_total_size = 2 * median_size - CRYPTONOTE_COINBASE_BLOB_RESERVED_SIZE;
-    std::unordered_set<crypto::key_image> k_images;
-    BOOST_FOREACH(transactions_container::value_type& tx, m_transactions)
-    {
-      if (max_total_size < total_size + tx.second.blob_size)
-        continue;
-
-      if (!is_transaction_ready_to_go(tx.second) || have_key_images(k_images, tx.second.tx))
-=======
-    size_t max_total_size = (125 * median_size) / 100 - m_currency.minerTxBlobReservedSize();
+    size_t max_total_size = 2 * median_size - m_currency.minerTxBlobReservedSize();
     max_total_size = std::min(max_total_size, maxCumulativeSize);
 
     BlockTemplate blockTemplate;
@@ -628,8 +322,8 @@
       const auto& txd = *i;
 
       if (max_total_size < total_size + txd.blobSize) {
->>>>>>> 89271f54
         continue;
+      }
 
       TransactionCheckInfo checkInfo(txd);
       bool ready = is_transaction_ready_to_go(txd.tx, checkInfo);
@@ -649,43 +343,36 @@
     return true;
   }
   //---------------------------------------------------------------------------------
-  bool tx_memory_pool::init(const std::string& config_folder)
-  {
+  bool tx_memory_pool::init(const std::string& config_folder) {
+    CRITICAL_REGION_LOCAL(m_transactions_lock);
+
     m_config_folder = config_folder;
     std::string state_file_path = config_folder + "/" + m_currency.txPoolFileName();
     boost::system::error_code ec;
-    if(!boost::filesystem::exists(state_file_path, ec))
+    if (!boost::filesystem::exists(state_file_path, ec)) {
       return true;
+    }
     bool res = tools::unserialize_obj_from_file(*this, state_file_path);
-<<<<<<< HEAD
-    if(!res)
-    {
-      LOG_PRINT_L0("Failed to load memory pool from file " << state_file_path);
-=======
     if (!res) {
       LOG_ERROR("Failed to load memory pool from file " << state_file_path);
 
       m_transactions.clear();
       m_spent_key_images.clear();
       m_spentOutputs.clear();
->>>>>>> 89271f54
-    }
-    return res;
-  }
-
-  //---------------------------------------------------------------------------------
-  bool tx_memory_pool::deinit()
-  {
-    if (!tools::create_directories_if_necessary(m_config_folder))
-    {
+    }
+    // Ignore deserialization error
+    return true;
+  }
+  //---------------------------------------------------------------------------------
+  bool tx_memory_pool::deinit() {
+    if (!tools::create_directories_if_necessary(m_config_folder)) {
       LOG_PRINT_L0("Failed to create data directory: " << m_config_folder);
       return false;
     }
 
     std::string state_file_path = m_config_folder + "/" + m_currency.txPoolFileName();
     bool res = tools::serialize_obj_to_file(*this, state_file_path);
-    if(!res)
-    {
+    if (!res) {
       LOG_PRINT_L0("Failed to serialize memory pool to file " << state_file_path);
     }
     return true;
