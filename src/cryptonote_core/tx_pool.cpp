<<<<<<< HEAD
// Copyright (c) 2012-2014, The CryptoNote developers, The Bytecoin developers
//
// This file is part of Bytecoin.
//
// Bytecoin is free software: you can redistribute it and/or modify
// it under the terms of the GNU Lesser General Public License as published by
// the Free Software Foundation, either version 3 of the License, or
// (at your option) any later version.
//
// Bytecoin is distributed in the hope that it will be useful,
// but WITHOUT ANY WARRANTY; without even the implied warranty of
// MERCHANTABILITY or FITNESS FOR A PARTICULAR PURPOSE.  See the
// GNU Lesser General Public License for more details.
//
// You should have received a copy of the GNU Lesser General Public License
// along with Bytecoin.  If not, see <http://www.gnu.org/licenses/>.

#include "tx_pool.h"
=======
// Copyright (c) 2011-2015 The Cryptonote developers
// Distributed under the MIT/X11 software license, see the accompanying
// file COPYING or http://www.opensource.org/licenses/mit-license.php.
>>>>>>> fbd72656

#include "tx_pool.h"

#include <algorithm>
#include <ctime>
#include <vector>
#include <unordered_set>

#include <boost/filesystem.hpp>

// epee
#include "misc_language.h"
#include "misc_log_ex.h"
#include "warnings.h"

#include "common/boost_serialization_helper.h"
#include "common/int-util.h"
#include "common/util.h"
#include "crypto/hash.h"
#include "cryptonote_core/cryptonote_format_utils.h"
#include "cryptonote_core/cryptonote_boost_serialization.h"
#include "cryptonote_config.h"


DISABLE_VS_WARNINGS(4244 4345 4503) //'boost::foreach_detail_::or_' : decorated name length exceeded, name was truncated

namespace cryptonote {

  //---------------------------------------------------------------------------------
  // BlockTemplate
  //---------------------------------------------------------------------------------
  class BlockTemplate {
  public:

    bool addTransaction(const crypto::hash& txid, const Transaction& tx) {
      if (!canAdd(tx))
        return false;

      for (const auto& in : tx.vin) {
        if (in.type() == typeid(TransactionInputToKey)) {
          auto r = m_keyImages.insert(boost::get<TransactionInputToKey>(in).keyImage);
          (void)r; //just to make compiler to shut up
          assert(r.second);
<<<<<<< HEAD
=======
        } else if (in.type() == typeid(TransactionInputMultisignature)) {
          const auto& msig = boost::get<TransactionInputMultisignature>(in);
          auto r = m_usedOutputs.insert(std::make_pair(msig.amount, msig.outputIndex));
          (void)r; //just to make compiler to shut up
          assert(r.second);
>>>>>>> fbd72656
        }
      }

      m_txHashes.push_back(txid);
      return true;
    }

    const std::vector<crypto::hash>& getTransactions() const {
      return m_txHashes;
    }

  private:

    bool canAdd(const Transaction& tx) {
      for (const auto& in : tx.vin) {
        if (in.type() == typeid(TransactionInputToKey)) {
          if (m_keyImages.count(boost::get<TransactionInputToKey>(in).keyImage)) {
            return false;
          }
<<<<<<< HEAD
=======
        } else if (in.type() == typeid(TransactionInputMultisignature)) {
          const auto& msig = boost::get<TransactionInputMultisignature>(in);
          if (m_usedOutputs.count(std::make_pair(msig.amount, msig.outputIndex))) {
            return false;
          }
>>>>>>> fbd72656
        }
      }
      return true;
    }
    
    std::unordered_set<crypto::key_image> m_keyImages;
    std::set<std::pair<uint64_t, uint64_t>> m_usedOutputs;
    std::vector<crypto::hash> m_txHashes;
  };

  using CryptoNote::BlockInfo;

  //---------------------------------------------------------------------------------
  tx_memory_pool::tx_memory_pool(const cryptonote::Currency& currency, CryptoNote::ITransactionValidator& validator, CryptoNote::ITimeProvider& timeProvider) :
    m_currency(currency),
    m_validator(validator), 
    m_timeProvider(timeProvider), 
    m_txCheckInterval(60, timeProvider),
    m_fee_index(boost::get<1>(m_transactions)) {
  }

  //---------------------------------------------------------------------------------
  bool tx_memory_pool::add_tx(const Transaction &tx, /*const crypto::hash& tx_prefix_hash,*/ const crypto::hash &id, size_t blobSize, tx_verification_context& tvc, bool keptByBlock) {
    if (!check_inputs_types_supported(tx)) {
      tvc.m_verifivation_failed = true;
      return false;
    }

    uint64_t inputs_amount = 0;
    if (!get_inputs_money_amount(tx, inputs_amount)) {
      tvc.m_verifivation_failed = true;
      return false;
    }

    uint64_t outputs_amount = get_outs_money_amount(tx);

    if (outputs_amount >= inputs_amount) {
      LOG_PRINT_L0("transaction use more money then it has: use " << m_currency.formatAmount(outputs_amount) <<
        ", have " << m_currency.formatAmount(inputs_amount));
<<<<<<< HEAD
=======
      tvc.m_verifivation_failed = true;
      return false;
    }

    const uint64_t fee = inputs_amount - outputs_amount;
    if (!keptByBlock && fee < m_currency.minimumFee()) {
      LOG_PRINT_L0("transaction fee is not enought: " << m_currency.formatAmount(fee) <<
        ", minumim fee: " << m_currency.formatAmount(m_currency.minimumFee()));
>>>>>>> fbd72656
      tvc.m_verifivation_failed = true;
      tvc.m_tx_fee_too_small = true;
      return false;
    }

    const uint64_t fee = inputs_amount - outputs_amount;
    if (!keptByBlock && fee < m_currency.minimumFee()) {
      LOG_PRINT_L0("transaction fee is not enought: " << m_currency.formatAmount(fee) <<
        ", minumim fee: " << m_currency.formatAmount(m_currency.minimumFee()));
      tvc.m_verifivation_failed = true;
      tvc.m_tx_fee_too_small = true;
      return false;
    }

    //check key images for transaction if it is not kept by block
    if (!keptByBlock) {
      CRITICAL_REGION_LOCAL(m_transactions_lock);
      if (haveSpentInputs(tx)) {
        LOG_PRINT_L0("Transaction with id= " << id << " used already spent inputs");
        tvc.m_verifivation_failed = true;
        return false;
      }
    }

    BlockInfo maxUsedBlock;

    // check inputs
    bool inputsValid = m_validator.checkTransactionInputs(tx, maxUsedBlock);

    if (!inputsValid) {
      if (!keptByBlock) {
        LOG_PRINT_L0("tx used wrong inputs, rejected");
        tvc.m_verifivation_failed = true;
        return false;
      }

      maxUsedBlock.clear();
      tvc.m_verifivation_impossible = true;
    }

    CRITICAL_REGION_LOCAL(m_transactions_lock);

    // add to pool
    {
      TransactionDetails txd;

      txd.id = id;
      txd.blobSize = blobSize;
      txd.tx = tx;
      txd.fee = fee;
      txd.keptByBlock = keptByBlock;
      txd.receiveTime = m_timeProvider.now();

      txd.maxUsedBlock = maxUsedBlock;
      txd.lastFailedBlock.clear();

      auto txd_p = m_transactions.insert(std::move(txd));
      CHECK_AND_ASSERT_MES(txd_p.second, false, "transaction already exists at inserting in memory pool");
    }

    tvc.m_added_to_pool = true;

    if (inputsValid && fee > 0)
      tvc.m_should_be_relayed = true;

    tvc.m_verifivation_failed = true;

    if (!addTransactionInputs(id, tx, keptByBlock))
      return false;

    tvc.m_verifivation_failed = false;
    //succeed
    return true;
  }
  //---------------------------------------------------------------------------------
  bool tx_memory_pool::add_tx(const Transaction &tx, tx_verification_context& tvc, bool keeped_by_block) {
    crypto::hash h = null_hash;
    size_t blobSize = 0;
    get_transaction_hash(tx, h, blobSize);
    return add_tx(tx, h, blobSize, tvc, keeped_by_block);
  }
  //---------------------------------------------------------------------------------
  bool tx_memory_pool::take_tx(const crypto::hash &id, Transaction &tx, size_t& blobSize, uint64_t& fee) {
    CRITICAL_REGION_LOCAL(m_transactions_lock);
    auto it = m_transactions.find(id);
    if (it == m_transactions.end()) {
      return false;
    }

    auto& txd = *it;
<<<<<<< HEAD

    tx = txd.tx;
    blobSize = txd.blobSize;
    fee = txd.fee;

=======

    tx = txd.tx;
    blobSize = txd.blobSize;
    fee = txd.fee;

>>>>>>> fbd72656
    removeTransaction(it);
    return true;
  }
  //---------------------------------------------------------------------------------
  size_t tx_memory_pool::get_transactions_count() const {
    CRITICAL_REGION_LOCAL(m_transactions_lock);
    return m_transactions.size();
  }
  //---------------------------------------------------------------------------------
  void tx_memory_pool::get_transactions(std::list<Transaction>& txs) const {
<<<<<<< HEAD
    CRITICAL_REGION_LOCAL(m_transactions_lock);
    for (const auto& tx_vt : m_transactions) {
      txs.push_back(tx_vt.tx);
    }
=======
    CRITICAL_REGION_LOCAL(m_transactions_lock);
    for (const auto& tx_vt : m_transactions) {
      txs.push_back(tx_vt.tx);
    }
  }
  //---------------------------------------------------------------------------------
  void tx_memory_pool::get_difference(const std::vector<crypto::hash>& known_tx_ids, std::vector<crypto::hash>& new_tx_ids, std::vector<crypto::hash>& deleted_tx_ids) const {
    CRITICAL_REGION_LOCAL(m_transactions_lock);
    std::unordered_set<crypto::hash> ready_tx_ids;
    for (const auto& tx : m_transactions) {
      TransactionCheckInfo checkInfo(tx);
      if (is_transaction_ready_to_go(tx.tx, checkInfo)) {
        ready_tx_ids.insert(tx.id);
      }
    }

    std::unordered_set<crypto::hash> known_set(known_tx_ids.begin(), known_tx_ids.end());
    for (auto it = ready_tx_ids.begin(), e = ready_tx_ids.end(); it != e;) {
      auto known_it = known_set.find(*it);
      if (known_it != known_set.end()) {
        known_set.erase(known_it);
        it = ready_tx_ids.erase(it);
      }
      else {
        ++it;
      }
    }

    new_tx_ids.assign(ready_tx_ids.begin(), ready_tx_ids.end());
    deleted_tx_ids.assign(known_set.begin(), known_set.end());
>>>>>>> fbd72656
  }
  //---------------------------------------------------------------------------------
  bool tx_memory_pool::on_blockchain_inc(uint64_t new_block_height, const crypto::hash& top_block_id) {
    return true;
  }
  //---------------------------------------------------------------------------------
  bool tx_memory_pool::on_blockchain_dec(uint64_t new_block_height, const crypto::hash& top_block_id) {
    return true;
  }
  //---------------------------------------------------------------------------------
  bool tx_memory_pool::have_tx(const crypto::hash &id) const {
    CRITICAL_REGION_LOCAL(m_transactions_lock);
    if (m_transactions.count(id)) {
      return true;
    }
    return false;
  }
  //---------------------------------------------------------------------------------
  void tx_memory_pool::lock() const {
    m_transactions_lock.lock();
  }
  //---------------------------------------------------------------------------------
  void tx_memory_pool::unlock() const {
    m_transactions_lock.unlock();
  }
  //---------------------------------------------------------------------------------
  bool tx_memory_pool::is_transaction_ready_to_go(const Transaction& tx, TransactionCheckInfo& txd) const {

    if (!m_validator.checkTransactionInputs(tx, txd.maxUsedBlock, txd.lastFailedBlock))
      return false;

    //if we here, transaction seems valid, but, anyway, check for key_images collisions with blockchain, just to be sure
    if (m_validator.haveSpentKeyImages(tx))
      return false;

    //transaction is ok.
    return true;
  }
  //---------------------------------------------------------------------------------
  std::string tx_memory_pool::print_pool(bool short_format) const {
    std::stringstream ss;
    CRITICAL_REGION_LOCAL(m_transactions_lock);
    for (const auto& txd : m_fee_index) {
      ss << "id: " << txd.id << std::endl;
      if (!short_format) {
        ss << obj_to_json_str(txd.tx) << std::endl;
      }
      ss << "blobSize: " << txd.blobSize << std::endl
        << "fee: " << m_currency.formatAmount(txd.fee) << std::endl
        << "keptByBlock: " << (txd.keptByBlock ? 'T' : 'F') << std::endl
        << "max_used_block_height: " << txd.maxUsedBlock.height << std::endl
        << "max_used_block_id: " << txd.maxUsedBlock.id << std::endl
        << "last_failed_height: " << txd.lastFailedBlock.height << std::endl
        << "last_failed_id: " << txd.lastFailedBlock.id << std::endl
<<<<<<< HEAD
        << "recieved: " << std::ctime(&txd.receiveTime) << std::endl;
=======
        << "received: " << std::ctime(&txd.receiveTime) << std::endl;
>>>>>>> fbd72656
    }

    return ss.str();
  }
  //---------------------------------------------------------------------------------
  bool tx_memory_pool::fill_block_template(Block& bl, size_t median_size, size_t maxCumulativeSize,
                                           uint64_t already_generated_coins, size_t& total_size, uint64_t& fee) {
    CRITICAL_REGION_LOCAL(m_transactions_lock);

    total_size = 0;
    fee = 0;

<<<<<<< HEAD
    size_t max_total_size = (125 * median_size) / 100 - m_currency.minerTxBlobReservedSize();
    max_total_size = std::min(max_total_size, maxCumulativeSize);

    BlockTemplate blockTemplate;

    for (auto i = m_fee_index.begin(); i != m_fee_index.end(); ++i) {
      const auto& txd = *i;

      if (max_total_size < total_size + txd.blobSize) {
        continue;
      }

      TransactionCheckInfo checkInfo(txd);
      bool ready = is_transaction_ready_to_go(txd.tx, checkInfo);

=======
    size_t max_total_size = 2 * median_size - m_currency.minerTxBlobReservedSize();
    max_total_size = std::min(max_total_size, maxCumulativeSize);

    BlockTemplate blockTemplate;

    for (auto i = m_fee_index.begin(); i != m_fee_index.end(); ++i) {
      const auto& txd = *i;

      if (max_total_size < total_size + txd.blobSize) {
        continue;
      }

      TransactionCheckInfo checkInfo(txd);
      bool ready = is_transaction_ready_to_go(txd.tx, checkInfo);

>>>>>>> fbd72656
      // update item state
      m_fee_index.modify(i, [&checkInfo](TransactionCheckInfo& item) {
        item = checkInfo;
      });
      
      if (ready && blockTemplate.addTransaction(txd.id, txd.tx)) {
        total_size += txd.blobSize;
        fee += txd.fee;
      }
    }

    bl.txHashes = blockTemplate.getTransactions();
    return true;
  }
  //---------------------------------------------------------------------------------
  bool tx_memory_pool::init(const std::string& config_folder) {
    CRITICAL_REGION_LOCAL(m_transactions_lock);

    m_config_folder = config_folder;
    std::string state_file_path = config_folder + "/" + m_currency.txPoolFileName();
    boost::system::error_code ec;
    if (!boost::filesystem::exists(state_file_path, ec)) {
      return true;
    }
    bool res = tools::unserialize_obj_from_file(*this, state_file_path);
    if (!res) {
      LOG_ERROR("Failed to load memory pool from file " << state_file_path);

      m_transactions.clear();
      m_spent_key_images.clear();
      m_spentOutputs.clear();
    }
    // Ignore deserialization error
    return true;
  }
  //---------------------------------------------------------------------------------
  bool tx_memory_pool::deinit() {
    if (!tools::create_directories_if_necessary(m_config_folder)) {
      LOG_PRINT_L0("Failed to create data directory: " << m_config_folder);
      return false;
    }

    std::string state_file_path = m_config_folder + "/" + m_currency.txPoolFileName();
    bool res = tools::serialize_obj_to_file(*this, state_file_path);
    if (!res) {
      LOG_PRINT_L0("Failed to serialize memory pool to file " << state_file_path);
    }
    return true;
  }

  //---------------------------------------------------------------------------------
  void tx_memory_pool::on_idle() {
    m_txCheckInterval.call([this](){ return removeExpiredTransactions(); });
  }

  //---------------------------------------------------------------------------------
  bool tx_memory_pool::removeExpiredTransactions() {
<<<<<<< HEAD
    CRITICAL_REGION_LOCAL(m_transactions_lock);
    
    auto now = m_timeProvider.now();

    for (auto it = m_transactions.begin(); it != m_transactions.end();) {
      uint64_t txAge = now - it->receiveTime;
      bool remove = txAge > (it->keptByBlock ? m_currency.mempoolTxFromAltBlockLiveTime() : m_currency.mempoolTxLiveTime());

      if (remove) {
        LOG_PRINT_L2("Tx " << it->id << " removed from tx pool due to outdated, age: " << txAge);
        it = removeTransaction(it);
      } else {
        ++it;
      }
    }
=======
    bool somethingRemoved = false;
    {
      CRITICAL_REGION_LOCAL(m_transactions_lock);

      auto now = m_timeProvider.now();

      for (auto it = m_transactions.begin(); it != m_transactions.end();) {
        uint64_t txAge = now - it->receiveTime;
        bool remove = txAge > (it->keptByBlock ? m_currency.mempoolTxFromAltBlockLiveTime() : m_currency.mempoolTxLiveTime());

        if (remove) {
          LOG_PRINT_L2("Tx " << it->id << " removed from tx pool due to outdated, age: " << txAge);
          it = removeTransaction(it);
          somethingRemoved = true;
        } else {
          ++it;
        }
      }
    }

    if (somethingRemoved) {
      m_observerManager.notify(&ITxPoolObserver::txDeletedFromPool);
    }

>>>>>>> fbd72656
    return true;
  }

  tx_memory_pool::tx_container_t::iterator tx_memory_pool::removeTransaction(tx_memory_pool::tx_container_t::iterator i) {
    removeTransactionInputs(i->id, i->tx, i->keptByBlock);
    return m_transactions.erase(i);
  }

  bool tx_memory_pool::removeTransactionInputs(const crypto::hash& tx_id, const Transaction& tx, bool keptByBlock) {
    for (const auto& in : tx.vin) {
      if (in.type() == typeid(TransactionInputToKey)) {
        const auto& txin = boost::get<TransactionInputToKey>(in);
        auto it = m_spent_key_images.find(txin.keyImage);
        CHECK_AND_ASSERT_MES(it != m_spent_key_images.end(), false, "failed to find transaction input in key images. img=" << txin.keyImage << std::endl
          << "transaction id = " << tx_id);
        std::unordered_set<crypto::hash>& key_image_set = it->second;
        CHECK_AND_ASSERT_MES(!key_image_set.empty(), false, "empty key_image set, img=" << txin.keyImage << std::endl
          << "transaction id = " << tx_id);

        auto it_in_set = key_image_set.find(tx_id);
        CHECK_AND_ASSERT_MES(it_in_set != key_image_set.end(), false, "transaction id not found in key_image set, img=" << txin.keyImage << std::endl
          << "transaction id = " << tx_id);
        key_image_set.erase(it_in_set);
        if (key_image_set.empty()) {
          //it is now empty hash container for this key_image
          m_spent_key_images.erase(it);
        }
<<<<<<< HEAD
=======
      } else if (in.type() == typeid(TransactionInputMultisignature)) {
        if (!keptByBlock) {
          const auto& msig = boost::get<TransactionInputMultisignature>(in);
          auto output = GlobalOutput(msig.amount, msig.outputIndex);
          assert(m_spentOutputs.count(output));
          m_spentOutputs.erase(output);
        }
>>>>>>> fbd72656
      }
    }

    return true;
  }

  //---------------------------------------------------------------------------------
  bool tx_memory_pool::addTransactionInputs(const crypto::hash& id, const Transaction& tx, bool keptByBlock) {
    // should not fail
    for (const auto& in : tx.vin) {
      if (in.type() == typeid(TransactionInputToKey)) {
        const auto& txin = boost::get<TransactionInputToKey>(in);
        std::unordered_set<crypto::hash>& kei_image_set = m_spent_key_images[txin.keyImage];
        CHECK_AND_ASSERT_MES(keptByBlock || kei_image_set.size() == 0, false, "internal error: keptByBlock=" << keptByBlock
          << ",  kei_image_set.size()=" << kei_image_set.size() << ENDL << "txin.keyImage=" << txin.keyImage << ENDL
          << "tx_id=" << id);
        auto ins_res = kei_image_set.insert(id);
        CHECK_AND_ASSERT_MES(ins_res.second, false, "internal error: try to insert duplicate iterator in key_image set");
<<<<<<< HEAD
=======
      } else if (in.type() == typeid(TransactionInputMultisignature)) {
        if (!keptByBlock) {
          const auto& msig = boost::get<TransactionInputMultisignature>(in);
          auto r = m_spentOutputs.insert(GlobalOutput(msig.amount, msig.outputIndex));
          (void)r;
          assert(r.second);
        }
>>>>>>> fbd72656
      }
    }

    return true;
  }

  //---------------------------------------------------------------------------------
  bool tx_memory_pool::haveSpentInputs(const Transaction& tx) const {
    for (const auto& in : tx.vin) {
      if (in.type() == typeid(TransactionInputToKey)) {
        const auto& tokey_in = boost::get<TransactionInputToKey>(in);
        if (m_spent_key_images.count(tokey_in.keyImage)) {
          return true;
        }
<<<<<<< HEAD
=======
      } else if (in.type() == typeid(TransactionInputMultisignature)) {
        const auto& msig = boost::get<TransactionInputMultisignature>(in);
        if (m_spentOutputs.count(GlobalOutput(msig.amount, msig.outputIndex))) {
          return true;
        }
>>>>>>> fbd72656
      }
    }
    return false;
  }
<<<<<<< HEAD
=======

  bool tx_memory_pool::addObserver(ITxPoolObserver* observer) {
    return m_observerManager.add(observer);
  }

  bool tx_memory_pool::removeObserver(ITxPoolObserver* observer) {
    return m_observerManager.remove(observer);
  }
>>>>>>> fbd72656
}<|MERGE_RESOLUTION|>--- conflicted
+++ resolved
@@ -1,27 +1,7 @@
-<<<<<<< HEAD
-// Copyright (c) 2012-2014, The CryptoNote developers, The Bytecoin developers
-//
-// This file is part of Bytecoin.
-//
-// Bytecoin is free software: you can redistribute it and/or modify
-// it under the terms of the GNU Lesser General Public License as published by
-// the Free Software Foundation, either version 3 of the License, or
-// (at your option) any later version.
-//
-// Bytecoin is distributed in the hope that it will be useful,
-// but WITHOUT ANY WARRANTY; without even the implied warranty of
-// MERCHANTABILITY or FITNESS FOR A PARTICULAR PURPOSE.  See the
-// GNU Lesser General Public License for more details.
-//
-// You should have received a copy of the GNU Lesser General Public License
-// along with Bytecoin.  If not, see <http://www.gnu.org/licenses/>.
-
-#include "tx_pool.h"
-=======
 // Copyright (c) 2011-2015 The Cryptonote developers
+// Copyright (c) 2014-2015 XDN developers
 // Distributed under the MIT/X11 software license, see the accompanying
 // file COPYING or http://www.opensource.org/licenses/mit-license.php.
->>>>>>> fbd72656
 
 #include "tx_pool.h"
 
@@ -65,14 +45,11 @@
           auto r = m_keyImages.insert(boost::get<TransactionInputToKey>(in).keyImage);
           (void)r; //just to make compiler to shut up
           assert(r.second);
-<<<<<<< HEAD
-=======
         } else if (in.type() == typeid(TransactionInputMultisignature)) {
           const auto& msig = boost::get<TransactionInputMultisignature>(in);
           auto r = m_usedOutputs.insert(std::make_pair(msig.amount, msig.outputIndex));
           (void)r; //just to make compiler to shut up
           assert(r.second);
->>>>>>> fbd72656
         }
       }
 
@@ -92,14 +69,11 @@
           if (m_keyImages.count(boost::get<TransactionInputToKey>(in).keyImage)) {
             return false;
           }
-<<<<<<< HEAD
-=======
         } else if (in.type() == typeid(TransactionInputMultisignature)) {
           const auto& msig = boost::get<TransactionInputMultisignature>(in);
           if (m_usedOutputs.count(std::make_pair(msig.amount, msig.outputIndex))) {
             return false;
           }
->>>>>>> fbd72656
         }
       }
       return true;
@@ -128,30 +102,13 @@
       return false;
     }
 
-    uint64_t inputs_amount = 0;
-    if (!get_inputs_money_amount(tx, inputs_amount)) {
-      tvc.m_verifivation_failed = true;
-      return false;
-    }
-
+    uint64_t inputs_amount = m_currency.getTransactionAllInputsAmount(tx);
     uint64_t outputs_amount = get_outs_money_amount(tx);
 
     if (outputs_amount >= inputs_amount) {
       LOG_PRINT_L0("transaction use more money then it has: use " << m_currency.formatAmount(outputs_amount) <<
         ", have " << m_currency.formatAmount(inputs_amount));
-<<<<<<< HEAD
-=======
       tvc.m_verifivation_failed = true;
-      return false;
-    }
-
-    const uint64_t fee = inputs_amount - outputs_amount;
-    if (!keptByBlock && fee < m_currency.minimumFee()) {
-      LOG_PRINT_L0("transaction fee is not enought: " << m_currency.formatAmount(fee) <<
-        ", minumim fee: " << m_currency.formatAmount(m_currency.minimumFee()));
->>>>>>> fbd72656
-      tvc.m_verifivation_failed = true;
-      tvc.m_tx_fee_too_small = true;
       return false;
     }
 
@@ -240,19 +197,11 @@
     }
 
     auto& txd = *it;
-<<<<<<< HEAD
 
     tx = txd.tx;
     blobSize = txd.blobSize;
     fee = txd.fee;
 
-=======
-
-    tx = txd.tx;
-    blobSize = txd.blobSize;
-    fee = txd.fee;
-
->>>>>>> fbd72656
     removeTransaction(it);
     return true;
   }
@@ -263,12 +212,6 @@
   }
   //---------------------------------------------------------------------------------
   void tx_memory_pool::get_transactions(std::list<Transaction>& txs) const {
-<<<<<<< HEAD
-    CRITICAL_REGION_LOCAL(m_transactions_lock);
-    for (const auto& tx_vt : m_transactions) {
-      txs.push_back(tx_vt.tx);
-    }
-=======
     CRITICAL_REGION_LOCAL(m_transactions_lock);
     for (const auto& tx_vt : m_transactions) {
       txs.push_back(tx_vt.tx);
@@ -299,7 +242,6 @@
 
     new_tx_ids.assign(ready_tx_ids.begin(), ready_tx_ids.end());
     deleted_tx_ids.assign(known_set.begin(), known_set.end());
->>>>>>> fbd72656
   }
   //---------------------------------------------------------------------------------
   bool tx_memory_pool::on_blockchain_inc(uint64_t new_block_height, const crypto::hash& top_block_id) {
@@ -354,11 +296,7 @@
         << "max_used_block_id: " << txd.maxUsedBlock.id << std::endl
         << "last_failed_height: " << txd.lastFailedBlock.height << std::endl
         << "last_failed_id: " << txd.lastFailedBlock.id << std::endl
-<<<<<<< HEAD
-        << "recieved: " << std::ctime(&txd.receiveTime) << std::endl;
-=======
         << "received: " << std::ctime(&txd.receiveTime) << std::endl;
->>>>>>> fbd72656
     }
 
     return ss.str();
@@ -371,7 +309,6 @@
     total_size = 0;
     fee = 0;
 
-<<<<<<< HEAD
     size_t max_total_size = (125 * median_size) / 100 - m_currency.minerTxBlobReservedSize();
     max_total_size = std::min(max_total_size, maxCumulativeSize);
 
@@ -387,23 +324,6 @@
       TransactionCheckInfo checkInfo(txd);
       bool ready = is_transaction_ready_to_go(txd.tx, checkInfo);
 
-=======
-    size_t max_total_size = 2 * median_size - m_currency.minerTxBlobReservedSize();
-    max_total_size = std::min(max_total_size, maxCumulativeSize);
-
-    BlockTemplate blockTemplate;
-
-    for (auto i = m_fee_index.begin(); i != m_fee_index.end(); ++i) {
-      const auto& txd = *i;
-
-      if (max_total_size < total_size + txd.blobSize) {
-        continue;
-      }
-
-      TransactionCheckInfo checkInfo(txd);
-      bool ready = is_transaction_ready_to_go(txd.tx, checkInfo);
-
->>>>>>> fbd72656
       // update item state
       m_fee_index.modify(i, [&checkInfo](TransactionCheckInfo& item) {
         item = checkInfo;
@@ -461,23 +381,6 @@
 
   //---------------------------------------------------------------------------------
   bool tx_memory_pool::removeExpiredTransactions() {
-<<<<<<< HEAD
-    CRITICAL_REGION_LOCAL(m_transactions_lock);
-    
-    auto now = m_timeProvider.now();
-
-    for (auto it = m_transactions.begin(); it != m_transactions.end();) {
-      uint64_t txAge = now - it->receiveTime;
-      bool remove = txAge > (it->keptByBlock ? m_currency.mempoolTxFromAltBlockLiveTime() : m_currency.mempoolTxLiveTime());
-
-      if (remove) {
-        LOG_PRINT_L2("Tx " << it->id << " removed from tx pool due to outdated, age: " << txAge);
-        it = removeTransaction(it);
-      } else {
-        ++it;
-      }
-    }
-=======
     bool somethingRemoved = false;
     {
       CRITICAL_REGION_LOCAL(m_transactions_lock);
@@ -502,7 +405,6 @@
       m_observerManager.notify(&ITxPoolObserver::txDeletedFromPool);
     }
 
->>>>>>> fbd72656
     return true;
   }
 
@@ -530,8 +432,6 @@
           //it is now empty hash container for this key_image
           m_spent_key_images.erase(it);
         }
-<<<<<<< HEAD
-=======
       } else if (in.type() == typeid(TransactionInputMultisignature)) {
         if (!keptByBlock) {
           const auto& msig = boost::get<TransactionInputMultisignature>(in);
@@ -539,7 +439,6 @@
           assert(m_spentOutputs.count(output));
           m_spentOutputs.erase(output);
         }
->>>>>>> fbd72656
       }
     }
 
@@ -558,8 +457,6 @@
           << "tx_id=" << id);
         auto ins_res = kei_image_set.insert(id);
         CHECK_AND_ASSERT_MES(ins_res.second, false, "internal error: try to insert duplicate iterator in key_image set");
-<<<<<<< HEAD
-=======
       } else if (in.type() == typeid(TransactionInputMultisignature)) {
         if (!keptByBlock) {
           const auto& msig = boost::get<TransactionInputMultisignature>(in);
@@ -567,7 +464,6 @@
           (void)r;
           assert(r.second);
         }
->>>>>>> fbd72656
       }
     }
 
@@ -582,20 +478,15 @@
         if (m_spent_key_images.count(tokey_in.keyImage)) {
           return true;
         }
-<<<<<<< HEAD
-=======
       } else if (in.type() == typeid(TransactionInputMultisignature)) {
         const auto& msig = boost::get<TransactionInputMultisignature>(in);
         if (m_spentOutputs.count(GlobalOutput(msig.amount, msig.outputIndex))) {
           return true;
         }
->>>>>>> fbd72656
       }
     }
     return false;
   }
-<<<<<<< HEAD
-=======
 
   bool tx_memory_pool::addObserver(ITxPoolObserver* observer) {
     return m_observerManager.add(observer);
@@ -604,5 +495,4 @@
   bool tx_memory_pool::removeObserver(ITxPoolObserver* observer) {
     return m_observerManager.remove(observer);
   }
->>>>>>> fbd72656
 }