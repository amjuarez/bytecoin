<<<<<<< HEAD
// Copyright (c) 2011-2014 The Cryptonote developers
// Distributed under the MIT/X11 software license, see the accompanying
// file COPYING or http://www.opensource.org/licenses/mit-license.php.
=======
// Copyright (c) 2012-2014, The CryptoNote developers, The Bytecoin developers
//
// This file is part of Bytecoin.
//
// Bytecoin is free software: you can redistribute it and/or modify
// it under the terms of the GNU Lesser General Public License as published by
// the Free Software Foundation, either version 3 of the License, or
// (at your option) any later version.
//
// Bytecoin is distributed in the hope that it will be useful,
// but WITHOUT ANY WARRANTY; without even the implied warranty of
// MERCHANTABILITY or FITNESS FOR A PARTICULAR PURPOSE.  See the
// GNU Lesser General Public License for more details.
//
// You should have received a copy of the GNU Lesser General Public License
// along with Bytecoin.  If not, see <http://www.gnu.org/licenses/>.
>>>>>>> 89271f54

#pragma once

#include <atomic>

#include "google/sparse_hash_set"
#include "google/sparse_hash_map"

#include "common/ObserverManager.h"
#include "common/util.h"
#include "cryptonote_core/BlockIndex.h"
#include "cryptonote_core/checkpoints.h"
#include "cryptonote_core/Currency.h"
#include "cryptonote_core/IBlockchainStorageObserver.h"
#include "cryptonote_core/ITransactionValidator.h"
#include "cryptonote_core/SwappedVector.h"
#include "cryptonote_core/UpgradeDetector.h"
#include "cryptonote_core/cryptonote_format_utils.h"
#include "cryptonote_core/tx_pool.h"


namespace cryptonote {
  struct NOTIFY_RESPONSE_CHAIN_ENTRY_request;
  struct NOTIFY_REQUEST_GET_OBJECTS_request;
  struct NOTIFY_RESPONSE_GET_OBJECTS_request;
  struct COMMAND_RPC_GET_RANDOM_OUTPUTS_FOR_AMOUNTS_request;
  struct COMMAND_RPC_GET_RANDOM_OUTPUTS_FOR_AMOUNTS_response;
  struct COMMAND_RPC_GET_RANDOM_OUTPUTS_FOR_AMOUNTS_outs_for_amount;

  using CryptoNote::BlockInfo;
  class blockchain_storage : public CryptoNote::ITransactionValidator {
  public:
    blockchain_storage(const Currency& currency, tx_memory_pool& tx_pool);

    bool addObserver(IBlockchainStorageObserver* observer);
    bool removeObserver(IBlockchainStorageObserver* observer);

    // ITransactionValidator
    virtual bool checkTransactionInputs(const cryptonote::Transaction& tx, BlockInfo& maxUsedBlock);
    virtual bool checkTransactionInputs(const cryptonote::Transaction& tx, BlockInfo& maxUsedBlock, BlockInfo& lastFailed);
    virtual bool haveSpentKeyImages(const cryptonote::Transaction& tx);

    bool init() { return init(tools::get_default_data_dir(), true); }
    bool init(const std::string& config_folder, bool load_existing, bool testnet = false);
    bool deinit();

    bool getLowerBound(uint64_t timestamp, uint64_t startOffset, uint64_t& height);
    bool getBlockIds(uint64_t startHeight, size_t maxCount, std::list<crypto::hash>& items);

    void set_checkpoints(checkpoints&& chk_pts) { m_checkpoints = chk_pts; }
    bool get_blocks(uint64_t start_offset, size_t count, std::list<Block>& blocks, std::list<Transaction>& txs);
    bool get_blocks(uint64_t start_offset, size_t count, std::list<Block>& blocks);
    bool get_alternative_blocks(std::list<Block>& blocks);
    size_t get_alternative_blocks_count();
    crypto::hash get_block_id_by_height(uint64_t height);
    bool get_block_by_hash(const crypto::hash &h, Block &blk);

    bool have_tx(const crypto::hash &id);
    bool have_tx_keyimges_as_spent(const Transaction &tx);

    uint64_t get_current_blockchain_height();
    crypto::hash get_tail_id();
    crypto::hash get_tail_id(uint64_t& height);
    difficulty_type get_difficulty_for_next_block();
    uint64_t getCoinsInCirculation();
    uint8_t get_block_major_version_for_height(uint64_t height) const;
    bool add_new_block(const Block& bl_, block_verification_context& bvc);
    bool reset_and_set_genesis_block(const Block& b);
    bool create_block_template(Block& b, const AccountPublicAddress& miner_address, difficulty_type& di, uint64_t& height, const blobdata& ex_nonce);
    bool have_block(const crypto::hash& id);
    size_t get_total_transactions();
    bool get_short_chain_history(std::list<crypto::hash>& ids);
    bool find_blockchain_supplement(const std::list<crypto::hash>& qblock_ids, uint64_t& starter_offset); // !!!!
    bool find_blockchain_supplement(const std::list<crypto::hash>& qblock_ids, NOTIFY_RESPONSE_CHAIN_ENTRY_request& resp);
    bool find_blockchain_supplement(const std::list<crypto::hash>& qblock_ids, std::list<std::pair<Block, std::list<Transaction>>>& blocks, uint64_t& total_height, uint64_t& start_height, size_t max_count);
    bool handle_get_objects(NOTIFY_REQUEST_GET_OBJECTS_request& arg, NOTIFY_RESPONSE_GET_OBJECTS_request& rsp);
    bool get_random_outs_for_amounts(const COMMAND_RPC_GET_RANDOM_OUTPUTS_FOR_AMOUNTS_request& req, COMMAND_RPC_GET_RANDOM_OUTPUTS_FOR_AMOUNTS_response& res);
    bool get_backward_blocks_sizes(size_t from_height, std::vector<size_t>& sz, size_t count);
    bool get_tx_outputs_gindexs(const crypto::hash& tx_id, std::vector<uint64_t>& indexs);
    bool check_tx_inputs(const Transaction& tx, uint64_t& pmax_used_block_height, crypto::hash& max_used_block_id, BlockInfo* tail = 0);
    uint64_t get_current_comulative_blocksize_limit();
    bool is_storing_blockchain(){return m_is_blockchain_storing;}
    uint64_t block_difficulty(size_t i);
    bool getPoolSymmetricDifference(const std::vector<crypto::hash>& known_pool_tx_ids, const crypto::hash& known_block_id, std::vector<Transaction>& new_txs, std::vector<crypto::hash>& deleted_tx_ids);


    template<class t_ids_container, class t_blocks_container, class t_missed_container>
    bool get_blocks(const t_ids_container& block_ids, t_blocks_container& blocks, t_missed_container& missed_bs) {
      CRITICAL_REGION_LOCAL(m_blockchain_lock);

      for (const auto& bl_id : block_ids) {
        uint64_t height = 0;
        if (!m_blockIndex.getBlockHeight(bl_id, height)) {
          missed_bs.push_back(bl_id);
        } else {
          CHECK_AND_ASSERT_MES(height < m_blocks.size(), false, "Internal error: bl_id=" << epee::string_tools::pod_to_hex(bl_id)
            << " have index record with offset=" << height << ", bigger then m_blocks.size()=" << m_blocks.size());
            blocks.push_back(m_blocks[height].bl);
        }
      }

      return true;
    }

    template<class t_ids_container, class t_tx_container, class t_missed_container>
    void get_transactions(const t_ids_container& txs_ids, t_tx_container& txs, t_missed_container& missed_txs, bool checkTxPool = false) {
      CRITICAL_REGION_LOCAL(m_blockchain_lock);

      for (const auto& tx_id : txs_ids) {
        auto it = m_transactionMap.find(tx_id);
        if (it == m_transactionMap.end()) {
          missed_txs.push_back(tx_id);
        } else {
          txs.push_back(transactionByIndex(it->second).tx);
        }
      }

      if (checkTxPool) {
        auto poolTxIds = std::move(missed_txs);
        missed_txs.clear();
        m_tx_pool.getTransactions(poolTxIds, txs, missed_txs);
      }
    }

    //debug functions
    void print_blockchain(uint64_t start_index, uint64_t end_index);
    void print_blockchain_index();
    void print_blockchain_outs(const std::string& file);

  private:
    struct TransactionEntry {
      Transaction tx;
      std::vector<uint32_t> m_global_output_indexes;

      BEGIN_SERIALIZE_OBJECT()
        FIELD(tx)
        FIELD(m_global_output_indexes)
      END_SERIALIZE()
    };

    struct BlockEntry {
      Block bl;
      uint32_t height;
      uint64_t block_cumulative_size;
      difficulty_type cumulative_difficulty;
      uint64_t already_generated_coins;
      std::vector<TransactionEntry> transactions;

      BEGIN_SERIALIZE_OBJECT()
        FIELD(bl)
        VARINT_FIELD(height)
        VARINT_FIELD(block_cumulative_size)
        VARINT_FIELD(cumulative_difficulty)
        VARINT_FIELD(already_generated_coins)
        FIELD(transactions)
      END_SERIALIZE()
    };

    struct TransactionIndex {
      uint32_t block;
      uint16_t transaction;

      template<class Archive> void serialize(Archive& archive, unsigned int version);
    };

    struct MultisignatureOutputUsage {
      TransactionIndex transactionIndex;
      uint16_t outputIndex;
      bool isUsed;

      template<class Archive> void serialize(Archive& archive, unsigned int version);
    };

    typedef google::sparse_hash_set<crypto::key_image> key_images_container;
    typedef std::unordered_map<crypto::hash, BlockEntry> blocks_ext_by_hash;
    typedef google::sparse_hash_map<uint64_t, std::vector<std::pair<TransactionIndex, uint16_t>>> outputs_container; //crypto::hash - tx hash, size_t - index of out in transaction
    typedef std::map<uint64_t, std::vector<MultisignatureOutputUsage>> MultisignatureOutputsContainer;

    const Currency& m_currency;
    tx_memory_pool& m_tx_pool;
    epee::critical_section m_blockchain_lock; // TODO: add here reader/writer lock
    crypto::cn_context m_cn_context;
    tools::ObserverManager<IBlockchainStorageObserver> m_observerManager;

    key_images_container m_spent_keys;
    size_t m_current_block_cumul_sz_limit;
    blocks_ext_by_hash m_alternative_chains; // crypto::hash -> block_extended_info
    outputs_container m_outputs;

    std::string m_config_folder;
    checkpoints m_checkpoints;
    std::atomic<bool> m_is_in_checkpoint_zone;
    std::atomic<bool> m_is_blockchain_storing;

    typedef SwappedVector<BlockEntry> Blocks;
    typedef std::unordered_map<crypto::hash, uint32_t> BlockMap;
    typedef std::unordered_map<crypto::hash, TransactionIndex> TransactionMap;
    typedef BasicUpgradeDetector<Blocks> UpgradeDetector;

    friend class BlockCacheSerializer;

    Blocks m_blocks;
    CryptoNote::BlockIndex m_blockIndex;
    TransactionMap m_transactionMap;
    MultisignatureOutputsContainer m_multisignatureOutputs;
    UpgradeDetector m_upgradeDetector;

    bool storeCache();
    template<class visitor_t> bool scan_outputkeys_for_indexes(const TransactionInputToKey& tx_in_to_key, visitor_t& vis, uint64_t* pmax_related_block_height = NULL);
    bool switch_to_alternative_blockchain(std::list<blocks_ext_by_hash::iterator>& alt_chain, bool discard_disconnected_chain);
    bool handle_alternative_block(const Block& b, const crypto::hash& id, block_verification_context& bvc);
    difficulty_type get_next_difficulty_for_alternative_chain(const std::list<blocks_ext_by_hash::iterator>& alt_chain, BlockEntry& bei);
    bool prevalidate_miner_transaction(const Block& b, uint64_t height);
    bool validate_miner_transaction(const Block& b, uint64_t height, size_t cumulativeBlockSize, uint64_t alreadyGeneratedCoins, uint64_t fee, uint64_t& reward, int64_t& emissionChange);
    bool validate_transaction(const Block& b, uint64_t height, const Transaction& tx);
    bool rollback_blockchain_switching(std::list<Block>& original_chain, size_t rollback_height);
    bool get_last_n_blocks_sizes(std::vector<size_t>& sz, size_t count);
    bool add_out_to_get_random_outs(std::vector<std::pair<TransactionIndex, uint16_t>>& amount_outs, COMMAND_RPC_GET_RANDOM_OUTPUTS_FOR_AMOUNTS_outs_for_amount& result_outs, uint64_t amount, size_t i);
    bool is_tx_spendtime_unlocked(uint64_t unlock_time);
    size_t find_end_of_allowed_index(const std::vector<std::pair<TransactionIndex, uint16_t>>& amount_outs);
    bool check_block_timestamp_main(const Block& b);
    bool check_block_timestamp(std::vector<uint64_t> timestamps, const Block& b);
    uint64_t get_adjusted_time();
    bool complete_timestamps_vector(uint64_t start_height, std::vector<uint64_t>& timestamps);
    bool checkBlockVersion(const Block& b, const crypto::hash& blockHash);
    bool checkParentBlockSize(const Block& b, const crypto::hash& blockHash);
    bool checkCumulativeBlockSize(const crypto::hash& blockId, size_t cumulativeBlockSize, uint64_t height);
    bool getBlockCumulativeSize(const Block& block, size_t& cumulativeSize);
    bool update_next_comulative_size_limit();
    bool check_tx_input(const TransactionInputToKey& txin, const crypto::hash& tx_prefix_hash, const std::vector<crypto::signature>& sig, uint64_t* pmax_related_block_height = NULL);
    bool check_tx_inputs(const Transaction& tx, const crypto::hash& tx_prefix_hash, uint64_t* pmax_used_block_height = NULL);
    bool check_tx_inputs(const Transaction& tx, uint64_t* pmax_used_block_height = NULL);
    bool have_tx_keyimg_as_spent(const crypto::key_image &key_im);
    const TransactionEntry& transactionByIndex(TransactionIndex index);
    bool pushBlock(const Block& blockData, block_verification_context& bvc);
    bool pushBlock(BlockEntry& block);
    void popBlock(const crypto::hash& blockHash);
<<<<<<< HEAD
    bool pushTransaction(Block& block, const crypto::hash& transactionHash, TransactionIndex transactionIndex);
    void popTransaction(const transaction& transaction, const crypto::hash& transactionHash);
    void popTransactions(const Block& block, const crypto::hash& minerTransactionHash);
    bool storeGenesisBlock(bool testnet);
=======
    bool pushTransaction(BlockEntry& block, const crypto::hash& transactionHash, TransactionIndex transactionIndex);
    void popTransaction(const Transaction& transaction, const crypto::hash& transactionHash);
    void popTransactions(const BlockEntry& block, const crypto::hash& minerTransactionHash);
    bool validateInput(const TransactionInputMultisignature& input, const crypto::hash& transactionHash, const crypto::hash& transactionPrefixHash, const std::vector<crypto::signature>& transactionSignatures);

    friend class LockedBlockchainStorage;
>>>>>>> 89271f54
  };

  class LockedBlockchainStorage: boost::noncopyable {
  public:

    LockedBlockchainStorage(blockchain_storage& bc)
      : m_bc(bc), m_lock(bc.m_blockchain_lock) {}

    blockchain_storage* operator -> () {
      return &m_bc;
    }

  private:

    blockchain_storage& m_bc;
    epee::critical_region_t<epee::critical_section> m_lock;
  };

  template<class visitor_t> bool blockchain_storage::scan_outputkeys_for_indexes(const TransactionInputToKey& tx_in_to_key, visitor_t& vis, uint64_t* pmax_related_block_height) {
    CRITICAL_REGION_LOCAL(m_blockchain_lock);
    auto it = m_outputs.find(tx_in_to_key.amount);
    if (it == m_outputs.end() || !tx_in_to_key.keyOffsets.size())
      return false;

    std::vector<uint64_t> absolute_offsets = relative_output_offsets_to_absolute(tx_in_to_key.keyOffsets);
    std::vector<std::pair<TransactionIndex, uint16_t>>& amount_outs_vec = it->second;
    size_t count = 0;
    for (uint64_t i : absolute_offsets) {
      if(i >= amount_outs_vec.size() ) {
        LOG_PRINT_L0("Wrong index in transaction inputs: " << i << ", expected maximum " << amount_outs_vec.size() - 1);
        return false;
      }

      //auto tx_it = m_transactionMap.find(amount_outs_vec[i].first);
      //CHECK_AND_ASSERT_MES(tx_it != m_transactionMap.end(), false, "Wrong transaction id in output indexes: " << epee::string_tools::pod_to_hex(amount_outs_vec[i].first));

      const TransactionEntry& tx = transactionByIndex(amount_outs_vec[i].first);
      CHECK_AND_ASSERT_MES(amount_outs_vec[i].second < tx.tx.vout.size(), false,
        "Wrong index in transaction outputs: " << amount_outs_vec[i].second << ", expected less then " << tx.tx.vout.size());
      if (!vis.handle_output(tx.tx, tx.tx.vout[amount_outs_vec[i].second])) {
        LOG_PRINT_L0("Failed to handle_output for output no = " << count << ", with absolute offset " << i);
        return false;
      }

      if(count++ == absolute_offsets.size()-1 && pmax_related_block_height) {
        if (*pmax_related_block_height < amount_outs_vec[i].first.block) {
          *pmax_related_block_height = amount_outs_vec[i].first.block;
        }
      }
    }

    return true;
  }
}

#include "cryptonote_boost_serialization.h"
#include "blockchain_storage_boost_serialization.h"<|MERGE_RESOLUTION|>--- conflicted
+++ resolved
@@ -1,25 +1,6 @@
-<<<<<<< HEAD
-// Copyright (c) 2011-2014 The Cryptonote developers
+// Copyright (c) 2011-2015 The Cryptonote developers
 // Distributed under the MIT/X11 software license, see the accompanying
 // file COPYING or http://www.opensource.org/licenses/mit-license.php.
-=======
-// Copyright (c) 2012-2014, The CryptoNote developers, The Bytecoin developers
-//
-// This file is part of Bytecoin.
-//
-// Bytecoin is free software: you can redistribute it and/or modify
-// it under the terms of the GNU Lesser General Public License as published by
-// the Free Software Foundation, either version 3 of the License, or
-// (at your option) any later version.
-//
-// Bytecoin is distributed in the hope that it will be useful,
-// but WITHOUT ANY WARRANTY; without even the implied warranty of
-// MERCHANTABILITY or FITNESS FOR A PARTICULAR PURPOSE.  See the
-// GNU Lesser General Public License for more details.
-//
-// You should have received a copy of the GNU Lesser General Public License
-// along with Bytecoin.  If not, see <http://www.gnu.org/licenses/>.
->>>>>>> 89271f54
 
 #pragma once
 
@@ -36,7 +17,6 @@
 #include "cryptonote_core/IBlockchainStorageObserver.h"
 #include "cryptonote_core/ITransactionValidator.h"
 #include "cryptonote_core/SwappedVector.h"
-#include "cryptonote_core/UpgradeDetector.h"
 #include "cryptonote_core/cryptonote_format_utils.h"
 #include "cryptonote_core/tx_pool.h"
 
@@ -63,7 +43,7 @@
     virtual bool haveSpentKeyImages(const cryptonote::Transaction& tx);
 
     bool init() { return init(tools::get_default_data_dir(), true); }
-    bool init(const std::string& config_folder, bool load_existing, bool testnet = false);
+    bool init(const std::string& config_folder, bool load_existing);
     bool deinit();
 
     bool getLowerBound(uint64_t timestamp, uint64_t startOffset, uint64_t& height);
@@ -85,7 +65,6 @@
     crypto::hash get_tail_id(uint64_t& height);
     difficulty_type get_difficulty_for_next_block();
     uint64_t getCoinsInCirculation();
-    uint8_t get_block_major_version_for_height(uint64_t height) const;
     bool add_new_block(const Block& bl_, block_verification_context& bvc);
     bool reset_and_set_genesis_block(const Block& b);
     bool create_block_template(Block& b, const AccountPublicAddress& miner_address, difficulty_type& di, uint64_t& height, const blobdata& ex_nonce);
@@ -217,7 +196,6 @@
     typedef SwappedVector<BlockEntry> Blocks;
     typedef std::unordered_map<crypto::hash, uint32_t> BlockMap;
     typedef std::unordered_map<crypto::hash, TransactionIndex> TransactionMap;
-    typedef BasicUpgradeDetector<Blocks> UpgradeDetector;
 
     friend class BlockCacheSerializer;
 
@@ -225,7 +203,6 @@
     CryptoNote::BlockIndex m_blockIndex;
     TransactionMap m_transactionMap;
     MultisignatureOutputsContainer m_multisignatureOutputs;
-    UpgradeDetector m_upgradeDetector;
 
     bool storeCache();
     template<class visitor_t> bool scan_outputkeys_for_indexes(const TransactionInputToKey& tx_in_to_key, visitor_t& vis, uint64_t* pmax_related_block_height = NULL);
@@ -244,8 +221,6 @@
     bool check_block_timestamp(std::vector<uint64_t> timestamps, const Block& b);
     uint64_t get_adjusted_time();
     bool complete_timestamps_vector(uint64_t start_height, std::vector<uint64_t>& timestamps);
-    bool checkBlockVersion(const Block& b, const crypto::hash& blockHash);
-    bool checkParentBlockSize(const Block& b, const crypto::hash& blockHash);
     bool checkCumulativeBlockSize(const crypto::hash& blockId, size_t cumulativeBlockSize, uint64_t height);
     bool getBlockCumulativeSize(const Block& block, size_t& cumulativeSize);
     bool update_next_comulative_size_limit();
@@ -257,19 +232,12 @@
     bool pushBlock(const Block& blockData, block_verification_context& bvc);
     bool pushBlock(BlockEntry& block);
     void popBlock(const crypto::hash& blockHash);
-<<<<<<< HEAD
-    bool pushTransaction(Block& block, const crypto::hash& transactionHash, TransactionIndex transactionIndex);
-    void popTransaction(const transaction& transaction, const crypto::hash& transactionHash);
-    void popTransactions(const Block& block, const crypto::hash& minerTransactionHash);
-    bool storeGenesisBlock(bool testnet);
-=======
     bool pushTransaction(BlockEntry& block, const crypto::hash& transactionHash, TransactionIndex transactionIndex);
     void popTransaction(const Transaction& transaction, const crypto::hash& transactionHash);
     void popTransactions(const BlockEntry& block, const crypto::hash& minerTransactionHash);
     bool validateInput(const TransactionInputMultisignature& input, const crypto::hash& transactionHash, const crypto::hash& transactionPrefixHash, const std::vector<crypto::signature>& transactionSignatures);
 
     friend class LockedBlockchainStorage;
->>>>>>> 89271f54
   };
 
   class LockedBlockchainStorage: boost::noncopyable {
