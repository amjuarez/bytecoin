--- conflicted
+++ resolved
@@ -1,25 +1,6 @@
-<<<<<<< HEAD
-// Copyright (c) 2011-2014 The Cryptonote developers
+// Copyright (c) 2011-2015 The Cryptonote developers
 // Distributed under the MIT/X11 software license, see the accompanying
 // file COPYING or http://www.opensource.org/licenses/mit-license.php.
-=======
-// Copyright (c) 2012-2014, The CryptoNote developers, The Bytecoin developers
-//
-// This file is part of Bytecoin.
-//
-// Bytecoin is free software: you can redistribute it and/or modify
-// it under the terms of the GNU Lesser General Public License as published by
-// the Free Software Foundation, either version 3 of the License, or
-// (at your option) any later version.
-//
-// Bytecoin is distributed in the hope that it will be useful,
-// but WITHOUT ANY WARRANTY; without even the implied warranty of
-// MERCHANTABILITY or FITNESS FOR A PARTICULAR PURPOSE.  See the
-// GNU Lesser General Public License for more details.
-//
-// You should have received a copy of the GNU Lesser General Public License
-// along with Bytecoin.  If not, see <http://www.gnu.org/licenses/>.
->>>>>>> 89271f54
 
 #pragma once
 
@@ -85,8 +66,6 @@
   bool add_extra_nonce_to_tx_extra(std::vector<uint8_t>& tx_extra, const blobdata& extra_nonce);
   void set_payment_id_to_tx_extra_nonce(blobdata& extra_nonce, const crypto::hash& payment_id);
   bool get_payment_id_from_tx_extra_nonce(const blobdata& extra_nonce, crypto::hash& payment_id);
-  bool append_mm_tag_to_extra(std::vector<uint8_t>& tx_extra, const tx_extra_merge_mining_tag& mm_tag);
-  bool get_mm_tag_from_extra(const std::vector<uint8_t>& tx_extra, tx_extra_merge_mining_tag& mm_tag);
   bool is_out_to_acc(const account_keys& acc, const TransactionOutputToKey& out_key, const crypto::public_key& tx_pub_key, size_t keyIndex);
   bool is_out_to_acc(const account_keys& acc, const TransactionOutputToKey& out_key, const crypto::key_derivation& derivation, size_t keyIndex);
   bool lookup_acc_outs(const account_keys& acc, const Transaction& tx, const crypto::public_key& tx_pub_key, std::vector<size_t>& outs, uint64_t& money_transfered);
@@ -97,31 +76,6 @@
   void get_blob_hash(const blobdata& blob, crypto::hash& res);
   crypto::hash get_blob_hash(const blobdata& blob);
   std::string short_hash_str(const crypto::hash& h);
-<<<<<<< HEAD
-
-  crypto::hash get_transaction_hash(const transaction& t);
-  bool get_transaction_hash(const transaction& t, crypto::hash& res);
-  bool get_transaction_hash(const transaction& t, crypto::hash& res, size_t& blob_size);
-  bool get_block_hashing_blob(const block& b, blobdata& blob);
-  bool get_block_hash(const block& b, crypto::hash& res);
-  crypto::hash get_block_hash(const block& b);
-  bool get_block_longhash(crypto::cn_context &context, const block& b, crypto::hash& res, uint64_t height);
-  crypto::hash get_block_longhash(crypto::cn_context &context, const block& b, uint64_t height);
-  bool generateGenesisBlock(block& bl);
-  bool generateTestnetGenesisBlock(block& bl);
-  std::string get_genesis_tx_hex();
-  bool parse_and_validate_block_from_blob(const blobdata& b_blob, block& b);
-  bool get_inputs_money_amount(const transaction& tx, uint64_t& money);
-  uint64_t get_outs_money_amount(const transaction& tx);
-  bool check_inputs_types_supported(const transaction& tx);
-  bool check_outs_valid(const transaction& tx);
-  bool parse_amount(uint64_t& amount, const std::string& str_amount);
-
-  bool check_money_overflow(const transaction& tx);
-  bool check_outs_overflow(const transaction& tx);
-  bool check_inputs_overflow(const transaction& tx);
-  uint64_t get_block_height(const block& b);
-=======
   bool createTxExtraWithPaymentId(const std::string& paymentIdString, std::vector<uint8_t>& extra);
   //returns false if payment id is not found or parse error
   bool getPaymentIdFromTxExtra(const std::vector<uint8_t>& extra, crypto::hash& paymentId);
@@ -131,7 +85,6 @@
   bool get_transaction_hash(const Transaction& t, crypto::hash& res);
   bool get_transaction_hash(const Transaction& t, crypto::hash& res, size_t& blob_size);
   bool get_block_hashing_blob(const Block& b, blobdata& blob);
-  bool get_parent_block_hashing_blob(const Block& b, blobdata& blob);
   bool get_aux_block_header_hash(const Block& b, crypto::hash& res);
   bool get_block_hash(const Block& b, crypto::hash& res);
   crypto::hash get_block_hash(const Block& b);
@@ -147,7 +100,6 @@
   bool check_outs_overflow(const Transaction& tx);
   bool check_inputs_overflow(const Transaction& tx);
   uint64_t get_block_height(const Block& b);
->>>>>>> 89271f54
   std::vector<uint64_t> relative_output_offsets_to_absolute(const std::vector<uint64_t>& off);
   std::vector<uint64_t> absolute_output_offsets_to_relative(const std::vector<uint64_t>& off);
   //---------------------------------------------------------------
