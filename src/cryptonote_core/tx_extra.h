<<<<<<< HEAD
// Copyright (c) 2012-2014, The CryptoNote developers, The Bytecoin developers
//
// This file is part of Bytecoin.
//
// Bytecoin is free software: you can redistribute it and/or modify
// it under the terms of the GNU Lesser General Public License as published by
// the Free Software Foundation, either version 3 of the License, or
// (at your option) any later version.
//
// Bytecoin is distributed in the hope that it will be useful,
// but WITHOUT ANY WARRANTY; without even the implied warranty of
// MERCHANTABILITY or FITNESS FOR A PARTICULAR PURPOSE.  See the
// GNU Lesser General Public License for more details.
//
// You should have received a copy of the GNU Lesser General Public License
// along with Bytecoin.  If not, see <http://www.gnu.org/licenses/>.
=======
// Copyright (c) 2011-2015 The Cryptonote developers
// Distributed under the MIT/X11 software license, see the accompanying
// file COPYING or http://www.opensource.org/licenses/mit-license.php.
>>>>>>> fbd72656

#pragma once

#include "crypto/crypto.h"
#include "crypto/hash.h"
#include "serialization/binary_archive.h"
#include "serialization/crypto.h"
#include "serialization/serialization.h"
#include "serialization/variant.h"

#define TX_EXTRA_PADDING_MAX_COUNT          255
#define TX_EXTRA_NONCE_MAX_COUNT            255

#define TX_EXTRA_TAG_PADDING                0x00
#define TX_EXTRA_TAG_PUBKEY                 0x01
#define TX_EXTRA_NONCE                      0x02
<<<<<<< HEAD
#define TX_EXTRA_MERGE_MINING_TAG           0x03
#define TX_EXTRA_MESSAGE_TAG                0x04
=======
>>>>>>> fbd72656

#define TX_EXTRA_NONCE_PAYMENT_ID           0x00

namespace cryptonote
{
  struct tx_extra_padding
  {
    size_t size;

    // load
    template <template <bool> class Archive>
    bool do_serialize(Archive<false>& ar)
    {
      // size - 1 - because of variant tag
      for (size = 1; size <= TX_EXTRA_PADDING_MAX_COUNT; ++size)
      {
        std::ios_base::iostate state = ar.stream().rdstate();
        bool eof = EOF == ar.stream().peek();
        ar.stream().clear(state);

        if (eof)
          break;

        uint8_t zero;
        if (!::do_serialize(ar, zero))
          return false;

        if (0 != zero)
          return false;
      }

      return size <= TX_EXTRA_PADDING_MAX_COUNT;
    }

    // store
    template <template <bool> class Archive>
    bool do_serialize(Archive<true>& ar)
    {
      if(TX_EXTRA_PADDING_MAX_COUNT < size)
        return false;

      // i = 1 - because of variant tag
      for (size_t i = 1; i < size; ++i)
      {
        uint8_t zero = 0;
        if (!::do_serialize(ar, zero))
          return false;
      }
      return true;
    }
  };

  struct tx_extra_pub_key
  {
    crypto::public_key pub_key;

    BEGIN_SERIALIZE()
      FIELD(pub_key)
    END_SERIALIZE()
  };

  struct tx_extra_nonce
  {
    std::string nonce;

    BEGIN_SERIALIZE()
      FIELD(nonce)
      if(TX_EXTRA_NONCE_MAX_COUNT < nonce.size()) return false;
    END_SERIALIZE()
  };

<<<<<<< HEAD
  struct tx_extra_merge_mining_tag
  {
    struct serialize_helper
    {
      tx_extra_merge_mining_tag& mm_tag;

      serialize_helper(tx_extra_merge_mining_tag& mm_tag_) : mm_tag(mm_tag_)
      {
      }

      BEGIN_SERIALIZE()
        VARINT_FIELD_N("depth", mm_tag.depth)
        FIELD_N("merkle_root", mm_tag.merkle_root)
      END_SERIALIZE()
    };

    size_t depth;
    crypto::hash merkle_root;

    // load
    template <template <bool> class Archive>
    bool do_serialize(Archive<false>& ar)
    {
      std::string field;
      if(!::do_serialize(ar, field))
        return false;

      std::istringstream iss(field);
      binary_archive<false> iar(iss);
      serialize_helper helper(*this);
      return ::serialization::serialize(iar, helper);
    }

    // store
    template <template <bool> class Archive>
    bool do_serialize(Archive<true>& ar)
    {
      std::ostringstream oss;
      binary_archive<true> oar(oss);
      serialize_helper helper(*this);
      if(!::do_serialize(oar, helper))
        return false;

      std::string field = oss.str();
      return ::serialization::serialize(ar, field);
    }
  };

  struct AccountPublicAddress;
  struct KeyPair;
  struct account_keys;

  struct tx_extra_message {

    std::string data;

    bool encrypt(std::size_t index, const std::string &message, const AccountPublicAddress* recipient, const KeyPair &txkey);
    bool decrypt(std::size_t index, const crypto::public_key &txkey, const account_keys *recipient, std::string &message) const;

    BEGIN_SERIALIZE()
      FIELD(data)
    END_SERIALIZE()
  };

=======
>>>>>>> fbd72656
  // tx_extra_field format, except tx_extra_padding and tx_extra_pub_key:
  //   varint tag;
  //   varint size;
  //   varint data[];
<<<<<<< HEAD
  typedef boost::variant<tx_extra_padding, tx_extra_pub_key, tx_extra_nonce, tx_extra_merge_mining_tag, tx_extra_message> tx_extra_field;
=======
  typedef boost::variant<tx_extra_padding, tx_extra_pub_key, tx_extra_nonce> tx_extra_field;
>>>>>>> fbd72656
}

VARIANT_TAG(binary_archive, cryptonote::tx_extra_padding, TX_EXTRA_TAG_PADDING);
VARIANT_TAG(binary_archive, cryptonote::tx_extra_pub_key, TX_EXTRA_TAG_PUBKEY);
<<<<<<< HEAD
VARIANT_TAG(binary_archive, cryptonote::tx_extra_nonce, TX_EXTRA_NONCE);
VARIANT_TAG(binary_archive, cryptonote::tx_extra_merge_mining_tag, TX_EXTRA_MERGE_MINING_TAG);
VARIANT_TAG(binary_archive, cryptonote::tx_extra_message, TX_EXTRA_MESSAGE_TAG);
=======
VARIANT_TAG(binary_archive, cryptonote::tx_extra_nonce, TX_EXTRA_NONCE);
>>>>>>> fbd72656
<|MERGE_RESOLUTION|>--- conflicted
+++ resolved
@@ -1,25 +1,7 @@
-<<<<<<< HEAD
-// Copyright (c) 2012-2014, The CryptoNote developers, The Bytecoin developers
-//
-// This file is part of Bytecoin.
-//
-// Bytecoin is free software: you can redistribute it and/or modify
-// it under the terms of the GNU Lesser General Public License as published by
-// the Free Software Foundation, either version 3 of the License, or
-// (at your option) any later version.
-//
-// Bytecoin is distributed in the hope that it will be useful,
-// but WITHOUT ANY WARRANTY; without even the implied warranty of
-// MERCHANTABILITY or FITNESS FOR A PARTICULAR PURPOSE.  See the
-// GNU Lesser General Public License for more details.
-//
-// You should have received a copy of the GNU Lesser General Public License
-// along with Bytecoin.  If not, see <http://www.gnu.org/licenses/>.
-=======
 // Copyright (c) 2011-2015 The Cryptonote developers
+// Copyright (c) 2014-2015 XDN developers
 // Distributed under the MIT/X11 software license, see the accompanying
 // file COPYING or http://www.opensource.org/licenses/mit-license.php.
->>>>>>> fbd72656
 
 #pragma once
 
@@ -36,11 +18,8 @@
 #define TX_EXTRA_TAG_PADDING                0x00
 #define TX_EXTRA_TAG_PUBKEY                 0x01
 #define TX_EXTRA_NONCE                      0x02
-<<<<<<< HEAD
 #define TX_EXTRA_MERGE_MINING_TAG           0x03
 #define TX_EXTRA_MESSAGE_TAG                0x04
-=======
->>>>>>> fbd72656
 
 #define TX_EXTRA_NONCE_PAYMENT_ID           0x00
 
@@ -112,7 +91,6 @@
     END_SERIALIZE()
   };
 
-<<<<<<< HEAD
   struct tx_extra_merge_mining_tag
   {
     struct serialize_helper
@@ -170,32 +148,22 @@
     std::string data;
 
     bool encrypt(std::size_t index, const std::string &message, const AccountPublicAddress* recipient, const KeyPair &txkey);
-    bool decrypt(std::size_t index, const crypto::public_key &txkey, const account_keys *recipient, std::string &message) const;
+    bool decrypt(std::size_t index, const crypto::public_key &txkey, const crypto::secret_key *recepient_secret_key, std::string &message) const;
 
     BEGIN_SERIALIZE()
       FIELD(data)
     END_SERIALIZE()
   };
 
-=======
->>>>>>> fbd72656
   // tx_extra_field format, except tx_extra_padding and tx_extra_pub_key:
   //   varint tag;
   //   varint size;
   //   varint data[];
-<<<<<<< HEAD
   typedef boost::variant<tx_extra_padding, tx_extra_pub_key, tx_extra_nonce, tx_extra_merge_mining_tag, tx_extra_message> tx_extra_field;
-=======
-  typedef boost::variant<tx_extra_padding, tx_extra_pub_key, tx_extra_nonce> tx_extra_field;
->>>>>>> fbd72656
 }
 
 VARIANT_TAG(binary_archive, cryptonote::tx_extra_padding, TX_EXTRA_TAG_PADDING);
 VARIANT_TAG(binary_archive, cryptonote::tx_extra_pub_key, TX_EXTRA_TAG_PUBKEY);
-<<<<<<< HEAD
 VARIANT_TAG(binary_archive, cryptonote::tx_extra_nonce, TX_EXTRA_NONCE);
 VARIANT_TAG(binary_archive, cryptonote::tx_extra_merge_mining_tag, TX_EXTRA_MERGE_MINING_TAG);
-VARIANT_TAG(binary_archive, cryptonote::tx_extra_message, TX_EXTRA_MESSAGE_TAG);
-=======
-VARIANT_TAG(binary_archive, cryptonote::tx_extra_nonce, TX_EXTRA_NONCE);
->>>>>>> fbd72656
+VARIANT_TAG(binary_archive, cryptonote::tx_extra_message, TX_EXTRA_MESSAGE_TAG);