<<<<<<< HEAD
// Copyright (c) 2011-2014 The Cryptonote developers
// Distributed under the MIT/X11 software license, see the accompanying
// file COPYING or http://www.opensource.org/licenses/mit-license.php.

=======
// Copyright (c) 2012-2014, The CryptoNote developers, The Bytecoin developers
//
// This file is part of Bytecoin.
//
// Bytecoin is free software: you can redistribute it and/or modify
// it under the terms of the GNU Lesser General Public License as published by
// the Free Software Foundation, either version 3 of the License, or
// (at your option) any later version.
//
// Bytecoin is distributed in the hope that it will be useful,
// but WITHOUT ANY WARRANTY; without even the implied warranty of
// MERCHANTABILITY or FITNESS FOR A PARTICULAR PURPOSE.  See the
// GNU Lesser General Public License for more details.
//
// You should have received a copy of the GNU Lesser General Public License
// along with Bytecoin.  If not, see <http://www.gnu.org/licenses/>.

#include <set>

// epee
>>>>>>> 89271f54
#include "include_base_utils.h"
#include "misc_language.h"

#include "crypto/crypto.h"
#include "crypto/hash.h"
#include "cryptonote_core/account.h"
#include "cryptonote_core/cryptonote_format_utils.h"
#include "serialization/binary_utils.h"
#include "cryptonote_config.h"

using namespace epee;

namespace cryptonote
{
  //---------------------------------------------------------------
  void get_transaction_prefix_hash(const TransactionPrefix& tx, crypto::hash& h)
  {
    std::ostringstream s;
    binary_archive<true> a(s);
    ::serialization::serialize(a, const_cast<TransactionPrefix&>(tx));
    crypto::cn_fast_hash(s.str().data(), s.str().size(), h);
  }
  //---------------------------------------------------------------
  crypto::hash get_transaction_prefix_hash(const TransactionPrefix& tx)
  {
    crypto::hash h = null_hash;
    get_transaction_prefix_hash(tx, h);
    return h;
  }
  //---------------------------------------------------------------
  bool parse_and_validate_tx_from_blob(const blobdata& tx_blob, Transaction& tx)
  {
    std::stringstream ss;
    ss << tx_blob;
    binary_archive<false> ba(ss);
    bool r = ::serialization::serialize(ba, tx);
    CHECK_AND_ASSERT_MES(r, false, "Failed to parse transaction from blob");
    return true;
  }
  //---------------------------------------------------------------
  bool parse_and_validate_tx_from_blob(const blobdata& tx_blob, Transaction& tx, crypto::hash& tx_hash, crypto::hash& tx_prefix_hash)
  {
    std::stringstream ss;
    ss << tx_blob;
    binary_archive<false> ba(ss);
    bool r = ::serialization::serialize(ba, tx);
    CHECK_AND_ASSERT_MES(r, false, "Failed to parse transaction from blob");
    //TODO: validate tx

    crypto::cn_fast_hash(tx_blob.data(), tx_blob.size(), tx_hash);
    get_transaction_prefix_hash(tx, tx_prefix_hash);
    return true;
  }
  //---------------------------------------------------------------
<<<<<<< HEAD
  bool construct_miner_tx(size_t height, size_t median_size, uint64_t already_generated_coins, size_t current_block_size, uint64_t fee, const account_public_address &miner_address, transaction& tx, const blobdata& extra_nonce, size_t max_outs) {
    tx.vin.clear();
    tx.vout.clear();
    tx.extra.clear();

    keypair txkey = keypair::generate();
    add_tx_pub_key_to_extra(tx, txkey.pub);
    if(!extra_nonce.empty())
      if(!add_extra_nonce_to_tx_extra(tx.extra, extra_nonce))
        return false;

    txin_gen in;
    in.height = height;

    uint64_t block_reward;
    if(!get_block_reward(median_size, current_block_size, already_generated_coins, block_reward))
    {
      LOG_PRINT_L0("Block is too big");
      return false;
    }
#if defined(DEBUG_CREATE_BLOCK_TEMPLATE)
    LOG_PRINT_L1("Creating block template: reward " << block_reward <<
      ", fee " << fee)
#endif
    block_reward += fee;

    std::vector<uint64_t> out_amounts;
    decompose_amount_into_digits(block_reward, DEFAULT_FEE,
      [&out_amounts](uint64_t a_chunk) { out_amounts.push_back(a_chunk); },
      [&out_amounts](uint64_t a_dust) { out_amounts.push_back(a_dust); });

    CHECK_AND_ASSERT_MES(1 <= max_outs, false, "max_out must be non-zero");
    while (max_outs < out_amounts.size())
    {
      out_amounts[out_amounts.size() - 2] += out_amounts.back();
      out_amounts.resize(out_amounts.size() - 1);
    }

    uint64_t summary_amounts = 0;
    for (size_t no = 0; no < out_amounts.size(); no++)
    {
      crypto::key_derivation derivation = AUTO_VAL_INIT(derivation);;
      crypto::public_key out_eph_public_key = AUTO_VAL_INIT(out_eph_public_key);
      bool r = crypto::generate_key_derivation(miner_address.m_view_public_key, txkey.sec, derivation);
      CHECK_AND_ASSERT_MES(r, false, "while creating outs: failed to generate_key_derivation(" << miner_address.m_view_public_key << ", " << txkey.sec << ")");

      r = crypto::derive_public_key(derivation, no, miner_address.m_spend_public_key, out_eph_public_key);
      CHECK_AND_ASSERT_MES(r, false, "while creating outs: failed to derive_public_key(" << derivation << ", " << no << ", "<< miner_address.m_spend_public_key << ")");

      txout_to_key tk;
      tk.key = out_eph_public_key;

      tx_out out;
      summary_amounts += out.amount = out_amounts[no];
      out.target = tk;
      tx.vout.push_back(out);
    }

    CHECK_AND_ASSERT_MES(summary_amounts == block_reward, false, "Failed to construct miner tx, summary_amounts = " << summary_amounts << " not equal block_reward = " << block_reward);

    tx.version = CURRENT_TRANSACTION_VERSION;
    //lock
    tx.unlock_time = height + CRYPTONOTE_MINED_MONEY_UNLOCK_WINDOW;
    tx.vin.push_back(in);
    //LOG_PRINT("MINER_TX generated ok, block_reward=" << print_money(block_reward) << "("  << print_money(block_reward - fee) << "+" << print_money(fee)
    //  << "), current_block_size=" << current_block_size << ", already_generated_coins=" << already_generated_coins << ", tx_id=" << get_transaction_hash(tx), LOG_LEVEL_2);
    return true;
  }
  //---------------------------------------------------------------
  bool generate_key_image_helper(const account_keys& ack, const crypto::public_key& tx_public_key, size_t real_output_index, keypair& in_ephemeral, crypto::key_image& ki)
=======
  bool generate_key_image_helper(const account_keys& ack, const crypto::public_key& tx_public_key, size_t real_output_index, KeyPair& in_ephemeral, crypto::key_image& ki)
>>>>>>> 89271f54
  {
    crypto::key_derivation recv_derivation = AUTO_VAL_INIT(recv_derivation);
    bool r = crypto::generate_key_derivation(tx_public_key, ack.m_view_secret_key, recv_derivation);
    CHECK_AND_ASSERT_MES(r, false, "key image helper: failed to generate_key_derivation(" << tx_public_key << ", " << ack.m_view_secret_key << ")");

    r = crypto::derive_public_key(recv_derivation, real_output_index, ack.m_account_address.m_spendPublicKey, in_ephemeral.pub);
    CHECK_AND_ASSERT_MES(r, false, "key image helper: failed to derive_public_key(" << recv_derivation << ", " << real_output_index <<  ", " << ack.m_account_address.m_spendPublicKey << ")");

    crypto::derive_secret_key(recv_derivation, real_output_index, ack.m_spend_secret_key, in_ephemeral.sec);

    crypto::generate_key_image(in_ephemeral.pub, in_ephemeral.sec, ki);
    return true;
  }
  //---------------------------------------------------------------
  uint64_t power_integral(uint64_t a, uint64_t b)
  {
    if(b == 0)
      return 1;
    uint64_t total = a;
    for(uint64_t i = 1; i != b; i++)
      total *= a;
    return total;
  }
  //---------------------------------------------------------------
  bool get_tx_fee(const Transaction& tx, uint64_t & fee)
  {
    uint64_t amount_in = 0;
    uint64_t amount_out = 0;

    for (const auto& in : tx.vin) {
      if (in.type() == typeid(TransactionInputToKey)) {
        amount_in += boost::get<TransactionInputToKey>(in).amount;
      } else if (in.type() == typeid(TransactionInputMultisignature)) {
        amount_in += boost::get<TransactionInputMultisignature>(in).amount;
      }
    }

    for (const auto& o : tx.vout) {
      amount_out += o.amount;
    }

    CHECK_AND_ASSERT_MES(amount_in >= amount_out, false, "transaction spend (" <<amount_in << ") more than it has (" << amount_out << ")");
    fee = amount_in - amount_out;
    return true;
  }
  //---------------------------------------------------------------
  uint64_t get_tx_fee(const Transaction& tx)
  {
    uint64_t r = 0;
    if(!get_tx_fee(tx, r))
      return 0;
    return r;
  }
  //---------------------------------------------------------------
  bool parse_tx_extra(const std::vector<uint8_t>& tx_extra, std::vector<tx_extra_field>& tx_extra_fields)
  {
    tx_extra_fields.clear();

    if(tx_extra.empty())
      return true;

    std::string extra_str(reinterpret_cast<const char*>(tx_extra.data()), tx_extra.size());
    std::istringstream iss(extra_str);
    binary_archive<false> ar(iss);

    bool eof = false;
    while (!eof) {
      tx_extra_field field;
      bool r = ::do_serialize(ar, field);
      if (!r) {
        LOG_PRINT_L4("failed to deserialize extra field. extra = " <<
          string_tools::buff_to_hex_nodelimer(std::string(reinterpret_cast<const char*>(tx_extra.data()), tx_extra.size())));
        return false;
      }
      tx_extra_fields.push_back(field);

      std::ios_base::iostate state = iss.rdstate();
      eof = (EOF == iss.peek());
      iss.clear(state);
    }
    
    if (!::serialization::check_stream_state(ar)) {
      LOG_PRINT_L4("failed to deserialize extra field. extra = " <<
        string_tools::buff_to_hex_nodelimer(std::string(reinterpret_cast<const char*>(tx_extra.data()), tx_extra.size())));
      return false;
    }

    return true;
  }
  //---------------------------------------------------------------
  crypto::public_key get_tx_pub_key_from_extra(const std::vector<uint8_t>& tx_extra)
  {
    std::vector<tx_extra_field> tx_extra_fields;
    parse_tx_extra(tx_extra, tx_extra_fields);

    tx_extra_pub_key pub_key_field;
    if(!find_tx_extra_field_by_type(tx_extra_fields, pub_key_field))
      return null_pkey;

    return pub_key_field.pub_key;
  }
  //---------------------------------------------------------------
  crypto::public_key get_tx_pub_key_from_extra(const Transaction& tx)
  {
    return get_tx_pub_key_from_extra(tx.extra);
  }
  //---------------------------------------------------------------
  bool add_tx_pub_key_to_extra(Transaction& tx, const crypto::public_key& tx_pub_key)
  {
    tx.extra.resize(tx.extra.size() + 1 + sizeof(crypto::public_key));
    tx.extra[tx.extra.size() - 1 - sizeof(crypto::public_key)] = TX_EXTRA_TAG_PUBKEY;
    *reinterpret_cast<crypto::public_key*>(&tx.extra[tx.extra.size() - sizeof(crypto::public_key)]) = tx_pub_key;
    return true;
  }
  //---------------------------------------------------------------
  bool add_extra_nonce_to_tx_extra(std::vector<uint8_t>& tx_extra, const blobdata& extra_nonce)
  {
    CHECK_AND_ASSERT_MES(extra_nonce.size() <= TX_EXTRA_NONCE_MAX_COUNT, false, "extra nonce could be 255 bytes max");
    size_t start_pos = tx_extra.size();
    tx_extra.resize(tx_extra.size() + 2 + extra_nonce.size());
    //write tag
    tx_extra[start_pos] = TX_EXTRA_NONCE;
    //write len
    ++start_pos;
    tx_extra[start_pos] = static_cast<uint8_t>(extra_nonce.size());
    //write data
    ++start_pos;
    memcpy(&tx_extra[start_pos], extra_nonce.data(), extra_nonce.size());
    return true;
  }
  //---------------------------------------------------------------
  bool append_mm_tag_to_extra(std::vector<uint8_t>& tx_extra, const tx_extra_merge_mining_tag& mm_tag) {
    blobdata blob;
    if (!t_serializable_object_to_blob(mm_tag, blob)) {
      return false;
    }

    tx_extra.push_back(TX_EXTRA_MERGE_MINING_TAG);
    std::copy(reinterpret_cast<const uint8_t*>(blob.data()), reinterpret_cast<const uint8_t*>(blob.data() + blob.size()), std::back_inserter(tx_extra));
    return true;
  }
  //---------------------------------------------------------------
  bool get_mm_tag_from_extra(const std::vector<uint8_t>& tx_extra, tx_extra_merge_mining_tag& mm_tag) {
    std::vector<tx_extra_field> tx_extra_fields;
    parse_tx_extra(tx_extra, tx_extra_fields);

    return find_tx_extra_field_by_type(tx_extra_fields, mm_tag);
  }
  //---------------------------------------------------------------
  void set_payment_id_to_tx_extra_nonce(blobdata& extra_nonce, const crypto::hash& payment_id)
  {
    extra_nonce.clear();
    extra_nonce.push_back(TX_EXTRA_NONCE_PAYMENT_ID);
    const uint8_t* payment_id_ptr = reinterpret_cast<const uint8_t*>(&payment_id);
    std::copy(payment_id_ptr, payment_id_ptr + sizeof(payment_id), std::back_inserter(extra_nonce));
  }
  //---------------------------------------------------------------
  bool get_payment_id_from_tx_extra_nonce(const blobdata& extra_nonce, crypto::hash& payment_id)
  {
    if(sizeof(crypto::hash) + 1 != extra_nonce.size())
      return false;
    if(TX_EXTRA_NONCE_PAYMENT_ID != extra_nonce[0])
      return false;
    payment_id = *reinterpret_cast<const crypto::hash*>(extra_nonce.data() + 1);
    return true;
  }

  bool parsePaymentId(const std::string& paymentIdString, crypto::hash& paymentId) {
    cryptonote::blobdata binData;
    if (!epee::string_tools::parse_hexstr_to_binbuff(paymentIdString, binData)) {
      return false;
    }

    if (sizeof(crypto::hash) != binData.size()) {
      return false;
    }

    paymentId = *reinterpret_cast<const crypto::hash*>(binData.data());
    return true;
  }


  bool createTxExtraWithPaymentId(const std::string& paymentIdString, std::vector<uint8_t>& extra) {
    crypto::hash paymentIdBin;

    if (!parsePaymentId(paymentIdString, paymentIdBin)) {
      return false;
    }

    std::string extraNonce;
    cryptonote::set_payment_id_to_tx_extra_nonce(extraNonce, paymentIdBin);

    if (!cryptonote::add_extra_nonce_to_tx_extra(extra, extraNonce)) {
      return false;
    }

    return true;
  }

  bool getPaymentIdFromTxExtra(const std::vector<uint8_t>& extra, crypto::hash& paymentId) {
    std::vector<tx_extra_field> tx_extra_fields;
    if(!parse_tx_extra(extra, tx_extra_fields)) {
      return false;
    }

    tx_extra_nonce extra_nonce;
    if (find_tx_extra_field_by_type(tx_extra_fields, extra_nonce)) {
      if (!get_payment_id_from_tx_extra_nonce(extra_nonce.nonce, paymentId)) {
        return false;
      }
    } else {
      return false;
    }

    return true;
  }

  bool construct_tx(const account_keys& sender_account_keys, const std::vector<tx_source_entry>& sources, const std::vector<tx_destination_entry>& destinations, std::vector<uint8_t> extra, Transaction& tx, uint64_t unlock_time)
  {
    tx.vin.clear();
    tx.vout.clear();
    tx.signatures.clear();

    tx.version = CURRENT_TRANSACTION_VERSION;
    tx.unlockTime = unlock_time;

    tx.extra = extra;
    KeyPair txkey = KeyPair::generate();
    add_tx_pub_key_to_extra(tx, txkey.pub);

    struct input_generation_context_data
    {
      KeyPair in_ephemeral;
    };
    std::vector<input_generation_context_data> in_contexts;


    uint64_t summary_inputs_money = 0;
    //fill inputs
    for (const tx_source_entry& src_entr : sources)
    {
      if(src_entr.real_output >= src_entr.outputs.size())
      {
        LOG_ERROR("real_output index (" << src_entr.real_output << ")bigger than output_keys.size()=" << src_entr.outputs.size());
        return false;
      }
      summary_inputs_money += src_entr.amount;

      //key_derivation recv_derivation;
      in_contexts.push_back(input_generation_context_data());
      KeyPair& in_ephemeral = in_contexts.back().in_ephemeral;
      crypto::key_image img;
      if(!generate_key_image_helper(sender_account_keys, src_entr.real_out_tx_key, src_entr.real_output_in_tx_index, in_ephemeral, img))
        return false;

      //check that derivated key is equal with real output key
      if( !(in_ephemeral.pub == src_entr.outputs[src_entr.real_output].second) )
      {
        LOG_ERROR("derived public key missmatch with output public key! "<< ENDL << "derived_key:"
          << string_tools::pod_to_hex(in_ephemeral.pub) << ENDL << "real output_public_key:"
          << string_tools::pod_to_hex(src_entr.outputs[src_entr.real_output].second) );
        return false;
      }

      //put key image into tx input
      TransactionInputToKey input_to_key;
      input_to_key.amount = src_entr.amount;
      input_to_key.keyImage = img;

      //fill outputs array and use relative offsets
      for (const tx_source_entry::output_entry& out_entry : src_entr.outputs) {
        input_to_key.keyOffsets.push_back(out_entry.first);
      }

      input_to_key.keyOffsets = absolute_output_offsets_to_relative(input_to_key.keyOffsets);
      tx.vin.push_back(input_to_key);
    }

    // "Shuffle" outs
    std::vector<tx_destination_entry> shuffled_dsts(destinations);
    std::sort(shuffled_dsts.begin(), shuffled_dsts.end(), [](const tx_destination_entry& de1, const tx_destination_entry& de2) { return de1.amount < de2.amount; } );

    uint64_t summary_outs_money = 0;
    //fill outputs
    size_t output_index = 0;
    for (const tx_destination_entry& dst_entr : shuffled_dsts) {
      CHECK_AND_ASSERT_MES(dst_entr.amount > 0, false, "Destination with wrong amount: " << dst_entr.amount);
      crypto::key_derivation derivation;
      crypto::public_key out_eph_public_key;
      bool r = crypto::generate_key_derivation(dst_entr.addr.m_viewPublicKey, txkey.sec, derivation);
      CHECK_AND_ASSERT_MES(r, false, "at creation outs: failed to generate_key_derivation(" << dst_entr.addr.m_viewPublicKey << ", " << txkey.sec << ")");

      r = crypto::derive_public_key(derivation, output_index, dst_entr.addr.m_spendPublicKey, out_eph_public_key);
      CHECK_AND_ASSERT_MES(r, false, "at creation outs: failed to derive_public_key(" << derivation << ", " << output_index << ", "<< dst_entr.addr.m_spendPublicKey << ")");

      TransactionOutput out;
      out.amount = dst_entr.amount;
      TransactionOutputToKey tk;
      tk.key = out_eph_public_key;
      out.target = tk;
      tx.vout.push_back(out);
      output_index++;
      summary_outs_money += dst_entr.amount;
    }

    //check money
    if(summary_outs_money > summary_inputs_money )
    {
      LOG_ERROR("Transaction inputs money ("<< summary_inputs_money << ") less than outputs money (" << summary_outs_money << ")");
      return false;
    }


    //generate ring signatures
    crypto::hash tx_prefix_hash;
    get_transaction_prefix_hash(tx, tx_prefix_hash);

    std::stringstream ss_ring_s;
    size_t i = 0;
    for (const tx_source_entry& src_entr : sources) {
      ss_ring_s << "pub_keys:" << ENDL;
      std::vector<const crypto::public_key*> keys_ptrs;
      for (const tx_source_entry::output_entry& o : src_entr.outputs) {
        keys_ptrs.push_back(&o.second);
        ss_ring_s << o.second << ENDL;
      }

      tx.signatures.push_back(std::vector<crypto::signature>());
      std::vector<crypto::signature>& sigs = tx.signatures.back();
      sigs.resize(src_entr.outputs.size());
      crypto::generate_ring_signature(tx_prefix_hash, boost::get<TransactionInputToKey>(tx.vin[i]).keyImage, keys_ptrs,
        in_contexts[i].in_ephemeral.sec, src_entr.real_output, sigs.data());
      ss_ring_s << "signatures:" << ENDL;
      std::for_each(sigs.begin(), sigs.end(), [&](const crypto::signature& s){ss_ring_s << s << ENDL;});
      ss_ring_s << "prefix_hash:" << tx_prefix_hash << ENDL << "in_ephemeral_key: " << in_contexts[i].in_ephemeral.sec <<
        ENDL << "real_output: " << src_entr.real_output;
      i++;
    }

    LOG_PRINT2("construct_tx.log", "transaction_created: " << get_transaction_hash(tx) << ENDL << obj_to_json_str(tx) << ENDL << ss_ring_s.str() , LOG_LEVEL_3);

    return true;
  }
  //---------------------------------------------------------------
  bool get_inputs_money_amount(const Transaction& tx, uint64_t& money)
  {
    money = 0;

    for (const auto& in : tx.vin) {
      uint64_t amount = 0;

      if (in.type() == typeid(TransactionInputToKey)) {
        amount = boost::get<TransactionInputToKey>(in).amount;
      } else if (in.type() == typeid(TransactionInputMultisignature)) {
        amount = boost::get<TransactionInputMultisignature>(in).amount;
      }

      money += amount;
    }
    return true;
  }
  //---------------------------------------------------------------
  uint64_t get_block_height(const Block& b)
  {
    CHECK_AND_ASSERT_MES(b.minerTx.vin.size() == 1, 0, "wrong miner tx in block: " << get_block_hash(b) << ", b.minerTx.vin.size() != 1");
    CHECKED_GET_SPECIFIC_VARIANT(b.minerTx.vin[0], const TransactionInputGenerate, coinbase_in, 0);
    return coinbase_in.height;
  }
  //---------------------------------------------------------------
  bool check_inputs_types_supported(const Transaction& tx) {
    for (const auto& in : tx.vin) {
      if (in.type() != typeid(TransactionInputToKey) && in.type() != typeid(TransactionInputMultisignature)) {
        LOG_PRINT_L1("Transaction << " << get_transaction_hash(tx) << " contains inputs with invalid type.");
        return false;
      }
    }

    return true;
  }
  //-----------------------------------------------------------------------------------------------
  bool check_outs_valid(const Transaction& tx) {
    for (const TransactionOutput& out : tx.vout) {
      //assert(out.target.type() == typeid(TransactionOutputToKey) || out.target.type() == typeid(TransactionOutputMultisignature));
      if (out.target.type() == typeid(TransactionOutputToKey)) {
        CHECK_AND_NO_ASSERT_MES(0 < out.amount, false, "zero amount ouput in transaction id=" << get_transaction_hash(tx));

        if (!check_key(boost::get<TransactionOutputToKey>(out.target).key)) {
          return false;
        }
      } else if (out.target.type() == typeid(TransactionOutputMultisignature)) {
        const TransactionOutputMultisignature& multisignatureOutput = ::boost::get<TransactionOutputMultisignature>(out.target);
        if (multisignatureOutput.requiredSignatures > multisignatureOutput.keys.size()) {
          LOG_PRINT_L1("Transaction << " << get_transaction_hash(tx) << " contains multisignature output with invalid required signature count.");
          return false;
        }

        for (const crypto::public_key& key : multisignatureOutput.keys) {
          if (!check_key(key)) {
            LOG_PRINT_L1("Transaction << " << get_transaction_hash(tx) << " contains multisignature output with invalid public keys.");
            return false;
          }
        }
      } else {
        LOG_PRINT_L1("Transaction << " << get_transaction_hash(tx) << " contains outputs with invalid type.");
        return false;
      }
    }

    return true;
  }

  //-----------------------------------------------------------------------------------------------
  bool checkMultisignatureInputsDiff(const Transaction& tx) {
    std::set<std::pair<uint64_t, uint32_t>> inputsUsage;
    for (const auto& inv : tx.vin) {
      if (inv.type() == typeid(TransactionInputMultisignature)) {
        const TransactionInputMultisignature& in = ::boost::get<TransactionInputMultisignature>(inv);
        if (!inputsUsage.insert(std::make_pair(in.amount, static_cast<uint32_t>(in.outputIndex))).second) {
          return false;
        }
      }
    }
    return true;
  }

  //-----------------------------------------------------------------------------------------------
  bool check_money_overflow(const Transaction& tx)
  {
    return check_inputs_overflow(tx) && check_outs_overflow(tx);
  }
  //---------------------------------------------------------------
  bool check_inputs_overflow(const Transaction& tx)
  {
    uint64_t money = 0;

    for (const auto& in : tx.vin) {
      uint64_t amount = 0;

      if (in.type() == typeid(TransactionInputToKey)) {
        amount = boost::get<TransactionInputToKey>(in).amount;
      } else if (in.type() == typeid(TransactionInputMultisignature)) {
        amount = boost::get<TransactionInputMultisignature>(in).amount;
      }

      if (money > amount + money)
        return false;

      money += amount;
    }
    return true;
  }
  //---------------------------------------------------------------
  bool check_outs_overflow(const Transaction& tx)
  {
    uint64_t money = 0;
    for (const auto& o : tx.vout) {
      if(money > o.amount + money)
        return false;
      money += o.amount;
    }
    return true;
  }
  //---------------------------------------------------------------
  uint64_t get_outs_money_amount(const Transaction& tx)
  {
    uint64_t outputs_amount = 0;
    for (const auto& o : tx.vout) {
      outputs_amount += o.amount;
    }
    return outputs_amount;
  }
  //---------------------------------------------------------------
  std::string short_hash_str(const crypto::hash& h)
  {
    std::string res = string_tools::pod_to_hex(h);
    CHECK_AND_ASSERT_MES(res.size() == 64, res, "wrong hash256 with string_tools::pod_to_hex conversion");
    auto erased_pos = res.erase(8, 48);
    res.insert(8, "....");
    return res;
  }

  //---------------------------------------------------------------
  bool is_out_to_acc(const account_keys& acc, const TransactionOutputToKey& out_key, const crypto::key_derivation& derivation, size_t keyIndex)
  {
    crypto::public_key pk;
    derive_public_key(derivation, keyIndex, acc.m_account_address.m_spendPublicKey, pk);
    return pk == out_key.key;
  }

  //---------------------------------------------------------------
  bool is_out_to_acc(const account_keys& acc, const TransactionOutputToKey& out_key, const crypto::public_key& tx_pub_key, size_t keyIndex)
  {
    crypto::key_derivation derivation;
    generate_key_derivation(tx_pub_key, acc.m_view_secret_key, derivation);
    return is_out_to_acc(acc, out_key, derivation, keyIndex);
  }

  //---------------------------------------------------------------
  bool lookup_acc_outs(const account_keys& acc, const Transaction& tx, std::vector<size_t>& outs, uint64_t& money_transfered)
  {
    crypto::public_key tx_pub_key = get_tx_pub_key_from_extra(tx);
    if(null_pkey == tx_pub_key)
      return false;
    return lookup_acc_outs(acc, tx, tx_pub_key, outs, money_transfered);
  }
  //---------------------------------------------------------------
  bool lookup_acc_outs(const account_keys& acc, const Transaction& tx, const crypto::public_key& tx_pub_key, std::vector<size_t>& outs, uint64_t& money_transfered)
  {
    money_transfered = 0;
    size_t keyIndex = 0;
    size_t outputIndex = 0;

    crypto::key_derivation derivation;
    generate_key_derivation(tx_pub_key, acc.m_view_secret_key, derivation);

    for (const TransactionOutput& o : tx.vout) {
      assert(o.target.type() == typeid(TransactionOutputToKey) || o.target.type() == typeid(TransactionOutputMultisignature));
      if (o.target.type() == typeid(TransactionOutputToKey)) {
        if (is_out_to_acc(acc, boost::get<TransactionOutputToKey>(o.target), derivation, keyIndex)) {
          outs.push_back(outputIndex);
          money_transfered += o.amount;
        }

        ++keyIndex;
      } else if (o.target.type() == typeid(TransactionOutputMultisignature)) {
        keyIndex += boost::get<TransactionOutputMultisignature>(o.target).keys.size();
      }

      ++outputIndex;
    }
    return true;
  }
  //---------------------------------------------------------------
  void get_blob_hash(const blobdata& blob, crypto::hash& res)
  {
    cn_fast_hash(blob.data(), blob.size(), res);
  }
  //---------------------------------------------------------------
  crypto::hash get_blob_hash(const blobdata& blob)
  {
    crypto::hash h = null_hash;
    get_blob_hash(blob, h);
    return h;
  }
  //---------------------------------------------------------------
  crypto::hash get_transaction_hash(const Transaction& t)
  {
    crypto::hash h = null_hash;
    size_t blob_size = 0;
    get_object_hash(t, h, blob_size);
    return h;
  }
  //---------------------------------------------------------------
  bool get_transaction_hash(const Transaction& t, crypto::hash& res)
  {
    size_t blob_size = 0;
    return get_object_hash(t, res, blob_size);
  }
  //---------------------------------------------------------------
  bool get_transaction_hash(const Transaction& t, crypto::hash& res, size_t& blob_size)
  {
    return get_object_hash(t, res, blob_size);
  }
  //---------------------------------------------------------------
  bool get_block_hashing_blob(const Block& b, blobdata& blob) {
    if (!t_serializable_object_to_blob(static_cast<const BlockHeader&>(b), blob)) {
      return false;
    }
    crypto::hash tree_root_hash = get_tx_tree_hash(b);
    blob.append(reinterpret_cast<const char*>(&tree_root_hash), sizeof(tree_root_hash));
    blob.append(tools::get_varint_data(b.txHashes.size() + 1));

    return true;
  }
  //---------------------------------------------------------------
  bool get_parent_block_hashing_blob(const Block& b, blobdata& blob) {
    auto serializer = makeParentBlockSerializer(b, true, true);
    return t_serializable_object_to_blob(serializer, blob);
  }
  //---------------------------------------------------------------
  bool get_block_hash(const Block& b, crypto::hash& res) {
    blobdata blob;
    if (!get_block_hashing_blob(b, blob)) {
      return false;
    }

    if (BLOCK_MAJOR_VERSION_2 <= b.majorVersion) {
      blobdata parent_blob;
      auto serializer = makeParentBlockSerializer(b, true, false);
      if (!t_serializable_object_to_blob(serializer, parent_blob))
        return false;

      blob.append(parent_blob);
    }

    return get_object_hash(blob, res);
  }
  //---------------------------------------------------------------
  crypto::hash get_block_hash(const Block& b) {
    crypto::hash p = null_hash;
    get_block_hash(b, p);
    return p;
  }
  //---------------------------------------------------------------
<<<<<<< HEAD
  void generate_genesis_tx(transaction& tx) {
    account_public_address ac = boost::value_initialized<account_public_address>();
    std::vector<size_t> sz;
    construct_miner_tx(0, 0, 0, 0, 0, ac, tx); // zero fee in genesis
    blobdata txb = tx_to_blob(tx);
  }

  std::string get_genesis_tx_hex() {
    transaction tx;

    generate_genesis_tx(tx);
    blobdata txb = tx_to_blob(tx);
    std::string hex_tx_represent = string_tools::buff_to_hex_nodelimer(txb);

    return hex_tx_represent;
  }

  bool generateGenesisBlock(block& bl)
  {
    //genesis block
    bl = boost::value_initialized<block>();

    //hard code coinbase tx in genesis block, because "tru" generating tx use random, but genesis should be always the same
    std::string genesis_coinbase_tx_hex = GENESIS_COINBASE_TX_HEX;
=======
  bool get_aux_block_header_hash(const Block& b, crypto::hash& res) {
    blobdata blob;
    if (!get_block_hashing_blob(b, blob)) {
      return false;
    }
>>>>>>> 89271f54

    return get_object_hash(blob, res);
  }

  bool generateTestnetGenesisBlock(cryptonote::block& b) {
    if (!generateGenesisBlock(b)) {
      return false;
    }

    b.nonce += 1;
    return true;
  }

  //---------------------------------------------------------------
  bool get_block_longhash(crypto::cn_context &context, const Block& b, crypto::hash& res) {
    blobdata bd;
    if (b.majorVersion == BLOCK_MAJOR_VERSION_1) {
      if (!get_block_hashing_blob(b, bd)) {
        return false;
      }
    } else if (b.majorVersion == BLOCK_MAJOR_VERSION_2) {
      if (!get_parent_block_hashing_blob(b, bd)) {
        return false;
      }
    } else {
      return false;
    }
    crypto::cn_slow_hash(context, bd.data(), bd.size(), res);
    return true;
  }
  //---------------------------------------------------------------
  std::vector<uint64_t> relative_output_offsets_to_absolute(const std::vector<uint64_t>& off)
  {
    std::vector<uint64_t> res = off;
    for(size_t i = 1; i < res.size(); i++)
      res[i] += res[i-1];
    return res;
  }
  //---------------------------------------------------------------
  std::vector<uint64_t> absolute_output_offsets_to_relative(const std::vector<uint64_t>& off)
  {
    std::vector<uint64_t> res = off;
    if(!off.size())
      return res;
    std::sort(res.begin(), res.end());//just to be sure, actually it is already should be sorted
    for(size_t i = res.size()-1; i != 0; i--)
      res[i] -= res[i-1];

    return res;
  }
  //---------------------------------------------------------------
  bool parse_and_validate_block_from_blob(const blobdata& b_blob, Block& b)
  {
    std::stringstream ss;
    ss << b_blob;
    binary_archive<false> ba(ss);
    bool r = ::serialization::serialize(ba, b);
    CHECK_AND_ASSERT_MES(r, false, "Failed to parse block from blob");
    return true;
  }
  //---------------------------------------------------------------
  blobdata block_to_blob(const Block& b)
  {
    return t_serializable_object_to_blob(b);
  }
  //---------------------------------------------------------------
  bool block_to_blob(const Block& b, blobdata& b_blob)
  {
    return t_serializable_object_to_blob(b, b_blob);
  }
  //---------------------------------------------------------------
  blobdata tx_to_blob(const Transaction& tx)
  {
    return t_serializable_object_to_blob(tx);
  }
  //---------------------------------------------------------------
  bool tx_to_blob(const Transaction& tx, blobdata& b_blob)
  {
    return t_serializable_object_to_blob(tx, b_blob);
  }
  //---------------------------------------------------------------
  void get_tx_tree_hash(const std::vector<crypto::hash>& tx_hashes, crypto::hash& h)
  {
    tree_hash(tx_hashes.data(), tx_hashes.size(), h);
  }
  //---------------------------------------------------------------
  crypto::hash get_tx_tree_hash(const std::vector<crypto::hash>& tx_hashes)
  {
    crypto::hash h = null_hash;
    get_tx_tree_hash(tx_hashes, h);
    return h;
  }
  //---------------------------------------------------------------
  crypto::hash get_tx_tree_hash(const Block& b)
  {
    std::vector<crypto::hash> txs_ids;
    crypto::hash h = null_hash;
    size_t bl_sz = 0;
    get_transaction_hash(b.minerTx, h, bl_sz);
    txs_ids.push_back(h);
    for (auto& th : b.txHashes) {
      txs_ids.push_back(th);
    }
    return get_tx_tree_hash(txs_ids);
  }
  //---------------------------------------------------------------
}<|MERGE_RESOLUTION|>--- conflicted
+++ resolved
@@ -1,30 +1,10 @@
-<<<<<<< HEAD
-// Copyright (c) 2011-2014 The Cryptonote developers
+// Copyright (c) 2011-2015 The Cryptonote developers
 // Distributed under the MIT/X11 software license, see the accompanying
 // file COPYING or http://www.opensource.org/licenses/mit-license.php.
 
-=======
-// Copyright (c) 2012-2014, The CryptoNote developers, The Bytecoin developers
-//
-// This file is part of Bytecoin.
-//
-// Bytecoin is free software: you can redistribute it and/or modify
-// it under the terms of the GNU Lesser General Public License as published by
-// the Free Software Foundation, either version 3 of the License, or
-// (at your option) any later version.
-//
-// Bytecoin is distributed in the hope that it will be useful,
-// but WITHOUT ANY WARRANTY; without even the implied warranty of
-// MERCHANTABILITY or FITNESS FOR A PARTICULAR PURPOSE.  See the
-// GNU Lesser General Public License for more details.
-//
-// You should have received a copy of the GNU Lesser General Public License
-// along with Bytecoin.  If not, see <http://www.gnu.org/licenses/>.
-
 #include <set>
 
 // epee
->>>>>>> 89271f54
 #include "include_base_utils.h"
 #include "misc_language.h"
 
@@ -79,80 +59,7 @@
     return true;
   }
   //---------------------------------------------------------------
-<<<<<<< HEAD
-  bool construct_miner_tx(size_t height, size_t median_size, uint64_t already_generated_coins, size_t current_block_size, uint64_t fee, const account_public_address &miner_address, transaction& tx, const blobdata& extra_nonce, size_t max_outs) {
-    tx.vin.clear();
-    tx.vout.clear();
-    tx.extra.clear();
-
-    keypair txkey = keypair::generate();
-    add_tx_pub_key_to_extra(tx, txkey.pub);
-    if(!extra_nonce.empty())
-      if(!add_extra_nonce_to_tx_extra(tx.extra, extra_nonce))
-        return false;
-
-    txin_gen in;
-    in.height = height;
-
-    uint64_t block_reward;
-    if(!get_block_reward(median_size, current_block_size, already_generated_coins, block_reward))
-    {
-      LOG_PRINT_L0("Block is too big");
-      return false;
-    }
-#if defined(DEBUG_CREATE_BLOCK_TEMPLATE)
-    LOG_PRINT_L1("Creating block template: reward " << block_reward <<
-      ", fee " << fee)
-#endif
-    block_reward += fee;
-
-    std::vector<uint64_t> out_amounts;
-    decompose_amount_into_digits(block_reward, DEFAULT_FEE,
-      [&out_amounts](uint64_t a_chunk) { out_amounts.push_back(a_chunk); },
-      [&out_amounts](uint64_t a_dust) { out_amounts.push_back(a_dust); });
-
-    CHECK_AND_ASSERT_MES(1 <= max_outs, false, "max_out must be non-zero");
-    while (max_outs < out_amounts.size())
-    {
-      out_amounts[out_amounts.size() - 2] += out_amounts.back();
-      out_amounts.resize(out_amounts.size() - 1);
-    }
-
-    uint64_t summary_amounts = 0;
-    for (size_t no = 0; no < out_amounts.size(); no++)
-    {
-      crypto::key_derivation derivation = AUTO_VAL_INIT(derivation);;
-      crypto::public_key out_eph_public_key = AUTO_VAL_INIT(out_eph_public_key);
-      bool r = crypto::generate_key_derivation(miner_address.m_view_public_key, txkey.sec, derivation);
-      CHECK_AND_ASSERT_MES(r, false, "while creating outs: failed to generate_key_derivation(" << miner_address.m_view_public_key << ", " << txkey.sec << ")");
-
-      r = crypto::derive_public_key(derivation, no, miner_address.m_spend_public_key, out_eph_public_key);
-      CHECK_AND_ASSERT_MES(r, false, "while creating outs: failed to derive_public_key(" << derivation << ", " << no << ", "<< miner_address.m_spend_public_key << ")");
-
-      txout_to_key tk;
-      tk.key = out_eph_public_key;
-
-      tx_out out;
-      summary_amounts += out.amount = out_amounts[no];
-      out.target = tk;
-      tx.vout.push_back(out);
-    }
-
-    CHECK_AND_ASSERT_MES(summary_amounts == block_reward, false, "Failed to construct miner tx, summary_amounts = " << summary_amounts << " not equal block_reward = " << block_reward);
-
-    tx.version = CURRENT_TRANSACTION_VERSION;
-    //lock
-    tx.unlock_time = height + CRYPTONOTE_MINED_MONEY_UNLOCK_WINDOW;
-    tx.vin.push_back(in);
-    //LOG_PRINT("MINER_TX generated ok, block_reward=" << print_money(block_reward) << "("  << print_money(block_reward - fee) << "+" << print_money(fee)
-    //  << "), current_block_size=" << current_block_size << ", already_generated_coins=" << already_generated_coins << ", tx_id=" << get_transaction_hash(tx), LOG_LEVEL_2);
-    return true;
-  }
-  //---------------------------------------------------------------
-  bool generate_key_image_helper(const account_keys& ack, const crypto::public_key& tx_public_key, size_t real_output_index, keypair& in_ephemeral, crypto::key_image& ki)
-=======
   bool generate_key_image_helper(const account_keys& ack, const crypto::public_key& tx_public_key, size_t real_output_index, KeyPair& in_ephemeral, crypto::key_image& ki)
->>>>>>> 89271f54
   {
     crypto::key_derivation recv_derivation = AUTO_VAL_INIT(recv_derivation);
     bool r = crypto::generate_key_derivation(tx_public_key, ack.m_view_secret_key, recv_derivation);
@@ -284,24 +191,6 @@
     return true;
   }
   //---------------------------------------------------------------
-  bool append_mm_tag_to_extra(std::vector<uint8_t>& tx_extra, const tx_extra_merge_mining_tag& mm_tag) {
-    blobdata blob;
-    if (!t_serializable_object_to_blob(mm_tag, blob)) {
-      return false;
-    }
-
-    tx_extra.push_back(TX_EXTRA_MERGE_MINING_TAG);
-    std::copy(reinterpret_cast<const uint8_t*>(blob.data()), reinterpret_cast<const uint8_t*>(blob.data() + blob.size()), std::back_inserter(tx_extra));
-    return true;
-  }
-  //---------------------------------------------------------------
-  bool get_mm_tag_from_extra(const std::vector<uint8_t>& tx_extra, tx_extra_merge_mining_tag& mm_tag) {
-    std::vector<tx_extra_field> tx_extra_fields;
-    parse_tx_extra(tx_extra, tx_extra_fields);
-
-    return find_tx_extra_field_by_type(tx_extra_fields, mm_tag);
-  }
-  //---------------------------------------------------------------
   void set_payment_id_to_tx_extra_nonce(blobdata& extra_nonce, const crypto::hash& payment_id)
   {
     extra_nonce.clear();
@@ -728,24 +617,10 @@
     return true;
   }
   //---------------------------------------------------------------
-  bool get_parent_block_hashing_blob(const Block& b, blobdata& blob) {
-    auto serializer = makeParentBlockSerializer(b, true, true);
-    return t_serializable_object_to_blob(serializer, blob);
-  }
-  //---------------------------------------------------------------
   bool get_block_hash(const Block& b, crypto::hash& res) {
     blobdata blob;
     if (!get_block_hashing_blob(b, blob)) {
       return false;
-    }
-
-    if (BLOCK_MAJOR_VERSION_2 <= b.majorVersion) {
-      blobdata parent_blob;
-      auto serializer = makeParentBlockSerializer(b, true, false);
-      if (!t_serializable_object_to_blob(serializer, parent_blob))
-        return false;
-
-      blob.append(parent_blob);
     }
 
     return get_object_hash(blob, res);
@@ -757,65 +632,21 @@
     return p;
   }
   //---------------------------------------------------------------
-<<<<<<< HEAD
-  void generate_genesis_tx(transaction& tx) {
-    account_public_address ac = boost::value_initialized<account_public_address>();
-    std::vector<size_t> sz;
-    construct_miner_tx(0, 0, 0, 0, 0, ac, tx); // zero fee in genesis
-    blobdata txb = tx_to_blob(tx);
-  }
-
-  std::string get_genesis_tx_hex() {
-    transaction tx;
-
-    generate_genesis_tx(tx);
-    blobdata txb = tx_to_blob(tx);
-    std::string hex_tx_represent = string_tools::buff_to_hex_nodelimer(txb);
-
-    return hex_tx_represent;
-  }
-
-  bool generateGenesisBlock(block& bl)
-  {
-    //genesis block
-    bl = boost::value_initialized<block>();
-
-    //hard code coinbase tx in genesis block, because "tru" generating tx use random, but genesis should be always the same
-    std::string genesis_coinbase_tx_hex = GENESIS_COINBASE_TX_HEX;
-=======
   bool get_aux_block_header_hash(const Block& b, crypto::hash& res) {
     blobdata blob;
     if (!get_block_hashing_blob(b, blob)) {
       return false;
     }
->>>>>>> 89271f54
 
     return get_object_hash(blob, res);
   }
-
-  bool generateTestnetGenesisBlock(cryptonote::block& b) {
-    if (!generateGenesisBlock(b)) {
-      return false;
-    }
-
-    b.nonce += 1;
-    return true;
-  }
-
   //---------------------------------------------------------------
   bool get_block_longhash(crypto::cn_context &context, const Block& b, crypto::hash& res) {
     blobdata bd;
-    if (b.majorVersion == BLOCK_MAJOR_VERSION_1) {
-      if (!get_block_hashing_blob(b, bd)) {
-        return false;
-      }
-    } else if (b.majorVersion == BLOCK_MAJOR_VERSION_2) {
-      if (!get_parent_block_hashing_blob(b, bd)) {
-        return false;
-      }
-    } else {
-      return false;
-    }
+    if (!get_block_hashing_blob(b, bd)) {
+      return false;
+    }
+
     crypto::cn_slow_hash(context, bd.data(), bd.size(), res);
     return true;
   }
