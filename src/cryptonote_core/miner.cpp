--- conflicted
+++ resolved
@@ -1,25 +1,7 @@
-<<<<<<< HEAD
-// Copyright (c) 2012-2014, The CryptoNote developers, The Bytecoin developers
-//
-// This file is part of Bytecoin.
-//
-// Bytecoin is free software: you can redistribute it and/or modify
-// it under the terms of the GNU Lesser General Public License as published by
-// the Free Software Foundation, either version 3 of the License, or
-// (at your option) any later version.
-//
-// Bytecoin is distributed in the hope that it will be useful,
-// but WITHOUT ANY WARRANTY; without even the implied warranty of
-// MERCHANTABILITY or FITNESS FOR A PARTICULAR PURPOSE.  See the
-// GNU Lesser General Public License for more details.
-//
-// You should have received a copy of the GNU Lesser General Public License
-// along with Bytecoin.  If not, see <http://www.gnu.org/licenses/>.
-=======
 // Copyright (c) 2011-2015 The Cryptonote developers
+// Copyright (c) 2014-2015 XDN developers
 // Distributed under the MIT/X11 software license, see the accompanying
 // file COPYING or http://www.opensource.org/licenses/mit-license.php.
->>>>>>> fbd72656
 
 #include <sstream>
 #include <numeric>
@@ -50,17 +32,6 @@
 namespace cryptonote
 {
 
-<<<<<<< HEAD
-  namespace
-  {
-    const command_line::arg_descriptor<std::string> arg_extra_messages =  {"extra-messages-file", "Specify file for extra messages to include into coinbase transactions", "", true};
-    const command_line::arg_descriptor<std::string> arg_start_mining =    {"start-mining", "Specify wallet address to mining for", "", true};
-    const command_line::arg_descriptor<uint32_t>    arg_mining_threads =  {"mining-threads", "Specify mining threads count", 0, true};
-  }
-
-
-=======
->>>>>>> fbd72656
   miner::miner(const Currency& currency, i_miner_handler* phandler):
     m_currency(currency),
     m_stop(1),
@@ -183,16 +154,9 @@
       LOG_PRINT_L0("Loaded " << m_extra_messages.size() << " extra messages, current index " << m_config.current_extra_message_index);
     }
 
-<<<<<<< HEAD
-    if(command_line::has_arg(vm, arg_start_mining))
-    {
-      if (!m_currency.parseAccountAddressString(command_line::get_arg(vm, arg_start_mining), m_mine_address)) {
-        LOG_ERROR("Target account address " << command_line::get_arg(vm, arg_start_mining) << " has wrong format, starting daemon canceled");
-=======
     if(!config.startMining.empty()) {
       if (!m_currency.parseAccountAddressString(config.startMining, m_mine_address)) {
         LOG_ERROR("Target account address " << config.startMining << " has wrong format, starting daemon canceled");
->>>>>>> fbd72656
         return false;
       }
       m_threads_total = 1;
