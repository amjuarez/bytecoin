--- conflicted
+++ resolved
@@ -1,25 +1,6 @@
-<<<<<<< HEAD
-// Copyright (c) 2011-2014 The Cryptonote developers
+// Copyright (c) 2011-2015 The Cryptonote developers
 // Distributed under the MIT/X11 software license, see the accompanying
 // file COPYING or http://www.opensource.org/licenses/mit-license.php.
-=======
-// Copyright (c) 2012-2014, The CryptoNote developers, The Bytecoin developers
-//
-// This file is part of Bytecoin.
-//
-// Bytecoin is free software: you can redistribute it and/or modify
-// it under the terms of the GNU Lesser General Public License as published by
-// the Free Software Foundation, either version 3 of the License, or
-// (at your option) any later version.
-//
-// Bytecoin is distributed in the hope that it will be useful,
-// but WITHOUT ANY WARRANTY; without even the implied warranty of
-// MERCHANTABILITY or FITNESS FOR A PARTICULAR PURPOSE.  See the
-// GNU Lesser General Public License for more details.
-//
-// You should have received a copy of the GNU Lesser General Public License
-// along with Bytecoin.  If not, see <http://www.gnu.org/licenses/>.
->>>>>>> 89271f54
 
 #pragma once
 
@@ -46,11 +27,9 @@
   struct account_keys;
   struct Block;
   struct Transaction;
-  struct tx_extra_merge_mining_tag;
 
   // Implemented in cryptonote_format_utils.cpp
   bool get_transaction_hash(const Transaction& t, crypto::hash& res);
-  bool get_mm_tag_from_extra(const std::vector<uint8_t>& tx, tx_extra_merge_mining_tag& mm_tag);
 
   const static crypto::hash null_hash = boost::value_initialized<crypto::hash>();
   const static crypto::public_key null_pkey = boost::value_initialized<crypto::public_key>();
@@ -239,101 +218,6 @@
     }
   };
 
-  struct ParentBlock {
-    uint8_t majorVersion;
-    uint8_t minorVersion;
-    crypto::hash prevId;
-    size_t numberOfTransactions;
-    std::vector<crypto::hash> minerTxBranch;
-    Transaction minerTx;
-    std::vector<crypto::hash> blockchainBranch;
-  };
-
-  struct ParentBlockSerializer {
-    ParentBlockSerializer(ParentBlock& parentBlock, uint64_t& timestamp, uint32_t& nonce, bool hashingSerialization, bool headerOnly) :
-      m_parentBlock(parentBlock), m_timestamp(timestamp), m_nonce(nonce), m_hashingSerialization(hashingSerialization), m_headerOnly(headerOnly) {
-    }
-
-    BEGIN_SERIALIZE_OBJECT()
-      VARINT_FIELD_N("majorVersion", m_parentBlock.majorVersion);
-      if (BLOCK_MAJOR_VERSION_1 < m_parentBlock.majorVersion) {
-        return false;
-      }
-      VARINT_FIELD_N("minorVersion", m_parentBlock.minorVersion);
-      VARINT_FIELD_N("timestamp", m_timestamp);
-      FIELD_N("prevId", m_parentBlock.prevId);
-      FIELD_N("nonce", m_nonce);
-
-      if (m_hashingSerialization) {
-        crypto::hash minerTxHash;
-        if (!get_transaction_hash(m_parentBlock.minerTx, minerTxHash)) {
-          return false;
-        }
-
-        crypto::hash merkleRoot;
-        crypto::tree_hash_from_branch(m_parentBlock.minerTxBranch.data(), m_parentBlock.minerTxBranch.size(), minerTxHash, 0, merkleRoot);
-
-        FIELD(merkleRoot);
-      }
-
-      VARINT_FIELD_N("numberOfTransactions", m_parentBlock.numberOfTransactions);
-      if (m_parentBlock.numberOfTransactions < 1) {
-        return false;
-      }
-
-      if (!m_headerOnly) {
-        ar.tag("minerTxBranch");
-        ar.begin_array();
-        size_t branchSize = crypto::tree_depth(m_parentBlock.numberOfTransactions);
-        PREPARE_CUSTOM_VECTOR_SERIALIZATION(branchSize, const_cast<ParentBlock&>(m_parentBlock).minerTxBranch);
-        if (m_parentBlock.minerTxBranch.size() != branchSize) {
-          return false;
-        }
-        for (size_t i = 0; i < branchSize; ++i) {
-          FIELDS(m_parentBlock.minerTxBranch[i]);
-          if (i + 1 < branchSize) {
-            ar.delimit_array();
-          }
-        }
-        ar.end_array();
-
-        FIELD(m_parentBlock.minerTx);
-
-        tx_extra_merge_mining_tag mmTag;
-        if (!get_mm_tag_from_extra(m_parentBlock.minerTx.extra, mmTag)) {
-          return false;
-        }
-
-        if (mmTag.depth > 8 * sizeof(crypto::hash)) {
-          return false;
-        }
-
-        ar.tag("blockchainBranch");
-        ar.begin_array();
-        PREPARE_CUSTOM_VECTOR_SERIALIZATION(mmTag.depth, const_cast<ParentBlock&>(m_parentBlock).blockchainBranch);
-        if (mmTag.depth != m_parentBlock.blockchainBranch.size()) {
-          return false;
-        }
-        for (size_t i = 0; i < mmTag.depth; ++i) {
-          FIELDS(m_parentBlock.blockchainBranch[i]);
-          if (i + 1 < mmTag.depth) {
-            ar.delimit_array();
-          }
-        }
-        ar.end_array();
-      }
-    END_SERIALIZE()
-
-    ParentBlock& m_parentBlock;
-    uint64_t& m_timestamp;
-    uint32_t& m_nonce;
-    bool m_hashingSerialization;
-    bool m_headerOnly;
-  };
-
-  // Implemented below
-  inline ParentBlockSerializer makeParentBlockSerializer(const Block& b, bool hashingSerialization, bool headerOnly);
-
   struct BlockHeader {
     uint8_t majorVersion;
     uint8_t minorVersion;
@@ -343,43 +227,26 @@
 
     BEGIN_SERIALIZE()
       VARINT_FIELD(majorVersion)
-      if (majorVersion > BLOCK_MAJOR_VERSION_2) {
+      if (majorVersion > BLOCK_MAJOR_VERSION_1) {
         return false;
       }
       VARINT_FIELD(minorVersion)
-      if (majorVersion == BLOCK_MAJOR_VERSION_1) {
-        VARINT_FIELD(timestamp);
-        FIELD(prevId);
-        FIELD(nonce);
-      } else if (majorVersion == BLOCK_MAJOR_VERSION_2) {
-        FIELD(prevId);
-      } else {
-        return false;
-      }
+      VARINT_FIELD(timestamp);
+      FIELD(prevId);
+      FIELD(nonce);
     END_SERIALIZE()
   };
 
   struct Block: public BlockHeader {
-    ParentBlock parentBlock;
-
     Transaction minerTx;
     std::vector<crypto::hash> txHashes;
 
     BEGIN_SERIALIZE_OBJECT()
       FIELDS(*static_cast<BlockHeader *>(this));
-      if (majorVersion == BLOCK_MAJOR_VERSION_2) {
-        auto serializer = makeParentBlockSerializer(*this, false, false);
-        FIELD_N("parentBlock", serializer);
-      }
       FIELD(minerTx);
       FIELD(txHashes);
     END_SERIALIZE()
   };
-
-  inline ParentBlockSerializer makeParentBlockSerializer(const Block& b, bool hashingSerialization, bool headerOnly) {
-    Block& blockRef = const_cast<Block&>(b);
-    return ParentBlockSerializer(blockRef.parentBlock, blockRef.timestamp, blockRef.nonce, hashingSerialization, headerOnly);
-  }
 
   struct AccountPublicAddress {
     crypto::public_key m_spendPublicKey;
