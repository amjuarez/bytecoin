<<<<<<< HEAD
// Copyright (c) 2012-2014, The CryptoNote developers, The Bytecoin developers
//
// This file is part of Bytecoin.
//
// Bytecoin is free software: you can redistribute it and/or modify
// it under the terms of the GNU Lesser General Public License as published by
// the Free Software Foundation, either version 3 of the License, or
// (at your option) any later version.
//
// Bytecoin is distributed in the hope that it will be useful,
// but WITHOUT ANY WARRANTY; without even the implied warranty of
// MERCHANTABILITY or FITNESS FOR A PARTICULAR PURPOSE.  See the
// GNU Lesser General Public License for more details.
//
// You should have received a copy of the GNU Lesser General Public License
// along with Bytecoin.  If not, see <http://www.gnu.org/licenses/>.
=======
// Copyright (c) 2011-2015 The Cryptonote developers
// Distributed under the MIT/X11 software license, see the accompanying
// file COPYING or http://www.opensource.org/licenses/mit-license.php.
>>>>>>> fbd72656

#pragma once

#include <cstdint>
#include <vector>

#include <boost/utility/value_init.hpp>
#include <boost/variant.hpp>

#include "crypto/crypto.h"
#include "crypto/hash.h"
#include "cryptonote_core/tx_extra.h"
#include "serialization/binary_archive.h"
#include "serialization/crypto.h"
<<<<<<< HEAD
=======
#include "serialization/keyvalue_serialization.h" // eepe named serialization
>>>>>>> fbd72656
#include "serialization/debug_archive.h"
#include "serialization/json_archive.h"
#include "serialization/serialization.h"
#include "serialization/variant.h"
#include "cryptonote_config.h"

namespace cryptonote {
  class account_base;
  struct account_keys;
  struct Block;
  struct Transaction;
<<<<<<< HEAD
  struct tx_extra_merge_mining_tag;

  // Implemented in cryptonote_format_utils.cpp
  bool get_transaction_hash(const Transaction& t, crypto::hash& res);
  bool get_mm_tag_from_extra(const std::vector<uint8_t>& tx, tx_extra_merge_mining_tag& mm_tag);
=======

  // Implemented in cryptonote_format_utils.cpp
  bool get_transaction_hash(const Transaction& t, crypto::hash& res);
>>>>>>> fbd72656

  const static crypto::hash null_hash = boost::value_initialized<crypto::hash>();
  const static crypto::public_key null_pkey = boost::value_initialized<crypto::public_key>();

  /* inputs */

  struct TransactionInputGenerate {
    size_t height;

    BEGIN_SERIALIZE_OBJECT()
      VARINT_FIELD(height);
    END_SERIALIZE()
  };

  struct TransactionInputToKey {
    uint64_t amount;
    std::vector<uint64_t> keyOffsets;
    crypto::key_image keyImage;      // double spending protection

    BEGIN_SERIALIZE_OBJECT()
      VARINT_FIELD(amount);
      FIELD(keyOffsets);
      FIELD(keyImage);
    END_SERIALIZE()
  };

<<<<<<< HEAD
  /* outputs */

  struct TransactionOutputToKey {
    TransactionOutputToKey() { }
    TransactionOutputToKey(const crypto::public_key &_key) : key(_key) { }
    crypto::public_key key;
  };

  struct TransactionInputToScript {
    BEGIN_SERIALIZE_OBJECT()
    END_SERIALIZE()
  };

  struct TransactionInputToScriptHash {
=======
  struct TransactionInputMultisignature {
    uint64_t amount;
    uint32_t signatures;
    uint64_t outputIndex;

    BEGIN_SERIALIZE_OBJECT()
      VARINT_FIELD(amount);
      VARINT_FIELD(signatures);
      VARINT_FIELD(outputIndex);
    END_SERIALIZE()
  };

  /* outputs */

  struct TransactionOutputToKey {
    TransactionOutputToKey() { }
    TransactionOutputToKey(const crypto::public_key &_key) : key(_key) { }
    crypto::public_key key;
  };

  struct TransactionOutputMultisignature {
    std::vector<crypto::public_key> keys;
    uint32_t requiredSignatures;

    BEGIN_SERIALIZE_OBJECT()
      FIELD(keys);
      VARINT_FIELD(requiredSignatures);
    END_SERIALIZE()
  };

  struct TransactionInputToScript {
>>>>>>> fbd72656
    BEGIN_SERIALIZE_OBJECT()
    END_SERIALIZE()
  };

<<<<<<< HEAD
  struct TransactionOutputToScript {
=======
  struct TransactionInputToScriptHash {
>>>>>>> fbd72656
    BEGIN_SERIALIZE_OBJECT()
    END_SERIALIZE()
  };

<<<<<<< HEAD
  struct TransactionOutputToScriptHash {
=======
  struct TransactionOutputToScript {
>>>>>>> fbd72656
    BEGIN_SERIALIZE_OBJECT()
    END_SERIALIZE()
  };

<<<<<<< HEAD
  typedef boost::variant<
    TransactionInputGenerate,
    TransactionInputToScript,
    TransactionInputToScriptHash,
    TransactionInputToKey> TransactionInput;

  typedef boost::variant<
    TransactionOutputToScript,
    TransactionOutputToScriptHash,
    TransactionOutputToKey> TransactionOutputTarget;

=======
  struct TransactionOutputToScriptHash {
    BEGIN_SERIALIZE_OBJECT()
    END_SERIALIZE()
  };

  typedef boost::variant<
    TransactionInputGenerate,
    TransactionInputToScript,
    TransactionInputToScriptHash,
    TransactionInputToKey,
    TransactionInputMultisignature> TransactionInput;

  typedef boost::variant<
    TransactionOutputToScript,
    TransactionOutputToScriptHash,
    TransactionOutputToKey,
    TransactionOutputMultisignature> TransactionOutputTarget;

>>>>>>> fbd72656
  struct TransactionOutput {
    uint64_t amount;
    TransactionOutputTarget target;

    BEGIN_SERIALIZE_OBJECT()
      VARINT_FIELD(amount);
      FIELD(target);
    END_SERIALIZE()
  };

  struct TransactionPrefix {
    // tx information
    size_t   version;
    uint64_t unlockTime;  //number of block (or time), used as a limitation like: spend this tx not early then block/time

    std::vector<TransactionInput> vin;
    std::vector<TransactionOutput> vout;
    //extra
    std::vector<uint8_t> extra;

    BEGIN_SERIALIZE()
      VARINT_FIELD(version);
      if(CURRENT_TRANSACTION_VERSION < version) {
        return false;
      }
      VARINT_FIELD(unlockTime);
      FIELD(vin);
      FIELD(vout);
      FIELD(extra);
    END_SERIALIZE()

  protected:
    TransactionPrefix() {}
  };

  struct Transaction: public TransactionPrefix {
    std::vector<std::vector<crypto::signature> > signatures; //count signatures  always the same as inputs count

    Transaction() {
      clear();
    }

    void clear() {
      version = 0;
      unlockTime = 0;
      vin.clear();
      vout.clear();
      extra.clear();
      signatures.clear();
    }

    BEGIN_SERIALIZE_OBJECT()
      FIELDS(*static_cast<TransactionPrefix *>(this))

      ar.tag("signatures");
      ar.begin_array();
      PREPARE_CUSTOM_VECTOR_SERIALIZATION(vin.size(), signatures);
      bool signatures_not_expected = signatures.empty();
      if (!signatures_not_expected && vin.size() != signatures.size()) {
        return false;
      }

      for (size_t i = 0; i < vin.size(); ++i) {
        size_t signatureSize = getSignatureSize(vin[i]);
        if (signatures_not_expected) {
          if (0 == signatureSize) {
            continue;
          } else {
            return false;
          }
        }

        PREPARE_CUSTOM_VECTOR_SERIALIZATION(signatureSize, signatures[i]);
        if (signatureSize != signatures[i].size()) {
          return false;
        }

        FIELDS(signatures[i]);

        if (vin.size() - i > 1) {
          ar.delimit_array();
        }
      }
      ar.end_array();
    END_SERIALIZE()

<<<<<<< HEAD
  private:
=======
>>>>>>> fbd72656
    static size_t getSignatureSize(const TransactionInput& input) {
      struct txin_signature_size_visitor : public boost::static_visitor<size_t> {
        size_t operator()(const TransactionInputGenerate&       txin) const { return 0; }
        size_t operator()(const TransactionInputToScript&       txin) const { assert(false); return 0; }
        size_t operator()(const TransactionInputToScriptHash&   txin) const { assert(false); return 0; }
        size_t operator()(const TransactionInputToKey&          txin) const { return txin.keyOffsets.size();}
<<<<<<< HEAD
      };

      return boost::apply_visitor(txin_signature_size_visitor(), input);
    }
  };

=======
        size_t operator()(const TransactionInputMultisignature& txin) const { return txin.signatures; }
      };

      return boost::apply_visitor(txin_signature_size_visitor(), input);
    }
  };

>>>>>>> fbd72656
  struct BlockHeader {
    uint8_t majorVersion;
    uint8_t minorVersion;
    uint32_t nonce;
    uint64_t timestamp;
    crypto::hash prevId;

    BEGIN_SERIALIZE()
      VARINT_FIELD(majorVersion)
<<<<<<< HEAD
      if (majorVersion > CURRENT_BLOCK_MAJOR_VERSION) return false;
      VARINT_FIELD(minorVersion)
      VARINT_FIELD(timestamp)
      FIELD(prevId)
      FIELD(nonce)
=======
      if (majorVersion > BLOCK_MAJOR_VERSION_1) {
        return false;
      }
      VARINT_FIELD(minorVersion)
      VARINT_FIELD(timestamp);
      FIELD(prevId);
      FIELD(nonce);
>>>>>>> fbd72656
    END_SERIALIZE()
  };

  struct Block: public BlockHeader {
    Transaction minerTx;
    std::vector<crypto::hash> txHashes;

    BEGIN_SERIALIZE_OBJECT()
      FIELDS(*static_cast<BlockHeader *>(this));
      FIELD(minerTx);
      FIELD(txHashes);
    END_SERIALIZE()
  };

  struct AccountPublicAddress {
    crypto::public_key m_spendPublicKey;
    crypto::public_key m_viewPublicKey;

    BEGIN_SERIALIZE_OBJECT()
      FIELD(m_spendPublicKey);
      FIELD(m_viewPublicKey);
    END_SERIALIZE()
  };

  struct KeyPair {
    crypto::public_key pub;
    crypto::secret_key sec;

    static KeyPair generate() {
      KeyPair k;
      generate_keys(k.pub, k.sec);
      return k;
    }
  };
}

BLOB_SERIALIZER(cryptonote::TransactionOutputToKey);

VARIANT_TAG(binary_archive, cryptonote::TransactionInputGenerate, 0xff);
VARIANT_TAG(binary_archive, cryptonote::TransactionInputToScript, 0x0);
VARIANT_TAG(binary_archive, cryptonote::TransactionInputToScriptHash, 0x1);
VARIANT_TAG(binary_archive, cryptonote::TransactionInputToKey, 0x2);
<<<<<<< HEAD
VARIANT_TAG(binary_archive, cryptonote::TransactionOutputToScript, 0x0);
VARIANT_TAG(binary_archive, cryptonote::TransactionOutputToScriptHash, 0x1);
VARIANT_TAG(binary_archive, cryptonote::TransactionOutputToKey, 0x2);
=======
VARIANT_TAG(binary_archive, cryptonote::TransactionInputMultisignature, 0x3);
VARIANT_TAG(binary_archive, cryptonote::TransactionOutputToScript, 0x0);
VARIANT_TAG(binary_archive, cryptonote::TransactionOutputToScriptHash, 0x1);
VARIANT_TAG(binary_archive, cryptonote::TransactionOutputToKey, 0x2);
VARIANT_TAG(binary_archive, cryptonote::TransactionOutputMultisignature, 0x3);
>>>>>>> fbd72656
VARIANT_TAG(binary_archive, cryptonote::Transaction, 0xcc);
VARIANT_TAG(binary_archive, cryptonote::Block, 0xbb);

VARIANT_TAG(json_archive, cryptonote::TransactionInputGenerate, "generate");
VARIANT_TAG(json_archive, cryptonote::TransactionInputToScript, "script");
VARIANT_TAG(json_archive, cryptonote::TransactionInputToScriptHash, "scripthash");
VARIANT_TAG(json_archive, cryptonote::TransactionInputToKey, "key");
<<<<<<< HEAD
VARIANT_TAG(json_archive, cryptonote::TransactionOutputToScript, "script");
VARIANT_TAG(json_archive, cryptonote::TransactionOutputToScriptHash, "scripthash");
VARIANT_TAG(json_archive, cryptonote::TransactionOutputToKey, "key");
=======
VARIANT_TAG(json_archive, cryptonote::TransactionInputMultisignature, "multisignature");
VARIANT_TAG(json_archive, cryptonote::TransactionOutputToScript, "script");
VARIANT_TAG(json_archive, cryptonote::TransactionOutputToScriptHash, "scripthash");
VARIANT_TAG(json_archive, cryptonote::TransactionOutputToKey, "key");
VARIANT_TAG(json_archive, cryptonote::TransactionOutputMultisignature, "multisignature");
>>>>>>> fbd72656
VARIANT_TAG(json_archive, cryptonote::Transaction, "Transaction");
VARIANT_TAG(json_archive, cryptonote::Block, "Block");

VARIANT_TAG(debug_archive, cryptonote::TransactionInputGenerate, "generate");
VARIANT_TAG(debug_archive, cryptonote::TransactionInputToScript, "script");
VARIANT_TAG(debug_archive, cryptonote::TransactionInputToScriptHash, "scripthash");
VARIANT_TAG(debug_archive, cryptonote::TransactionInputToKey, "key");
<<<<<<< HEAD
VARIANT_TAG(debug_archive, cryptonote::TransactionOutputToScript, "script");
VARIANT_TAG(debug_archive, cryptonote::TransactionOutputToScriptHash, "scripthash");
VARIANT_TAG(debug_archive, cryptonote::TransactionOutputToKey, "key");
=======
VARIANT_TAG(debug_archive, cryptonote::TransactionInputMultisignature, "multisignature");
VARIANT_TAG(debug_archive, cryptonote::TransactionOutputToScript, "script");
VARIANT_TAG(debug_archive, cryptonote::TransactionOutputToScriptHash, "scripthash");
VARIANT_TAG(debug_archive, cryptonote::TransactionOutputToKey, "key");
VARIANT_TAG(debug_archive, cryptonote::TransactionOutputMultisignature, "multisignature");
>>>>>>> fbd72656
VARIANT_TAG(debug_archive, cryptonote::Transaction, "Transaction");
VARIANT_TAG(debug_archive, cryptonote::Block, "Block");<|MERGE_RESOLUTION|>--- conflicted
+++ resolved
@@ -1,25 +1,7 @@
-<<<<<<< HEAD
-// Copyright (c) 2012-2014, The CryptoNote developers, The Bytecoin developers
-//
-// This file is part of Bytecoin.
-//
-// Bytecoin is free software: you can redistribute it and/or modify
-// it under the terms of the GNU Lesser General Public License as published by
-// the Free Software Foundation, either version 3 of the License, or
-// (at your option) any later version.
-//
-// Bytecoin is distributed in the hope that it will be useful,
-// but WITHOUT ANY WARRANTY; without even the implied warranty of
-// MERCHANTABILITY or FITNESS FOR A PARTICULAR PURPOSE.  See the
-// GNU Lesser General Public License for more details.
-//
-// You should have received a copy of the GNU Lesser General Public License
-// along with Bytecoin.  If not, see <http://www.gnu.org/licenses/>.
-=======
 // Copyright (c) 2011-2015 The Cryptonote developers
+// Copyright (c) 2014-2015 XDN developers
 // Distributed under the MIT/X11 software license, see the accompanying
 // file COPYING or http://www.opensource.org/licenses/mit-license.php.
->>>>>>> fbd72656
 
 #pragma once
 
@@ -34,10 +16,7 @@
 #include "cryptonote_core/tx_extra.h"
 #include "serialization/binary_archive.h"
 #include "serialization/crypto.h"
-<<<<<<< HEAD
-=======
 #include "serialization/keyvalue_serialization.h" // eepe named serialization
->>>>>>> fbd72656
 #include "serialization/debug_archive.h"
 #include "serialization/json_archive.h"
 #include "serialization/serialization.h"
@@ -49,17 +28,9 @@
   struct account_keys;
   struct Block;
   struct Transaction;
-<<<<<<< HEAD
-  struct tx_extra_merge_mining_tag;
 
   // Implemented in cryptonote_format_utils.cpp
   bool get_transaction_hash(const Transaction& t, crypto::hash& res);
-  bool get_mm_tag_from_extra(const std::vector<uint8_t>& tx, tx_extra_merge_mining_tag& mm_tag);
-=======
-
-  // Implemented in cryptonote_format_utils.cpp
-  bool get_transaction_hash(const Transaction& t, crypto::hash& res);
->>>>>>> fbd72656
 
   const static crypto::hash null_hash = boost::value_initialized<crypto::hash>();
   const static crypto::public_key null_pkey = boost::value_initialized<crypto::public_key>();
@@ -86,7 +57,20 @@
     END_SERIALIZE()
   };
 
-<<<<<<< HEAD
+  struct TransactionInputMultisignature {
+    uint64_t amount;
+    uint32_t signatures;
+    uint64_t outputIndex;
+    uint32_t term;
+
+    BEGIN_SERIALIZE_OBJECT()
+      VARINT_FIELD(amount);
+      VARINT_FIELD(signatures);
+      VARINT_FIELD(outputIndex);
+      VARINT_FIELD(term);
+    END_SERIALIZE()
+  };
+
   /* outputs */
 
   struct TransactionOutputToKey {
@@ -95,80 +79,33 @@
     crypto::public_key key;
   };
 
-  struct TransactionInputToScript {
-    BEGIN_SERIALIZE_OBJECT()
-    END_SERIALIZE()
-  };
-
-  struct TransactionInputToScriptHash {
-=======
-  struct TransactionInputMultisignature {
-    uint64_t amount;
-    uint32_t signatures;
-    uint64_t outputIndex;
-
-    BEGIN_SERIALIZE_OBJECT()
-      VARINT_FIELD(amount);
-      VARINT_FIELD(signatures);
-      VARINT_FIELD(outputIndex);
-    END_SERIALIZE()
-  };
-
-  /* outputs */
-
-  struct TransactionOutputToKey {
-    TransactionOutputToKey() { }
-    TransactionOutputToKey(const crypto::public_key &_key) : key(_key) { }
-    crypto::public_key key;
-  };
-
   struct TransactionOutputMultisignature {
     std::vector<crypto::public_key> keys;
     uint32_t requiredSignatures;
+    uint32_t term;
 
     BEGIN_SERIALIZE_OBJECT()
       FIELD(keys);
       VARINT_FIELD(requiredSignatures);
+      VARINT_FIELD(term);
     END_SERIALIZE()
   };
 
   struct TransactionInputToScript {
->>>>>>> fbd72656
-    BEGIN_SERIALIZE_OBJECT()
-    END_SERIALIZE()
-  };
-
-<<<<<<< HEAD
+    BEGIN_SERIALIZE_OBJECT()
+    END_SERIALIZE()
+  };
+
+  struct TransactionInputToScriptHash {
+    BEGIN_SERIALIZE_OBJECT()
+    END_SERIALIZE()
+  };
+
   struct TransactionOutputToScript {
-=======
-  struct TransactionInputToScriptHash {
->>>>>>> fbd72656
-    BEGIN_SERIALIZE_OBJECT()
-    END_SERIALIZE()
-  };
-
-<<<<<<< HEAD
-  struct TransactionOutputToScriptHash {
-=======
-  struct TransactionOutputToScript {
->>>>>>> fbd72656
-    BEGIN_SERIALIZE_OBJECT()
-    END_SERIALIZE()
-  };
-
-<<<<<<< HEAD
-  typedef boost::variant<
-    TransactionInputGenerate,
-    TransactionInputToScript,
-    TransactionInputToScriptHash,
-    TransactionInputToKey> TransactionInput;
-
-  typedef boost::variant<
-    TransactionOutputToScript,
-    TransactionOutputToScriptHash,
-    TransactionOutputToKey> TransactionOutputTarget;
-
-=======
+    BEGIN_SERIALIZE_OBJECT()
+    END_SERIALIZE()
+  };
+
   struct TransactionOutputToScriptHash {
     BEGIN_SERIALIZE_OBJECT()
     END_SERIALIZE()
@@ -187,7 +124,6 @@
     TransactionOutputToKey,
     TransactionOutputMultisignature> TransactionOutputTarget;
 
->>>>>>> fbd72656
   struct TransactionOutput {
     uint64_t amount;
     TransactionOutputTarget target;
@@ -210,7 +146,7 @@
 
     BEGIN_SERIALIZE()
       VARINT_FIELD(version);
-      if(CURRENT_TRANSACTION_VERSION < version) {
+      if(TRANSACTION_VERSION_2 < version) {
         return false;
       }
       VARINT_FIELD(unlockTime);
@@ -274,32 +210,19 @@
       ar.end_array();
     END_SERIALIZE()
 
-<<<<<<< HEAD
-  private:
-=======
->>>>>>> fbd72656
     static size_t getSignatureSize(const TransactionInput& input) {
       struct txin_signature_size_visitor : public boost::static_visitor<size_t> {
         size_t operator()(const TransactionInputGenerate&       txin) const { return 0; }
         size_t operator()(const TransactionInputToScript&       txin) const { assert(false); return 0; }
         size_t operator()(const TransactionInputToScriptHash&   txin) const { assert(false); return 0; }
         size_t operator()(const TransactionInputToKey&          txin) const { return txin.keyOffsets.size();}
-<<<<<<< HEAD
+        size_t operator()(const TransactionInputMultisignature& txin) const { return txin.signatures; }
       };
 
       return boost::apply_visitor(txin_signature_size_visitor(), input);
     }
   };
 
-=======
-        size_t operator()(const TransactionInputMultisignature& txin) const { return txin.signatures; }
-      };
-
-      return boost::apply_visitor(txin_signature_size_visitor(), input);
-    }
-  };
-
->>>>>>> fbd72656
   struct BlockHeader {
     uint8_t majorVersion;
     uint8_t minorVersion;
@@ -309,21 +232,13 @@
 
     BEGIN_SERIALIZE()
       VARINT_FIELD(majorVersion)
-<<<<<<< HEAD
-      if (majorVersion > CURRENT_BLOCK_MAJOR_VERSION) return false;
-      VARINT_FIELD(minorVersion)
-      VARINT_FIELD(timestamp)
-      FIELD(prevId)
-      FIELD(nonce)
-=======
-      if (majorVersion > BLOCK_MAJOR_VERSION_1) {
+      if (majorVersion > BLOCK_MAJOR_VERSION_2) {
         return false;
       }
       VARINT_FIELD(minorVersion)
       VARINT_FIELD(timestamp);
       FIELD(prevId);
       FIELD(nonce);
->>>>>>> fbd72656
     END_SERIALIZE()
   };
 
@@ -366,17 +281,11 @@
 VARIANT_TAG(binary_archive, cryptonote::TransactionInputToScript, 0x0);
 VARIANT_TAG(binary_archive, cryptonote::TransactionInputToScriptHash, 0x1);
 VARIANT_TAG(binary_archive, cryptonote::TransactionInputToKey, 0x2);
-<<<<<<< HEAD
-VARIANT_TAG(binary_archive, cryptonote::TransactionOutputToScript, 0x0);
-VARIANT_TAG(binary_archive, cryptonote::TransactionOutputToScriptHash, 0x1);
-VARIANT_TAG(binary_archive, cryptonote::TransactionOutputToKey, 0x2);
-=======
 VARIANT_TAG(binary_archive, cryptonote::TransactionInputMultisignature, 0x3);
 VARIANT_TAG(binary_archive, cryptonote::TransactionOutputToScript, 0x0);
 VARIANT_TAG(binary_archive, cryptonote::TransactionOutputToScriptHash, 0x1);
 VARIANT_TAG(binary_archive, cryptonote::TransactionOutputToKey, 0x2);
 VARIANT_TAG(binary_archive, cryptonote::TransactionOutputMultisignature, 0x3);
->>>>>>> fbd72656
 VARIANT_TAG(binary_archive, cryptonote::Transaction, 0xcc);
 VARIANT_TAG(binary_archive, cryptonote::Block, 0xbb);
 
@@ -384,17 +293,11 @@
 VARIANT_TAG(json_archive, cryptonote::TransactionInputToScript, "script");
 VARIANT_TAG(json_archive, cryptonote::TransactionInputToScriptHash, "scripthash");
 VARIANT_TAG(json_archive, cryptonote::TransactionInputToKey, "key");
-<<<<<<< HEAD
-VARIANT_TAG(json_archive, cryptonote::TransactionOutputToScript, "script");
-VARIANT_TAG(json_archive, cryptonote::TransactionOutputToScriptHash, "scripthash");
-VARIANT_TAG(json_archive, cryptonote::TransactionOutputToKey, "key");
-=======
 VARIANT_TAG(json_archive, cryptonote::TransactionInputMultisignature, "multisignature");
 VARIANT_TAG(json_archive, cryptonote::TransactionOutputToScript, "script");
 VARIANT_TAG(json_archive, cryptonote::TransactionOutputToScriptHash, "scripthash");
 VARIANT_TAG(json_archive, cryptonote::TransactionOutputToKey, "key");
 VARIANT_TAG(json_archive, cryptonote::TransactionOutputMultisignature, "multisignature");
->>>>>>> fbd72656
 VARIANT_TAG(json_archive, cryptonote::Transaction, "Transaction");
 VARIANT_TAG(json_archive, cryptonote::Block, "Block");
 
@@ -402,16 +305,10 @@
 VARIANT_TAG(debug_archive, cryptonote::TransactionInputToScript, "script");
 VARIANT_TAG(debug_archive, cryptonote::TransactionInputToScriptHash, "scripthash");
 VARIANT_TAG(debug_archive, cryptonote::TransactionInputToKey, "key");
-<<<<<<< HEAD
-VARIANT_TAG(debug_archive, cryptonote::TransactionOutputToScript, "script");
-VARIANT_TAG(debug_archive, cryptonote::TransactionOutputToScriptHash, "scripthash");
-VARIANT_TAG(debug_archive, cryptonote::TransactionOutputToKey, "key");
-=======
 VARIANT_TAG(debug_archive, cryptonote::TransactionInputMultisignature, "multisignature");
 VARIANT_TAG(debug_archive, cryptonote::TransactionOutputToScript, "script");
 VARIANT_TAG(debug_archive, cryptonote::TransactionOutputToScriptHash, "scripthash");
 VARIANT_TAG(debug_archive, cryptonote::TransactionOutputToKey, "key");
 VARIANT_TAG(debug_archive, cryptonote::TransactionOutputMultisignature, "multisignature");
->>>>>>> fbd72656
 VARIANT_TAG(debug_archive, cryptonote::Transaction, "Transaction");
 VARIANT_TAG(debug_archive, cryptonote::Block, "Block");