<<<<<<< HEAD
// Copyright (c) 2011-2014 The Cryptonote developers
// Distributed under the MIT/X11 software license, see the accompanying
// file COPYING or http://www.opensource.org/licenses/mit-license.php.
=======
// Copyright (c) 2012-2014, The CryptoNote developers, The Bytecoin developers
//
// This file is part of Bytecoin.
//
// Bytecoin is free software: you can redistribute it and/or modify
// it under the terms of the GNU Lesser General Public License as published by
// the Free Software Foundation, either version 3 of the License, or
// (at your option) any later version.
//
// Bytecoin is distributed in the hope that it will be useful,
// but WITHOUT ANY WARRANTY; without even the implied warranty of
// MERCHANTABILITY or FITNESS FOR A PARTICULAR PURPOSE.  See the
// GNU Lesser General Public License for more details.
//
// You should have received a copy of the GNU Lesser General Public License
// along with Bytecoin.  If not, see <http://www.gnu.org/licenses/>.
>>>>>>> 89271f54

// node.cpp : Defines the entry point for the console application.
//


#include "include_base_utils.h"
#include "version.h"

using namespace epee;

#include <boost/program_options.hpp>

// epee
#include "console_handler.h"

#include "common/SignalHandler.h"
#include "crypto/hash.h"
#include "cryptonote_core/cryptonote_core.h"
#include "cryptonote_core/CoreConfig.h"
#include "cryptonote_core/Currency.h"
#include "cryptonote_core/MinerConfig.h"
#include "cryptonote_protocol/cryptonote_protocol_handler.h"
#include "daemon/daemon_commands_handler.h"
#include "p2p/net_node.h"
#include "p2p/NetNodeConfig.h"
#include "rpc/core_rpc_server.h"
#include "version.h"

#if defined(WIN32)
#include <crtdbg.h>
#endif

namespace po = boost::program_options;

namespace
{
  const command_line::arg_descriptor<std::string> arg_config_file = {"config-file", "Specify configuration file", std::string(cryptonote::CRYPTONOTE_NAME) + ".conf"};
  const command_line::arg_descriptor<bool>        arg_os_version  = {"os-version", ""};
  const command_line::arg_descriptor<std::string> arg_log_file    = {"log-file", "", ""};
  const command_line::arg_descriptor<int>         arg_log_level   = {"log-level", "", LOG_LEVEL_0};
  const command_line::arg_descriptor<bool>        arg_console     = {"no-console", "Disable daemon console commands"};
  const command_line::arg_descriptor<bool>        arg_testnet_on  = {"testnet", "Used to deploy test nets. Checkpoints and hardcoded seeds are ignored, "
    "network id is changed. Use it with --data-dir flag. The wallet must be launched with --testnet flag.", false};
<<<<<<< HEAD
  const command_line::arg_descriptor<bool>        arg_print_genesis_tx = {"print-genesis-tx", "Prints genesis' block tx hex to insert it to config and exits"};
=======
>>>>>>> 89271f54
}

bool command_line_preprocessor(const boost::program_options::variables_map& vm);

void print_genesis_tx_hex() {
  std::string tx_hex = cryptonote::get_genesis_tx_hex();

  std::cout << "Insert this line into your coin configuration file as is: " << std::endl;
  std::cout << "#define GENESIS_COINBASE_TX_HEX  \"" << tx_hex  << "\"" << std::endl;

  return;
}

int main(int argc, char* argv[])
{

  string_tools::set_module_name_and_folder(argv[0]);
#ifdef WIN32
  _CrtSetDbgFlag ( _CRTDBG_ALLOC_MEM_DF | _CRTDBG_LEAK_CHECK_DF );
#endif
  log_space::get_set_log_detalisation_level(true, LOG_LEVEL_0);
  log_space::log_singletone::add_logger(LOGGER_CONSOLE, NULL, NULL);
  LOG_PRINT_L0("Starting...");

  TRY_ENTRY();  

  po::options_description desc_cmd_only("Command line options");
  po::options_description desc_cmd_sett("Command line options and settings options");

  command_line::add_arg(desc_cmd_only, command_line::arg_help);
  command_line::add_arg(desc_cmd_only, command_line::arg_version);
  command_line::add_arg(desc_cmd_only, arg_os_version);
  // tools::get_default_data_dir() can't be called during static initialization
  command_line::add_arg(desc_cmd_only, command_line::arg_data_dir, tools::get_default_data_dir());
  command_line::add_arg(desc_cmd_only, arg_config_file);

  command_line::add_arg(desc_cmd_sett, arg_log_file);
  command_line::add_arg(desc_cmd_sett, arg_log_level);
  command_line::add_arg(desc_cmd_sett, arg_console);
  command_line::add_arg(desc_cmd_sett, arg_testnet_on);
<<<<<<< HEAD
  command_line::add_arg(desc_cmd_sett, arg_print_genesis_tx);
=======
>>>>>>> 89271f54

  cryptonote::core_rpc_server::init_options(desc_cmd_sett);

  cryptonote::CoreConfig::initOptions(desc_cmd_sett);
  nodetool::NetNodeConfig::initOptions(desc_cmd_sett);
  cryptonote::MinerConfig::initOptions(desc_cmd_sett);

  po::options_description desc_options("Allowed options");
  desc_options.add(desc_cmd_only).add(desc_cmd_sett);

  po::variables_map vm;
  bool r = command_line::handle_error_helper(desc_options, [&]()
  {
    po::store(po::parse_command_line(argc, argv, desc_options), vm);

    if (command_line::get_arg(vm, command_line::arg_help))
    {
      std::cout << cryptonote::CRYPTONOTE_NAME << " v" << PROJECT_VERSION_LONG << ENDL << ENDL;
      std::cout << desc_options << std::endl;
      return false;
    }

    if (command_line::get_arg(vm, arg_print_genesis_tx)) {
      print_genesis_tx_hex();
      return false;
    }

    std::string data_dir = command_line::get_arg(vm, command_line::arg_data_dir);
    std::string config = command_line::get_arg(vm, arg_config_file);

    boost::filesystem::path data_dir_path(data_dir);
    boost::filesystem::path config_path(config);
    if (!config_path.has_parent_path())
    {
      config_path = data_dir_path / config_path;
    }

    boost::system::error_code ec;
    if (boost::filesystem::exists(config_path, ec))
    {
      po::store(po::parse_config_file<char>(config_path.string<std::string>().c_str(), desc_cmd_sett), vm);
    }
    po::notify(vm);

    return true;
  });
  if (!r)
    return 1;

  //set up logging options
  boost::filesystem::path log_file_path(command_line::get_arg(vm, arg_log_file));
  if (log_file_path.empty())
    log_file_path = log_space::log_singletone::get_default_log_file();
  std::string log_dir;
  log_dir = log_file_path.has_parent_path() ? log_file_path.parent_path().string() : log_space::log_singletone::get_default_log_folder();

  log_space::log_singletone::add_logger(LOGGER_FILE, log_file_path.filename().string().c_str(), log_dir.c_str());
  LOG_PRINT_L0(cryptonote::CRYPTONOTE_NAME << " v" << PROJECT_VERSION_LONG);

  if (command_line_preprocessor(vm))
  {
    return 0;
  }

  LOG_PRINT("Module folder: " << argv[0], LOG_LEVEL_0);

  bool testnet_mode = command_line::get_arg(vm, arg_testnet_on);
  if (testnet_mode) {
    LOG_PRINT_L0("Starting in testnet mode!");
  }

  //create objects and link them
<<<<<<< HEAD
  cryptonote::core ccore(NULL);

  bool testnet_mode = command_line::get_arg(vm, arg_testnet_on);
  if (testnet_mode) {
    LOG_PRINT_L0("Starting in testnet mode!");
  } else {
    ccore.set_checkpoints(std::move(checkpoints));
  }

=======
  cryptonote::CurrencyBuilder currencyBuilder;
  currencyBuilder.testnet(testnet_mode);
  cryptonote::Currency currency = currencyBuilder.currency();
  cryptonote::core ccore(currency, NULL);

  cryptonote::checkpoints checkpoints;
  for (const auto& cp : cryptonote::CHECKPOINTS) {
    checkpoints.add_checkpoint(cp.height, cp.blockId);
  }

  if (!testnet_mode) {
    ccore.set_checkpoints(std::move(checkpoints));
  }

  cryptonote::CoreConfig coreConfig;
  coreConfig.init(vm);
  nodetool::NetNodeConfig netNodeConfig;
  netNodeConfig.init(vm);
  cryptonote::MinerConfig minerConfig;
  minerConfig.init(vm);

>>>>>>> 89271f54
  cryptonote::t_cryptonote_protocol_handler<cryptonote::core> cprotocol(ccore, NULL);
  nodetool::node_server<cryptonote::t_cryptonote_protocol_handler<cryptonote::core> > p2psrv(cprotocol);
  cryptonote::core_rpc_server rpc_server(ccore, p2psrv);
  cprotocol.set_p2p_endpoint(&p2psrv);
  ccore.set_cryptonote_protocol(&cprotocol);
  daemon_cmmands_handler dch(p2psrv);

  //initialize objects
  LOG_PRINT_L0("Initializing p2p server...");
<<<<<<< HEAD
  res = p2psrv.init(vm, testnet_mode);
=======
  bool res = p2psrv.init(netNodeConfig, testnet_mode);
>>>>>>> 89271f54
  CHECK_AND_ASSERT_MES(res, 1, "Failed to initialize p2p server.");
  LOG_PRINT_L0("P2p server initialized OK");

  LOG_PRINT_L0("Initializing cryptonote protocol...");
  res = cprotocol.init();
  CHECK_AND_ASSERT_MES(res, 1, "Failed to initialize cryptonote protocol.");
  LOG_PRINT_L0("Cryptonote protocol initialized OK");

  LOG_PRINT_L0("Initializing core rpc server...");
  res = rpc_server.init(vm);
  CHECK_AND_ASSERT_MES(res, 1, "Failed to initialize core rpc server.");
  LOG_PRINT_GREEN("Core rpc server initialized OK on port: " << rpc_server.get_binded_port(), LOG_LEVEL_0);

  //initialize core here
  LOG_PRINT_L0("Initializing core...");
<<<<<<< HEAD
  res = ccore.init(vm, true, testnet_mode);
=======
  res = ccore.init(coreConfig, minerConfig, true);
>>>>>>> 89271f54
  CHECK_AND_ASSERT_MES(res, 1, "Failed to initialize core");
  LOG_PRINT_L0("Core initialized OK");
  
  // start components
  if(!command_line::has_arg(vm, arg_console))
  {
    dch.start_handling();
  }

  LOG_PRINT_L0("Starting core rpc server...");
  res = rpc_server.run(2, false);
  CHECK_AND_ASSERT_MES(res, 1, "Failed to initialize core rpc server.");
  LOG_PRINT_L0("Core rpc server started ok");

  tools::SignalHandler::install([&dch, &p2psrv] {
    dch.stop_handling();
    p2psrv.send_stop_signal();
  });

  LOG_PRINT_L0("Starting p2p net loop...");
  p2psrv.run();
  LOG_PRINT_L0("p2p net loop stopped");

  //stop components
  LOG_PRINT_L0("Stopping core rpc server...");
  rpc_server.send_stop_signal();
  rpc_server.timed_wait_server_stop(5000);

  //deinitialize components
  LOG_PRINT_L0("Deinitializing core...");
  ccore.deinit();
  LOG_PRINT_L0("Deinitializing rpc server ...");
  rpc_server.deinit();
  LOG_PRINT_L0("Deinitializing cryptonote_protocol...");
  cprotocol.deinit();
  LOG_PRINT_L0("Deinitializing p2p...");
  p2psrv.deinit();


  ccore.set_cryptonote_protocol(NULL);
  cprotocol.set_p2p_endpoint(NULL);

  LOG_PRINT("Node stopped.", LOG_LEVEL_0);
  return 0;

  CATCH_ENTRY_L0("main", 1);
}

bool command_line_preprocessor(const boost::program_options::variables_map& vm)
{
  bool exit = false;
  if (command_line::get_arg(vm, command_line::arg_version))
  {
    std::cout << cryptonote::CRYPTONOTE_NAME << " v" << PROJECT_VERSION_LONG << ENDL;
    exit = true;
  }
  if (command_line::get_arg(vm, arg_os_version))
  {
    std::cout << "OS: " << tools::get_os_version_string() << ENDL;
    exit = true;
  }

  if (exit)
  {
    return true;
  }

  int new_log_level = command_line::get_arg(vm, arg_log_level);
  if(new_log_level < LOG_LEVEL_MIN || new_log_level > LOG_LEVEL_MAX)
  {
    LOG_PRINT_L0("Wrong log level value: ");
  }
  else if (log_space::get_set_log_detalisation_level(false) != new_log_level)
  {
    log_space::get_set_log_detalisation_level(true, new_log_level);
    LOG_PRINT_L0("LOG_LEVEL set to " << new_log_level);
  }

  return false;
}<|MERGE_RESOLUTION|>--- conflicted
+++ resolved
@@ -1,25 +1,6 @@
-<<<<<<< HEAD
-// Copyright (c) 2011-2014 The Cryptonote developers
+// Copyright (c) 2011-2015 The Cryptonote developers
 // Distributed under the MIT/X11 software license, see the accompanying
 // file COPYING or http://www.opensource.org/licenses/mit-license.php.
-=======
-// Copyright (c) 2012-2014, The CryptoNote developers, The Bytecoin developers
-//
-// This file is part of Bytecoin.
-//
-// Bytecoin is free software: you can redistribute it and/or modify
-// it under the terms of the GNU Lesser General Public License as published by
-// the Free Software Foundation, either version 3 of the License, or
-// (at your option) any later version.
-//
-// Bytecoin is distributed in the hope that it will be useful,
-// but WITHOUT ANY WARRANTY; without even the implied warranty of
-// MERCHANTABILITY or FITNESS FOR A PARTICULAR PURPOSE.  See the
-// GNU Lesser General Public License for more details.
-//
-// You should have received a copy of the GNU Lesser General Public License
-// along with Bytecoin.  If not, see <http://www.gnu.org/licenses/>.
->>>>>>> 89271f54
 
 // node.cpp : Defines the entry point for the console application.
 //
@@ -63,19 +44,18 @@
   const command_line::arg_descriptor<bool>        arg_console     = {"no-console", "Disable daemon console commands"};
   const command_line::arg_descriptor<bool>        arg_testnet_on  = {"testnet", "Used to deploy test nets. Checkpoints and hardcoded seeds are ignored, "
     "network id is changed. Use it with --data-dir flag. The wallet must be launched with --testnet flag.", false};
-<<<<<<< HEAD
-  const command_line::arg_descriptor<bool>        arg_print_genesis_tx = {"print-genesis-tx", "Prints genesis' block tx hex to insert it to config and exits"};
-=======
->>>>>>> 89271f54
+  const command_line::arg_descriptor<bool>        arg_print_genesis_tx = { "print-genesis-tx", "Prints genesis' block tx hex to insert it to config and exits" };
 }
 
 bool command_line_preprocessor(const boost::program_options::variables_map& vm);
 
 void print_genesis_tx_hex() {
-  std::string tx_hex = cryptonote::get_genesis_tx_hex();
+  cryptonote::Transaction tx = cryptonote::CurrencyBuilder().generateGenesisTransaction();
+  cryptonote::blobdata txb = tx_to_blob(tx);
+  std::string tx_hex = string_tools::buff_to_hex_nodelimer(txb);
 
   std::cout << "Insert this line into your coin configuration file as is: " << std::endl;
-  std::cout << "#define GENESIS_COINBASE_TX_HEX  \"" << tx_hex  << "\"" << std::endl;
+  std::cout << "const char GENESIS_COINBASE_TX_HEX[] = \"" << tx_hex << "\";" << std::endl;
 
   return;
 }
@@ -107,10 +87,7 @@
   command_line::add_arg(desc_cmd_sett, arg_log_level);
   command_line::add_arg(desc_cmd_sett, arg_console);
   command_line::add_arg(desc_cmd_sett, arg_testnet_on);
-<<<<<<< HEAD
   command_line::add_arg(desc_cmd_sett, arg_print_genesis_tx);
-=======
->>>>>>> 89271f54
 
   cryptonote::core_rpc_server::init_options(desc_cmd_sett);
 
@@ -183,19 +160,16 @@
   }
 
   //create objects and link them
-<<<<<<< HEAD
-  cryptonote::core ccore(NULL);
-
-  bool testnet_mode = command_line::get_arg(vm, arg_testnet_on);
-  if (testnet_mode) {
-    LOG_PRINT_L0("Starting in testnet mode!");
-  } else {
-    ccore.set_checkpoints(std::move(checkpoints));
-  }
-
-=======
   cryptonote::CurrencyBuilder currencyBuilder;
   currencyBuilder.testnet(testnet_mode);
+
+  try {
+    currencyBuilder.currency();
+  } catch (std::exception&) {
+    std::cout << "GENESIS_COINBASE_TX_HEX constant has an incorrect value. Please launch: " << cryptonote::CRYPTONOTE_NAME << "d --" << arg_print_genesis_tx.name;
+    return 1;
+  }
+
   cryptonote::Currency currency = currencyBuilder.currency();
   cryptonote::core ccore(currency, NULL);
 
@@ -215,7 +189,6 @@
   cryptonote::MinerConfig minerConfig;
   minerConfig.init(vm);
 
->>>>>>> 89271f54
   cryptonote::t_cryptonote_protocol_handler<cryptonote::core> cprotocol(ccore, NULL);
   nodetool::node_server<cryptonote::t_cryptonote_protocol_handler<cryptonote::core> > p2psrv(cprotocol);
   cryptonote::core_rpc_server rpc_server(ccore, p2psrv);
@@ -225,11 +198,7 @@
 
   //initialize objects
   LOG_PRINT_L0("Initializing p2p server...");
-<<<<<<< HEAD
-  res = p2psrv.init(vm, testnet_mode);
-=======
   bool res = p2psrv.init(netNodeConfig, testnet_mode);
->>>>>>> 89271f54
   CHECK_AND_ASSERT_MES(res, 1, "Failed to initialize p2p server.");
   LOG_PRINT_L0("P2p server initialized OK");
 
@@ -245,11 +214,7 @@
 
   //initialize core here
   LOG_PRINT_L0("Initializing core...");
-<<<<<<< HEAD
-  res = ccore.init(vm, true, testnet_mode);
-=======
   res = ccore.init(coreConfig, minerConfig, true);
->>>>>>> 89271f54
   CHECK_AND_ASSERT_MES(res, 1, "Failed to initialize core");
   LOG_PRINT_L0("Core initialized OK");
   
