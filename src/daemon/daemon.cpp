<<<<<<< HEAD
// Copyright (c) 2012-2014, The CryptoNote developers, The Bytecoin developers
//
// This file is part of Bytecoin.
//
// Bytecoin is free software: you can redistribute it and/or modify
// it under the terms of the GNU Lesser General Public License as published by
// the Free Software Foundation, either version 3 of the License, or
// (at your option) any later version.
//
// Bytecoin is distributed in the hope that it will be useful,
// but WITHOUT ANY WARRANTY; without even the implied warranty of
// MERCHANTABILITY or FITNESS FOR A PARTICULAR PURPOSE.  See the
// GNU Lesser General Public License for more details.
//
// You should have received a copy of the GNU Lesser General Public License
// along with Bytecoin.  If not, see <http://www.gnu.org/licenses/>.
=======
// Copyright (c) 2011-2015 The Cryptonote developers
// Distributed under the MIT/X11 software license, see the accompanying
// file COPYING or http://www.opensource.org/licenses/mit-license.php.
>>>>>>> fbd72656

// node.cpp : Defines the entry point for the console application.
//


#include "include_base_utils.h"
#include "version.h"

using namespace epee;

#include <boost/program_options.hpp>

// epee
#include "console_handler.h"

#include "common/SignalHandler.h"
#include "crypto/hash.h"
#include "cryptonote_core/cryptonote_core.h"
<<<<<<< HEAD
#include "cryptonote_core/Currency.h"
#include "cryptonote_protocol/cryptonote_protocol_handler.h"
#include "daemon/daemon_commands_handler.h"
#include "p2p/net_node.h"
=======
#include "cryptonote_core/CoreConfig.h"
#include "cryptonote_core/Currency.h"
#include "cryptonote_core/MinerConfig.h"
#include "cryptonote_protocol/cryptonote_protocol_handler.h"
#include "daemon/daemon_commands_handler.h"
#include "p2p/net_node.h"
#include "p2p/NetNodeConfig.h"
>>>>>>> fbd72656
#include "rpc/core_rpc_server.h"
#include "version.h"

#if defined(WIN32)
#include <crtdbg.h>
#endif

namespace po = boost::program_options;

namespace
{
  const command_line::arg_descriptor<std::string> arg_config_file = {"config-file", "Specify configuration file", std::string(cryptonote::CRYPTONOTE_NAME) + ".conf"};
  const command_line::arg_descriptor<bool>        arg_os_version  = {"os-version", ""};
  const command_line::arg_descriptor<std::string> arg_log_file    = {"log-file", "", ""};
  const command_line::arg_descriptor<int>         arg_log_level   = {"log-level", "", LOG_LEVEL_0};
  const command_line::arg_descriptor<bool>        arg_console     = {"no-console", "Disable daemon console commands"};
  const command_line::arg_descriptor<bool>        arg_testnet_on  = {"testnet", "Used to deploy test nets. Checkpoints and hardcoded seeds are ignored, "
    "network id is changed. Use it with --data-dir flag. The wallet must be launched with --testnet flag.", false};
<<<<<<< HEAD
=======
  const command_line::arg_descriptor<bool>        arg_print_genesis_tx = { "print-genesis-tx", "Prints genesis' block tx hex to insert it to config and exits" };
>>>>>>> fbd72656
}

bool command_line_preprocessor(const boost::program_options::variables_map& vm);

void print_genesis_tx_hex() {
  cryptonote::Transaction tx = cryptonote::CurrencyBuilder().generateGenesisTransaction();
  cryptonote::blobdata txb = tx_to_blob(tx);
  std::string tx_hex = string_tools::buff_to_hex_nodelimer(txb);

  std::cout << "Insert this line into your coin configuration file as is: " << std::endl;
  std::cout << "const char GENESIS_COINBASE_TX_HEX[] = \"" << tx_hex << "\";" << std::endl;

  return;
}

int main(int argc, char* argv[])
{

  string_tools::set_module_name_and_folder(argv[0]);
#ifdef WIN32
  _CrtSetDbgFlag ( _CRTDBG_ALLOC_MEM_DF | _CRTDBG_LEAK_CHECK_DF );
#endif
  log_space::get_set_log_detalisation_level(true, LOG_LEVEL_0);
  log_space::log_singletone::add_logger(LOGGER_CONSOLE, NULL, NULL);
  LOG_PRINT_L0("Starting...");

  TRY_ENTRY();  

  po::options_description desc_cmd_only("Command line options");
  po::options_description desc_cmd_sett("Command line options and settings options");

  command_line::add_arg(desc_cmd_only, command_line::arg_help);
  command_line::add_arg(desc_cmd_only, command_line::arg_version);
  command_line::add_arg(desc_cmd_only, arg_os_version);
  // tools::get_default_data_dir() can't be called during static initialization
  command_line::add_arg(desc_cmd_only, command_line::arg_data_dir, tools::get_default_data_dir());
  command_line::add_arg(desc_cmd_only, arg_config_file);

  command_line::add_arg(desc_cmd_sett, arg_log_file);
  command_line::add_arg(desc_cmd_sett, arg_log_level);
  command_line::add_arg(desc_cmd_sett, arg_console);
  command_line::add_arg(desc_cmd_sett, arg_testnet_on);
<<<<<<< HEAD
=======
  command_line::add_arg(desc_cmd_sett, arg_print_genesis_tx);
>>>>>>> fbd72656

  cryptonote::core_rpc_server::init_options(desc_cmd_sett);

  cryptonote::CoreConfig::initOptions(desc_cmd_sett);
  nodetool::NetNodeConfig::initOptions(desc_cmd_sett);
  cryptonote::MinerConfig::initOptions(desc_cmd_sett);

  po::options_description desc_options("Allowed options");
  desc_options.add(desc_cmd_only).add(desc_cmd_sett);

  po::variables_map vm;
  bool r = command_line::handle_error_helper(desc_options, [&]()
  {
    po::store(po::parse_command_line(argc, argv, desc_options), vm);

    if (command_line::get_arg(vm, command_line::arg_help))
    {
      std::cout << cryptonote::CRYPTONOTE_NAME << " v" << PROJECT_VERSION_LONG << ENDL << ENDL;
      std::cout << desc_options << std::endl;
      return false;
    }

    if (command_line::get_arg(vm, arg_print_genesis_tx)) {
      print_genesis_tx_hex();
      return false;
    }

    std::string data_dir = command_line::get_arg(vm, command_line::arg_data_dir);
    std::string config = command_line::get_arg(vm, arg_config_file);

    boost::filesystem::path data_dir_path(data_dir);
    boost::filesystem::path config_path(config);
    if (!config_path.has_parent_path())
    {
      config_path = data_dir_path / config_path;
    }

    boost::system::error_code ec;
    if (boost::filesystem::exists(config_path, ec))
    {
      po::store(po::parse_config_file<char>(config_path.string<std::string>().c_str(), desc_cmd_sett), vm);
    }
    po::notify(vm);

    return true;
  });
  if (!r)
    return 1;

  //set up logging options
  boost::filesystem::path log_file_path(command_line::get_arg(vm, arg_log_file));
  if (log_file_path.empty())
    log_file_path = log_space::log_singletone::get_default_log_file();
  std::string log_dir;
  log_dir = log_file_path.has_parent_path() ? log_file_path.parent_path().string() : log_space::log_singletone::get_default_log_folder();

  log_space::log_singletone::add_logger(LOGGER_FILE, log_file_path.filename().string().c_str(), log_dir.c_str());
  LOG_PRINT_L0(cryptonote::CRYPTONOTE_NAME << " v" << PROJECT_VERSION_LONG);

  if (command_line_preprocessor(vm))
  {
    return 0;
  }

  LOG_PRINT("Module folder: " << argv[0], LOG_LEVEL_0);

  bool testnet_mode = command_line::get_arg(vm, arg_testnet_on);
  if (testnet_mode) {
    LOG_PRINT_L0("Starting in testnet mode!");
  }

  //create objects and link them
  cryptonote::CurrencyBuilder currencyBuilder;
  currencyBuilder.testnet(testnet_mode);
<<<<<<< HEAD
=======

  try {
    currencyBuilder.currency();
  } catch (std::exception&) {
    std::cout << "GENESIS_COINBASE_TX_HEX constant has an incorrect value. Please launch: " << cryptonote::CRYPTONOTE_NAME << "d --" << arg_print_genesis_tx.name;
    return 1;
  }

>>>>>>> fbd72656
  cryptonote::Currency currency = currencyBuilder.currency();
  cryptonote::core ccore(currency, NULL);

  cryptonote::checkpoints checkpoints;
  for (const auto& cp : cryptonote::CHECKPOINTS) {
    checkpoints.add_checkpoint(cp.height, cp.blockId);
  }

  if (!testnet_mode) {
    ccore.set_checkpoints(std::move(checkpoints));
  }

<<<<<<< HEAD
=======
  cryptonote::CoreConfig coreConfig;
  coreConfig.init(vm);
  nodetool::NetNodeConfig netNodeConfig;
  netNodeConfig.init(vm);
  cryptonote::MinerConfig minerConfig;
  minerConfig.init(vm);

>>>>>>> fbd72656
  cryptonote::t_cryptonote_protocol_handler<cryptonote::core> cprotocol(ccore, NULL);
  nodetool::node_server<cryptonote::t_cryptonote_protocol_handler<cryptonote::core> > p2psrv(cprotocol, cryptonote::NETWORK_ID);
  cryptonote::core_rpc_server rpc_server(ccore, p2psrv);
  cprotocol.set_p2p_endpoint(&p2psrv);
  ccore.set_cryptonote_protocol(&cprotocol);
  daemon_cmmands_handler dch(p2psrv);

  //initialize objects
  LOG_PRINT_L0("Initializing p2p server...");
<<<<<<< HEAD
  bool res = p2psrv.init(vm, testnet_mode);
=======
  bool res = p2psrv.init(netNodeConfig, testnet_mode);
>>>>>>> fbd72656
  CHECK_AND_ASSERT_MES(res, 1, "Failed to initialize p2p server.");
  LOG_PRINT_L0("P2p server initialized OK");

  LOG_PRINT_L0("Initializing cryptonote protocol...");
  res = cprotocol.init();
  CHECK_AND_ASSERT_MES(res, 1, "Failed to initialize cryptonote protocol.");
  LOG_PRINT_L0("Cryptonote protocol initialized OK");

  LOG_PRINT_L0("Initializing core rpc server...");
  res = rpc_server.init(vm);
  CHECK_AND_ASSERT_MES(res, 1, "Failed to initialize core rpc server.");
  LOG_PRINT_GREEN("Core rpc server initialized OK on port: " << rpc_server.get_binded_port(), LOG_LEVEL_0);

  //initialize core here
  LOG_PRINT_L0("Initializing core...");
<<<<<<< HEAD
  res = ccore.init(vm, true);
=======
  res = ccore.init(coreConfig, minerConfig, true);
>>>>>>> fbd72656
  CHECK_AND_ASSERT_MES(res, 1, "Failed to initialize core");
  LOG_PRINT_L0("Core initialized OK");
  
  // start components
  if(!command_line::has_arg(vm, arg_console))
  {
    dch.start_handling();
  }

  LOG_PRINT_L0("Starting core rpc server...");
  res = rpc_server.run(2, false);
  CHECK_AND_ASSERT_MES(res, 1, "Failed to initialize core rpc server.");
  LOG_PRINT_L0("Core rpc server started ok");

  tools::SignalHandler::install([&dch, &p2psrv] {
    dch.stop_handling();
    p2psrv.send_stop_signal();
  });

  LOG_PRINT_L0("Starting p2p net loop...");
  p2psrv.run();
  LOG_PRINT_L0("p2p net loop stopped");

  //stop components
  LOG_PRINT_L0("Stopping core rpc server...");
  rpc_server.send_stop_signal();
  rpc_server.timed_wait_server_stop(5000);

  //deinitialize components
  LOG_PRINT_L0("Deinitializing core...");
  ccore.deinit();
  LOG_PRINT_L0("Deinitializing rpc server ...");
  rpc_server.deinit();
  LOG_PRINT_L0("Deinitializing cryptonote_protocol...");
  cprotocol.deinit();
  LOG_PRINT_L0("Deinitializing p2p...");
  p2psrv.deinit();


  ccore.set_cryptonote_protocol(NULL);
  cprotocol.set_p2p_endpoint(NULL);

  LOG_PRINT("Node stopped.", LOG_LEVEL_0);
  return 0;

  CATCH_ENTRY_L0("main", 1);
}

bool command_line_preprocessor(const boost::program_options::variables_map& vm)
{
  bool exit = false;
  if (command_line::get_arg(vm, command_line::arg_version))
  {
    std::cout << cryptonote::CRYPTONOTE_NAME << " v" << PROJECT_VERSION_LONG << ENDL;
    exit = true;
  }
  if (command_line::get_arg(vm, arg_os_version))
  {
    std::cout << "OS: " << tools::get_os_version_string() << ENDL;
    exit = true;
  }

  if (exit)
  {
    return true;
  }

  int new_log_level = command_line::get_arg(vm, arg_log_level);
  if(new_log_level < LOG_LEVEL_MIN || new_log_level > LOG_LEVEL_MAX)
  {
    LOG_PRINT_L0("Wrong log level value: ");
  }
  else if (log_space::get_set_log_detalisation_level(false) != new_log_level)
  {
    log_space::get_set_log_detalisation_level(true, new_log_level);
    LOG_PRINT_L0("LOG_LEVEL set to " << new_log_level);
  }

  return false;
}<|MERGE_RESOLUTION|>--- conflicted
+++ resolved
@@ -1,25 +1,7 @@
-<<<<<<< HEAD
-// Copyright (c) 2012-2014, The CryptoNote developers, The Bytecoin developers
-//
-// This file is part of Bytecoin.
-//
-// Bytecoin is free software: you can redistribute it and/or modify
-// it under the terms of the GNU Lesser General Public License as published by
-// the Free Software Foundation, either version 3 of the License, or
-// (at your option) any later version.
-//
-// Bytecoin is distributed in the hope that it will be useful,
-// but WITHOUT ANY WARRANTY; without even the implied warranty of
-// MERCHANTABILITY or FITNESS FOR A PARTICULAR PURPOSE.  See the
-// GNU Lesser General Public License for more details.
-//
-// You should have received a copy of the GNU Lesser General Public License
-// along with Bytecoin.  If not, see <http://www.gnu.org/licenses/>.
-=======
 // Copyright (c) 2011-2015 The Cryptonote developers
+// Copyright (c) 2014-2015 XDN developers
 // Distributed under the MIT/X11 software license, see the accompanying
 // file COPYING or http://www.opensource.org/licenses/mit-license.php.
->>>>>>> fbd72656
 
 // node.cpp : Defines the entry point for the console application.
 //
@@ -38,12 +20,6 @@
 #include "common/SignalHandler.h"
 #include "crypto/hash.h"
 #include "cryptonote_core/cryptonote_core.h"
-<<<<<<< HEAD
-#include "cryptonote_core/Currency.h"
-#include "cryptonote_protocol/cryptonote_protocol_handler.h"
-#include "daemon/daemon_commands_handler.h"
-#include "p2p/net_node.h"
-=======
 #include "cryptonote_core/CoreConfig.h"
 #include "cryptonote_core/Currency.h"
 #include "cryptonote_core/MinerConfig.h"
@@ -51,7 +27,6 @@
 #include "daemon/daemon_commands_handler.h"
 #include "p2p/net_node.h"
 #include "p2p/NetNodeConfig.h"
->>>>>>> fbd72656
 #include "rpc/core_rpc_server.h"
 #include "version.h"
 
@@ -70,10 +45,7 @@
   const command_line::arg_descriptor<bool>        arg_console     = {"no-console", "Disable daemon console commands"};
   const command_line::arg_descriptor<bool>        arg_testnet_on  = {"testnet", "Used to deploy test nets. Checkpoints and hardcoded seeds are ignored, "
     "network id is changed. Use it with --data-dir flag. The wallet must be launched with --testnet flag.", false};
-<<<<<<< HEAD
-=======
   const command_line::arg_descriptor<bool>        arg_print_genesis_tx = { "print-genesis-tx", "Prints genesis' block tx hex to insert it to config and exits" };
->>>>>>> fbd72656
 }
 
 bool command_line_preprocessor(const boost::program_options::variables_map& vm);
@@ -87,6 +59,26 @@
   std::cout << "const char GENESIS_COINBASE_TX_HEX[] = \"" << tx_hex << "\";" << std::endl;
 
   return;
+}
+
+void renameDataDir() {
+  std::string digitalNoteDir = tools::get_default_data_dir();
+  boost::filesystem::path digitalNoteDirPath(digitalNoteDir);
+  if (boost::filesystem::exists(digitalNoteDirPath)) {
+    return;
+  }
+
+  std::string dataDirPrefix = digitalNoteDir.substr(0, digitalNoteDir.size() + 1 - sizeof(cryptonote::CRYPTONOTE_NAME));
+
+  boost::filesystem::path darkNoteDirPath(dataDirPrefix + "darknote");
+  if (boost::filesystem::exists(darkNoteDirPath)) {
+    boost::filesystem::rename(darkNoteDirPath, digitalNoteDirPath);
+  } else {
+    boost::filesystem::path duckNoteDirPath(dataDirPrefix + "ducknote");
+    if (boost::filesystem::exists(boost::filesystem::path(duckNoteDirPath))) {
+      boost::filesystem::rename(duckNoteDirPath, digitalNoteDirPath);
+    }
+  }
 }
 
 int main(int argc, char* argv[])
@@ -102,6 +94,8 @@
 
   TRY_ENTRY();  
 
+  renameDataDir();
+
   po::options_description desc_cmd_only("Command line options");
   po::options_description desc_cmd_sett("Command line options and settings options");
 
@@ -116,10 +110,7 @@
   command_line::add_arg(desc_cmd_sett, arg_log_level);
   command_line::add_arg(desc_cmd_sett, arg_console);
   command_line::add_arg(desc_cmd_sett, arg_testnet_on);
-<<<<<<< HEAD
-=======
   command_line::add_arg(desc_cmd_sett, arg_print_genesis_tx);
->>>>>>> fbd72656
 
   cryptonote::core_rpc_server::init_options(desc_cmd_sett);
 
@@ -194,8 +185,6 @@
   //create objects and link them
   cryptonote::CurrencyBuilder currencyBuilder;
   currencyBuilder.testnet(testnet_mode);
-<<<<<<< HEAD
-=======
 
   try {
     currencyBuilder.currency();
@@ -204,7 +193,6 @@
     return 1;
   }
 
->>>>>>> fbd72656
   cryptonote::Currency currency = currencyBuilder.currency();
   cryptonote::core ccore(currency, NULL);
 
@@ -217,8 +205,6 @@
     ccore.set_checkpoints(std::move(checkpoints));
   }
 
-<<<<<<< HEAD
-=======
   cryptonote::CoreConfig coreConfig;
   coreConfig.init(vm);
   nodetool::NetNodeConfig netNodeConfig;
@@ -226,9 +212,8 @@
   cryptonote::MinerConfig minerConfig;
   minerConfig.init(vm);
 
->>>>>>> fbd72656
   cryptonote::t_cryptonote_protocol_handler<cryptonote::core> cprotocol(ccore, NULL);
-  nodetool::node_server<cryptonote::t_cryptonote_protocol_handler<cryptonote::core> > p2psrv(cprotocol, cryptonote::NETWORK_ID);
+  nodetool::node_server<cryptonote::t_cryptonote_protocol_handler<cryptonote::core> > p2psrv(cprotocol);
   cryptonote::core_rpc_server rpc_server(ccore, p2psrv);
   cprotocol.set_p2p_endpoint(&p2psrv);
   ccore.set_cryptonote_protocol(&cprotocol);
@@ -236,11 +221,7 @@
 
   //initialize objects
   LOG_PRINT_L0("Initializing p2p server...");
-<<<<<<< HEAD
-  bool res = p2psrv.init(vm, testnet_mode);
-=======
   bool res = p2psrv.init(netNodeConfig, testnet_mode);
->>>>>>> fbd72656
   CHECK_AND_ASSERT_MES(res, 1, "Failed to initialize p2p server.");
   LOG_PRINT_L0("P2p server initialized OK");
 
@@ -256,11 +237,7 @@
 
   //initialize core here
   LOG_PRINT_L0("Initializing core...");
-<<<<<<< HEAD
-  res = ccore.init(vm, true);
-=======
   res = ccore.init(coreConfig, minerConfig, true);
->>>>>>> fbd72656
   CHECK_AND_ASSERT_MES(res, 1, "Failed to initialize core");
   LOG_PRINT_L0("Core initialized OK");
   
